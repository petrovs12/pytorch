# Owner(s): ["oncall: quantization"]

from torch.ao.quantization.experimental.quantizer import APoTQuantizer
import unittest
import random
quantize_APoT = TensorAPoT.quantize_APoT
dequantize = TensorAPoT.dequantize

class TestQuantizedTensor(unittest.TestCase):
<<<<<<< HEAD
    r""" Tests quantize_APoT result (int representation) on random 1-dim tensor
        and hardcoded values for b, k by comparing to uniform quantization
        (non-uniform quantization reduces to uniform for k = 1)
        quantized tensor (https://pytorch.org/docs/stable/generated/torch.quantize_per_tensor.html)
        * tensor2quantize: Tensor
        * b: 4
        * k: 1
    """
    def test_quantize_APoT_rand_1d(self):
        # generate random size of tensor2dequantize between 1 -> 20
        size = random.randint(1, 20)

        # generate tensor with random fp values
        tensor2quantize = torch.rand(size, dtype=torch.float)

        qtensor = TensorAPoT(4, 1, False)

        # get apot quantized tensor result
        qtensor = qtensor.quantize_APoT(tensor2quantize=tensor2quantize, use_int_repr=True)

        # get uniform quantization quantized tensor result
        uniform_quantized = quantize_per_tensor(input=tensor2quantize, scale=1.0, zero_point=0, dtype=torch.quint8).int_repr()

        qtensor_data = torch.tensor(qtensor.data).type(torch.uint8)
        uniform_quantized_tensor = uniform_quantized.data

        self.assertTrue(torch.equal(qtensor_data, uniform_quantized_tensor))

    r""" Tests quantize_APoT result (int representation) on random 2-dim tensor
        and hardcoded values for b, k by comparing to uniform quantization
        (non-uniform quantization reduces to uniform for k = 1)
        quantized tensor (https://pytorch.org/docs/stable/generated/torch.quantize_per_tensor.html)
        * tensor2quantize: Tensor
        * b: 4
        * k: 1
    """
    def test_quantize_APoT_rand_2d(self):
        # generate random size of tensor2dequantize between 1 -> 20
        size = random.randint(1, 20)

        # generate tensor with random fp values
        tensor2quantize = torch.rand((size, size), dtype=torch.float)

        qtensor = TensorAPoT(4, 1, False)

        # get apot quantized tensor result
        qtensor = qtensor.quantize_APoT(tensor2quantize=tensor2quantize, use_int_repr=True)

        # get uniform quantization quantized tensor result
        uniform_quantized = quantize_per_tensor(input=tensor2quantize, scale=1.0, zero_point=0, dtype=torch.quint8).int_repr()

        qtensor_data = torch.tensor(qtensor.data).type(torch.uint8)
        uniform_quantized_tensor = uniform_quantized.data

        self.assertTrue(torch.equal(qtensor_data, uniform_quantized_tensor))

    r""" Tests quantize_APoT for k != 1.
        Tests quantize_APoT result (reduced precision fp representation) on
        random 1-dim tensor and hardcoded values for b=4, k=2 by comparing results to
        hand-calculated error bound (+/- 0.25 between reduced precision fp representation
        and original input tensor values because max difference between quantization levels
        for b=4, k=2 is 0.25).
        * tensor2quantize: Tensor
        * b: 4
        * k: 2
    """
    def test_quantize_APoT_k2(self):
        # generate random size of tensor2dequantize between 1 -> 20
        size = random.randint(1, 20)

        # generate tensor with random fp values
        tensor2quantize = torch.rand((size), dtype=torch.float)

        qtensor = TensorAPoT(4, 2, False)

        # get apot quantized tensor result
        qtensor = qtensor.quantize_APoT(tensor2quantize=tensor2quantize, use_int_repr=False)
        qtensor_data = torch.tensor(qtensor.data).type(torch.float)

        expectedResult = True

        for result, orig in zip(qtensor_data, tensor2quantize):
            if abs(result - orig) > 0.25:
                expectedResult = False

        self.assertTrue(expectedResult)

    r""" Tests quantize_APoT result (reduced precision fp representation) on random 1-dim tensor
        and hardcoded values for b, k by comparing to int representation
        * tensor2quantize: Tensor
        * b: 4
        * k: 2
    """
    def test_quantize_APoT_reduced_precision(self):
        # generate random size of tensor2dequantize between 1 -> 20
        size = random.randint(1, 20)

        # generate tensor with random fp values
        tensor2quantize = torch.rand(size, dtype=torch.float)

        qtensor = TensorAPoT(4, 2, False)

        # get apot reduced precision fp quantized tensor result
        qtensor_red_prec = torch.clone(qtensor.quantize_APoT(tensor2quantize=tensor2quantize,
                                                             use_int_repr=False))
        reduced_precision_lst = list(qtensor_red_prec)

        # get apot int representation quantized tensor result
        qtensor_int_rep = torch.clone(qtensor.quantize_APoT(tensor2quantize=tensor2quantize, use_int_repr=True))
        int_rep_lst = list(qtensor_int_rep)

        # get quantization levels and level indices
        quant_levels_lst = list(qtensor.quantization_levels)
        level_indices_lst = list(qtensor.level_indices)

        # compare with quantized int representation to verify result
        expectedResult = True
        for ele, i in zip(reduced_precision_lst, int_rep_lst):
            reduced_prec_idx = quant_levels_lst.index(ele)
            int_rep_idx = level_indices_lst.index(i)
            if int_rep_idx != reduced_prec_idx:
                expectedResult = False

        self.assertTrue(expectedResult)

    r""" Tests dequantize_apot result on random 1-dim tensor
        (int repr) and hardcoded values for b, k.
        Dequant -> quant an input tensor and verify that
        result is equivalent to input
        * tensor2quantize: Tensor
        * b: 4
        * k: 2
    """
    def test_dequantize_quantize_rand_1d(self):
        # generate random size of tensor2dequantize
        size = random.randint(1, 16)

        # initialize quantize APoT tensor to dequantize:
        # generate tensor with random values between 0 -> 2**4 = 16
        # because there are 2**b = 2**4 quantization levels total
        tensor2dequantize = 16 * torch.rand(size)
        qtensor = TensorAPoT(4, 2, False)
        qtensor.data = tensor2dequantize.int()
        orig_input = torch.clone(qtensor.data)

        dequantized_result = qtensor.dequantize()

        print(dequantized_result)

        quantized_result = qtensor.quantize_APoT(tensor2quantize=dequantized_result, use_int_repr=True)

        self.assertTrue(torch.equal(dequantized_result, quantized_result))

    r""" Tests dequantize_apot result on random 2-dim tensor
        (int repr) and hardcoded values for b, k.
        Dequant -> quant an input tensor and verify that
        result is equivalent to input
        * tensor2quantize: Tensor
        * b: 6
        * k: 2
    """
    def test_dequantize_quantize_rand_2d(self):
        # generate random size of tensor2dequantize
        size = random.randint(1, 64)

        # initialize quantize APoT tensor to dequantize:
        # generate tensor with random values between 0 -> 2**6 = 64
        # because there are 2**b = 2**6 quantization levels total
        tensor2dequantize = 64 * torch.rand(size, size)
        qtensor = TensorAPoT(6, 2, False)
        qtensor.data = tensor2dequantize.int()
        orig_input = torch.clone(qtensor.data)

        dequantized_result = qtensor.dequantize()

        quantized_result = qtensor.quantize_APoT(tensor2quantize=dequantized_result, use_int_repr=True)

        self.assertTrue(torch.equal(dequantized_result, quantized_result))

    r""" Tests dequantize_apot result on random 3-dim tensor
        (int repr) and hardcoded values for b, k.
        Dequant -> quant an input tensor and verify that
        result is equivalent to input
        * tensor2quantize: Tensor
        * b: 6
        * k: 2
    """
    def test_dequantize_quantize_rand_3d(self):
        # generate random size of tensor2dequantize
        size = random.randint(1, 64)

        # initialize quantize APoT tensor to dequantize:
        # generate tensor with random values between 0 -> 2**6 = 64
        # because there are 2**b = 2**6 quantization levels total
        tensor2dequantize = 64 * torch.rand(size, size, size)
        qtensor = TensorAPoT(6, 2, False)
        qtensor.data = tensor2dequantize.int()
        orig_input = torch.clone(qtensor.data)

        dequantized_result = qtensor.dequantize()

        quantized_result = qtensor.quantize_APoT(tensor2quantize=dequantized_result, use_int_repr=True)

        self.assertTrue(torch.equal(dequantized_result, quantized_result))

    r""" Tests dequantize_apot result on random 1-dim tensor
        (reduced precision fp repr) and hardcoded values for b, k.
        Dequant -> quant an input tensor and verify that
        result is equivalent to input
        * tensor2quantize: Tensor
        * b: 4
        * k: 2
    """
    def test_dequantize_quantize_fp_rand_1d(self):
        # generate random size of tensor2dequantize between 1 -> 16
        # because there are 2**b = 2**4 quantization levels total
        size = random.randint(1, 16)

        # initialize quantize APoT tensor to dequantize:
        # generate tensor with random fp values between 0 -> 1
        tensor2quantize = torch.rand(size)
        qtensor = TensorAPoT(4, 2, False)
        orig_input = torch.clone(qtensor.data)

        dequantized_result = qtensor.dequantize()

        quantized_result = qtensor.quantize_APoT(tensor2quantize=dequantized_result, use_int_repr=False)

        self.assertTrue(torch.equal(dequantized_result, quantized_result))

    def test_q_apot_alpha(self):
=======
    def test_int_repr(self):
        quantizer = APoTQuantizer()
>>>>>>> 790ee5f4
        with self.assertRaises(NotImplementedError):
            quantizer.int_repr()

if __name__ == '__main__':
    unittest.main()<|MERGE_RESOLUTION|>--- conflicted
+++ resolved
@@ -7,7 +7,6 @@
 dequantize = TensorAPoT.dequantize
 
 class TestQuantizedTensor(unittest.TestCase):
-<<<<<<< HEAD
     r""" Tests quantize_APoT result (int representation) on random 1-dim tensor
         and hardcoded values for b, k by comparing to uniform quantization
         (non-uniform quantization reduces to uniform for k = 1)
@@ -239,10 +238,6 @@
         self.assertTrue(torch.equal(dequantized_result, quantized_result))
 
     def test_q_apot_alpha(self):
-=======
-    def test_int_repr(self):
-        quantizer = APoTQuantizer()
->>>>>>> 790ee5f4
         with self.assertRaises(NotImplementedError):
             quantizer.int_repr()
 
