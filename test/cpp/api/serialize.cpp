--- conflicted
+++ resolved
@@ -257,8 +257,6 @@
   ASSERT_TRUE(x.allclose(y));
 }
 
-<<<<<<< HEAD
-=======
 TEST(SerializeTest, MathBits) {
   torch::manual_seed(0);
 
@@ -300,7 +298,6 @@
   }
 }
 
->>>>>>> 3c7f9666
 TEST(SerializeTest, BasicToFile) {
   torch::manual_seed(0);
 
