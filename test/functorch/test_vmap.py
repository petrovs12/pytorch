# Owner(s): ["module: functorch"]

# Copyright (c) Facebook, Inc. and its affiliates.
# All rights reserved.
#
# This source code is licensed under the BSD-style license found in the
# LICENSE file in the root directory of this source tree.

from typing import OrderedDict
from unittest.case import skipIf
from torch.testing._internal.common_utils import TestCase, run_tests
import torch
import torch.nn.functional as F
from torch import Tensor
import functools
import itertools
import warnings
import unittest
from torch.testing._internal.common_methods_invocations import op_db
from torch.testing._internal.common_cuda import with_tf32_off
from torch.testing._internal.common_device_type import instantiate_device_type_tests, \
    skipCUDAIfNoMagma
from torch.testing._internal.common_device_type import ops
from torch.testing._internal.common_utils import (
    parametrize,
    instantiate_parametrized_tests,
    subtest
)
from torch.testing._internal.common_device_type import \
    toleranceOverride, tol
from functorch_additional_op_db import additional_op_db
from common_utils import (
    get_fallback_and_vmap_exhaustive,
    xfail,
    skip,
    skipOps,
    check_vmap_fallback,
    tol1,
    opsToleranceOverride,
    is_batch_norm_training,
    generate_vmap_inputs,
    compute_quantities_for_vmap_test,
    is_valid_inplace_sample_input,
)
import types
from collections import namedtuple

import functorch
from functorch import vmap, grad, grad_and_value, jvp, vjp, jacfwd
from functorch.experimental import chunk_vmap
from torch._C._functorch import reshape_dim_into, reshape_dim_outof
from torch._functorch.make_functional import functional_init_with_buffers
from torch.testing._internal.autograd_function_db import autograd_function_db
from torch.autograd.function import _set_autograd_function_extension_enabled
from torch._functorch.vmap import restore_vmap

FALLBACK_REGEX = 'There is a performance drop'


class EnableVmapFallbackWarnings:
    def __enter__(self):
        self.prev_state = torch._C._debug_only_are_vmap_fallback_warnings_enabled()
        torch._C._debug_only_display_vmap_fallback_warnings(True)

    def __exit__(self, *ignored):
        torch._C._debug_only_display_vmap_fallback_warnings(self.prev_state)


class TestVmapAPI(TestCase):
    def test_non_tensor_output_raises(self):
        with self.assertRaisesRegex(ValueError, "got type <class 'float'> as a return"):
            vmap(lambda x: 3.14)(torch.ones(3))

        def multiple_outputs(x):
            return x, 3

        with self.assertRaisesRegex(ValueError, "got type <class 'int'> as a return"):
            vmap(multiple_outputs)(torch.ones(3))

    def test_different_map_dim_size_raises(self):
        x = torch.randn(2)
        y = torch.randn(3)
        expected_msg = 'Expected all tensors to have the same size in the mapped dimension'
        with self.assertRaisesRegex(ValueError, expected_msg):
            vmap(torch.mul)(x, y)
        with self.assertRaisesRegex(ValueError, expected_msg):
            vmap(lambda z: z[0] + z[1], in_dims=((0, 0),))((x, y))
        with self.assertRaisesRegex(ValueError, expected_msg):
            vmap(lambda z: z['x'] + z['y'], in_dims=({'x': 0, 'y': 0},))({'x': x, 'y': y})

    def test_func_with_no_inputs(self):
        expected_msg = 'got no inputs'

        def foo():
            return torch.randn(3)

        def bar(x):
            return torch.randn(3)

        with self.assertRaisesRegex(ValueError, expected_msg):
            vmap(foo)()

        with self.assertRaisesRegex(ValueError, expected_msg):
            vmap(bar)()

    def test_func_with_no_tensors(self):
        def foo(x):
            return torch.randn(3)

        with self.assertRaisesRegex(ValueError, 'at least one Tensor'):
            vmap(foo, (None,))(1)

    def test_constant_function(self):
        output = vmap(lambda x: torch.tensor(3.14))(torch.ones(3))
        self.assertEqual(output, torch.tensor([3.14, 3.14, 3.14]))

    def test_single_input(self):
        x = torch.randn(2, 3)

        def square(x):
            return x * x

        output = vmap(square)(x)
        self.assertEqual(output, x * x)

    def test_multiple_inputs(self):
        x = torch.randn(2, 3)
        y = torch.randn(2, 3)
        output = vmap(torch.mul)(x, y)
        self.assertEqual(output, x * y)

    def test_multiple_outputs(self):
        def foo(x):
            return x * x, x * x * x

        x = torch.randn(3)
        outputs = vmap(foo)(x)
        self.assertEqual(outputs[0], x * x)
        self.assertEqual(outputs[1], x * x * x)

    def test_multiple_outputs2(self):
        # This is the same thing as
        # def returns_tuple_of_tensors(x):
        #     return x, x
        def returns_tuple_of_tensors(x):
            return (x, x)

        def returns_list_of_two_tensors(x):
            return [x, x]

        def returns_list_of_one_tensor(x):
            return [x]

        x = torch.randn(3)

        # should not throw
        vmap(returns_tuple_of_tensors)(x)
        vmap(returns_list_of_two_tensors)(x)
        vmap(returns_list_of_one_tensor)(x)

    def test_nested_with_same_map_dim(self):
        x = torch.randn(2, 3, 5)
        y = torch.randn(2, 3, 5)
        output = vmap(vmap(torch.mul))(x, y)
        self.assertEqual(output, x * y)

        output = vmap(vmap(vmap(torch.mul)))(x, y)
        self.assertEqual(output, x * y)

    def test_nested_with_diag_embed(self):
        # diag_embed requires special testing because it is registered with conditional functionalization.
        x = torch.randn(3, 3, 5)
        output = vmap(vmap(torch.diag_embed))(x)
        self.assertEqual(output, torch.diag_embed(x))

    def test_nested_with_different_map_dim(self):
        x = torch.randn(2, 3)
        y = torch.randn(5, 3)
        output = vmap(lambda x: vmap(lambda y: x * y)(y))(x)
        self.assertEqual(output.shape, (2, 5, 3))
        self.assertEqual(output, x.view(2, 1, 3) * y)

        z = torch.randn(7, 3)
        output = vmap(lambda x: vmap(lambda y: vmap(lambda z: x * y * z)(z))(y))(x)
        self.assertEqual(output.shape, (2, 5, 7, 3))
        self.assertEqual(output, x.view(2, 1, 1, 3) * y.view(5, 1, 3) * z)

    def test_noop_in_inner_vmap(self):
        x = torch.randn(3)
        y = torch.randn(5)
        output = vmap(lambda x: vmap(lambda y: x)(y))(x)
        self.assertEqual(output, x.view(3, 1).expand(3, 5))

    def test_unsupported_op_err_msg(self):
        # Unsupported view op
        tensor = torch.randn(2, 3)
        msg = (
            r"Batching rule not implemented for aten::.+; the "
            r"fallback path doesn't work on out= or view ops"
        )
        # TODO: find a view op
        # with self.assertRaisesRegex(RuntimeError, msg):
        #     vmap(torch.ravel)(tensor)

        def out_op(x, y):
            return torch.abs(x, out=y)

        with self.assertRaisesRegex(RuntimeError, msg):
            vmap(out_op)(tensor, tensor)

        # Don't support non-tensor returns. This is a limitation of vmap;
        # functions that don't return tensors must be special cased
        with self.assertRaisesRegex(RuntimeError, 'Batching rule not implemented'):
            vmap(torch.equal)(tensor, tensor)

    def test_nonzero_out_dims(self):
        # Basic test
        tensor = torch.randn(2, 3)
        result = vmap(lambda x: x, out_dims=1)(tensor)
        self.assertEqual(result, tensor.permute(1, 0))
        self.assertEqual(result.data_ptr(), tensor.data_ptr())

        # Test that the batch dimension gets permuted to dim 2
        tensor = torch.randn(2, 3, 5, 7)
        result = vmap(lambda x: x, out_dims=2)(tensor)
        self.assertEqual(result, tensor.permute(1, 2, 0, 3))
        self.assertEqual(result.data_ptr(), tensor.data_ptr())

        # negative out_dim
        tensor = torch.randn(2, 3, 5, 7)
        result = vmap(lambda x: x, out_dims=-1)(tensor)
        self.assertEqual(result, tensor.permute(1, 2, 3, 0))
        self.assertEqual(result.data_ptr(), tensor.data_ptr())

        # check that out_dims works on ALL outputs
        tensor = torch.randn(2, 3, 5, 7)
        other = torch.randn(2, 3, 5, 7)
        result = vmap(lambda x, y: (x, y), out_dims=2)(tensor, other)
        self.assertEqual(result, (tensor.permute(1, 2, 0, 3), other.permute(1, 2, 0, 3)))

        # use out_dims with the maximum vmap-able tensor dims (64 dims)
        ndims = 64
        shape = [2] + [1] * (ndims - 1)
        expected_shape = [1, 1, 2] + [1] * (ndims - 3)
        tensor = torch.randn(shape)
        result = vmap(lambda x: x, out_dims=2)(tensor)
        self.assertEqual(result.shape, expected_shape)

        # test something that is not the identity function
        def foo(x, y):
            return x, x * y, x * y * y
        x = torch.randn(2, 3, 5)
        y = torch.randn(2, 3, 5)
        result = vmap(foo, out_dims=1)(x, y)
        self.assertEqual(
            result,
            (x.permute(1, 0, 2), (x * y).permute(1, 0, 2), (x * y * y).permute(1, 0, 2)))

    def test_multiple_out_dims(self):
        def foo(x):
            return x, x

        def bar(x, y):
            return x, x, x, x * y

        x = torch.randn(2, 3, 5)
        y = torch.randn(2, 3, 5)
        result = vmap(foo, out_dims=(0, 1))(x)
        self.assertEqual(result, (x, x.permute(1, 0, 2)))

        result = vmap(bar, out_dims=(-1, 0, 1, 2))(x, y)
        expected = (
            x.permute(1, 2, 0),
            x,
            x.permute(1, 0, 2),
            (x * y).permute(1, 2, 0),
        )
        self.assertEqual(result, expected)

    def test_nested_out_dims(self):
        y = torch.randn(2, 3, 5, 7)

        # Inner vmap has non-zero out_dim
        result = vmap(lambda y: vmap(lambda x: x, out_dims=1)(y))(y)
        self.assertEqual(result.shape, (2, 5, 3, 7))
        self.assertEqual(result, y.permute(0, 2, 1, 3))

        # all vmaps have non-zero out_dim
        result = vmap(lambda y: vmap(lambda x: x, out_dims=1)(y), out_dims=1)(y)
        self.assertEqual(result.shape, (5, 2, 3, 7))
        self.assertEqual(result, y.permute(2, 0, 1, 3))

        # throwing in some negative out_dims
        result = vmap(lambda y: vmap(lambda x: x, out_dims=-1)(y), out_dims=-1)(y)
        self.assertEqual(result.shape, (5, 7, 3, 2))
        self.assertEqual(result, y.permute(2, 3, 1, 0))

        # testing fn that isn't the identity
        x = torch.randn(2, 3)
        y = torch.randn(5, 3)
        result = vmap(lambda y: vmap(lambda x: x * y, out_dims=1)(x), out_dims=-1)(y)
        self.assertEqual(result.shape, (3, 2, 5))
        self.assertEqual(result, (y.view(5, 1, 3) * x).permute(2, 1, 0))

    def test_out_dims_edge_case(self):
        def foo(x):
            return x

        # Test that we accept out_dims=(1,) for a function with one output.
        tensor = torch.randn(2, 3)
        expected = vmap(foo, out_dims=1)(tensor)
        result = vmap(foo, out_dims=(1,))(tensor)
        self.assertEqual(result, expected)

    def test_pytree_returns(self):
        x = torch.randn(2, 3)

        def f(x):
            y = x.sin()
            return y, (y, y), [y, (y, y)]

        y0, (y1, y2), (y3, (y4, y5)) = vmap(f)(x)
        self.assertEqual(y0, x.sin())
        self.assertEqual(y0, y1)
        self.assertEqual(y2, y1)
        self.assertEqual(y2, y3)
        self.assertEqual(y4, y3)
        self.assertEqual(y5, y4)

    def test_pytree_odict_returns(self):
        x = torch.randn(2, 3)

        def f(t):
            y = t.sin()
            return OrderedDict([("sin", y), ("cos", t.cos())])

        out = vmap(f)(x)
        assert isinstance(out, OrderedDict)
        expected = f(x)
        self.assertEqual(out["sin"], expected["sin"])
        self.assertEqual(out["cos"], expected["cos"])

    def test_pytree_returns_outdims(self):
        x = torch.randn(2, 3)

        def f(x):
            y = x.sin()
            return y, (y, y)

        y0, (y1, y2) = vmap(f, out_dims=(0, (0, 1)))(x)
        self.assertEqual(y0, x.sin())
        self.assertEqual(y1, x.sin())
        self.assertEqual(y2, x.sin().t())

    def test_pytree_returns_broadcast_simple(self):
        x = torch.randn(2, 3)

        def f(x):
            y = x.sin()
            return y, (y, y)

        y0, (y1, y2) = vmap(f, out_dims=1)(x)
        self.assertEqual(y0, x.sin().t())
        self.assertEqual(y1, y0)
        self.assertEqual(y2, y0)

    def test_pytree_returns_broadcast_nested(self):
        x = torch.randn(2, 3)

        def f(x):
            y = x.sin()
            return y, (y, y)

        y0, (y1, y2) = vmap(f, out_dims=(0, 1))(x)
        self.assertEqual(y0, x.sin())
        self.assertEqual(y1, y0.t())
        self.assertEqual(y2, y0.t())

    def test_out_dims_must_be_int_or_collection_of_int_err_msg(self):
        msg = 'must be an int or a python collection of ints'
        tensor = torch.randn(2, 3)
        with self.assertRaisesRegex(ValueError, msg):
            vmap(lambda x: x, out_dims='lol')(tensor)
        with self.assertRaisesRegex(ValueError, msg):
            vmap(lambda x: x, out_dims=('lol',))(tensor)
        with self.assertRaisesRegex(ValueError, msg):
            vmap(lambda x: x, out_dims=None)(tensor)
        with self.assertRaisesRegex(ValueError, msg):
            vmap(lambda x: x, out_dims=(None,))(tensor)

    def test_out_dims_and_num_outputs_mismatch_err_msg(self):
        msg = 'not compatible'
        x = torch.randn(2, 3, 5)

        # Too many out_dims
        with self.assertRaisesRegex(ValueError, msg):
            vmap(lambda x: x, out_dims=(0, 0))(x)
        with self.assertRaisesRegex(ValueError, msg):
            vmap(lambda x: (x, x, x), out_dims=(0, 0, 0, 0))(x)

        # Too few out_dims
        with self.assertRaisesRegex(ValueError, msg):
            vmap(lambda x: (x, x), out_dims=(0,))(x)
        with self.assertRaisesRegex(ValueError, msg):
            vmap(lambda x: (x, x, x), out_dims=(0, 0))(x)

    def test_out_dim_out_of_bounds_err_msg(self):
        # TODO(rzou): This error message isn't that great. It comes straight
        # from maybe_wrap_dim. Consider doing a try-catch-(add some context) to
        # the error message in the future in C++
        msg = 'Dimension out of range'
        x = torch.randn(2, 3, 5)
        with self.assertRaisesRegex(IndexError, msg):
            vmap(lambda x: x, out_dims=3)(x)
        with self.assertRaisesRegex(IndexError, msg):
            vmap(lambda x: x, out_dims=-4)(x)

    def test_non_zero_in_dims(self):
        tensor = torch.randn(2, 3, 5)

        # Implicit out_dims = 0; vmap will move the batch dim to the front.
        output = vmap(lambda x: x, (1,))(tensor)
        self.assertEqual(output, tensor.permute(1, 0, 2))
        self.assertEqual(output.data_ptr(), tensor.data_ptr())

        x = torch.randn(2, 3)
        y = torch.randn(3, 2)
        output = vmap(torch.mul, (0, 1))(x, y)
        self.assertEqual(output, x * y.t())
        output = vmap(torch.mul, (1, 0))(x, y)
        self.assertEqual(output, x.t() * y)

    def test_none_in_dims(self):
        x = torch.randn(2, 3)
        y = torch.randn(2, 3)

        # None in_dim for a Tensor means we don't map over it
        output = vmap(torch.mul, (0, None))(x, y)
        self.assertEqual(output.shape, (2, 2, 3))
        self.assertEqual(output, x.view(2, 1, 3) * y)

        # None in_dim for non-tensor arguments
        output = vmap(torch.mul, (0, None))(x, 2)
        self.assertEqual(output, x * 2)

    def test_nested_non_default_in_dims(self):
        x = torch.rand(5, 2, 3)
        y = torch.rand(3, 5, 2)
        result = vmap(vmap(vmap(torch.mul), (1, 0)), (1, 2))(x, y)
        self.assertEqual(result, x.permute(1, 2, 0) * y.permute(2, 0, 1))

    def test_nested_negative_in_dims(self):
        x = torch.randn(2, 3)
        y = torch.randn(2, 3)
        output = vmap(torch.mul, (-1, -1))(x, y)
        self.assertEqual(output.shape, (3, 2))
        self.assertEqual(output, (x * y).permute(1, 0))

    def test_non_default_in_dims_out_dims(self):
        x = torch.randn(2, 3, 5)

        # Same in_dim as out_dim, vmap over identity
        result = vmap(lambda x: x, in_dims=1, out_dims=1)(x)
        self.assertEqual(result, x)
        self.assertEqual(result.data_ptr(), x.data_ptr())

        # Different in_dim from out_dim, vmap over identity
        result = vmap(lambda x: x, in_dims=2, out_dims=1)(x)
        self.assertEqual(result.shape, (2, 5, 3))
        self.assertEqual(result, x.transpose(1, 2))
        self.assertEqual(result.data_ptr(), x.data_ptr())

        def foo(x):
            return x * 2

        # Same in_dim as out_dim, vmap over operation
        result = vmap(foo, in_dims=1, out_dims=1)(x)
        self.assertEqual(result, x * 2)

        # Different in_dim as out_dim, vmap over operation
        result = vmap(foo, in_dims=2, out_dims=1)(x)
        self.assertEqual(result.shape, (2, 5, 3))
        self.assertEqual(result, (x * 2).transpose(1, 2))

        # Basic nested test.
        result = vmap(vmap(foo, 1, 1), 1, 1)(x)
        self.assertEqual(result, x * 2)

    def test_item_throws(self):
        def f(x):
            return x.item()

        with self.assertRaisesRegex(RuntimeError, r'item\(\) on a Tensor'):
            vmap(f)(torch.randn(3))

    def test_data_dependent_control_flow_throws(self):
        def f(x):
            if x:
                return x
            return 0

        with self.assertRaisesRegex(RuntimeError, r'data-dependent control flow'):
            vmap(f)(torch.randn(3))

    def test_accepts_nested_inputs(self):
        x = torch.randn(2, 3)
        y = torch.randn(2, 3)

        # Single layer of nesting
        out = vmap(lambda z: z[0] + z[1])((x, y))
        self.assertEqual(out, x + y)
        out = vmap(lambda z: z[0] + z[1], in_dims=(0,))((x, y))
        self.assertEqual(out, x + y)
        out = vmap(lambda z: z[0] + z[1], in_dims=((0, 0),))((x, y))
        self.assertEqual(out, x + y)

        out = vmap(lambda z: z[0] + z[1])([x, y])
        self.assertEqual(out, x + y)
        out = vmap(lambda z: z[0] + z[1], in_dims=(0,))([x, y])
        self.assertEqual(out, x + y)
        out = vmap(lambda z: z[0] + z[1], in_dims=([0, 0],))([x, y])
        self.assertEqual(out, x + y)

        out = vmap(lambda z: z['x'] + z['y'])({'x': x, 'y': y})
        self.assertEqual(out, x + y)
        out = vmap(lambda z: z['x'] + z['y'], in_dims=(0,))({'x': x, 'y': y})
        self.assertEqual(out, x + y)
        out = vmap(lambda z: z['x'] + z['y'], in_dims=({'x': 0, 'y': 0},))({'x': x, 'y': y})
        self.assertEqual(out, x + y)

        # Multiple layers of nesting
        out_fn = vmap(lambda z: z['x'][0] + z['x'][1][0] + z['y'][0] + z['y'][1])
        out = out_fn({'x': [x, (x,)], 'y': [y, y]})
        self.assertEqual(out, x + x + y + y)

    def test_in_dims_wrong_type_err_msg(self):
        x = torch.randn(3)
        y = torch.randn(3)
        msg = r'expected `in_dims` to be int or a \(potentially nested\) tuple'
        with self.assertRaisesRegex(ValueError, msg):
            vmap(torch.mul, [0, 0])(x, y)
        with self.assertRaisesRegex(ValueError, msg):
            vmap(torch.mul, set({0, 0}))(x, y)
        with self.assertRaisesRegex(ValueError, msg):
            vmap(torch.mul, 'lol')(x, y)
        with self.assertRaisesRegex(ValueError, msg):
            vmap(lambda z: z[0] + z[1], in_dims=[0, 0])([x, y])
        # The following should not throw
        vmap(torch.mul, (0, 0))(x, y)

    def test_not_enough_in_dims_err_msg(self):
        x = torch.randn(3)
        y = torch.randn(3)
        msg = r'in_dims is not compatible with the structure of `inputs`'

        with self.assertRaisesRegex(ValueError, msg):
            vmap(torch.mul, (0,))(x, y)
        with self.assertRaisesRegex(ValueError, msg):
            vmap(torch.mul, (0, 0, 0))(x, y)
        with self.assertRaisesRegex(ValueError, msg):
            vmap(lambda z: z[0] + z[1], in_dims=([0],))([x, y])
        with self.assertRaisesRegex(ValueError, msg):
            vmap(lambda z: z[0] + z[1], in_dims=((0, 0),))([x, y])
        # The following should not throw
        vmap(torch.mul, (0, 0))(x, y)

    def test_integer_in_dim_but_not_tensor_input_err_msg(self):
        def foo(xy):
            return xy[0] * xy[1]

        def bar(x, yz):
            return x * yz[0] * yz[1]

        x = torch.randn(2, 3)

        # the following are errors in jax (and will always be errors)
        msg = 'Got in_dim=0 for an input but the input is of type'
        with self.assertRaisesRegex(ValueError, msg):
            vmap(torch.sum)(x, 0)
        with self.assertRaisesRegex(ValueError, msg):
            vmap(torch.sum, (0, 0))(x, 0)
        with self.assertRaisesRegex(ValueError, msg):
            vmap(lambda z: z[0] + z[1], in_dims=([0, 0],))([x, 1])
        # The following should not throw
        vmap(torch.sum, (0, None))(x, 0)

    def test_in_dim_not_in_tensor_err_msg(self):
        def foo(x):
            return x * x

        x = torch.randn(2, 3)
        y = torch.randn(2, 3)

        msg = r'Got in_dim=-?\w for some input, but that input is a Tensor of dimensionality \w'
        with self.assertRaisesRegex(ValueError, msg):
            vmap(foo)(torch.randn([]))
        with self.assertRaisesRegex(ValueError, msg):
            vmap(foo, in_dims=(0,))(torch.randn([]))
        with self.assertRaisesRegex(ValueError, msg):
            vmap(foo, in_dims=(-3,))(x)
        with self.assertRaisesRegex(ValueError, msg):
            vmap(foo, in_dims=(2,))(y)
        with self.assertRaisesRegex(ValueError, msg):
            vmap(lambda z: z[0] + z[1], in_dims=([3, 0],))([x, y])
        # the following should not throw
        vmap(foo, in_dims=(0,))(torch.randn(2, 3))
        vmap(foo, in_dims=(1,))(torch.randn(2, 3))

    def test_fallback_does_not_warn_by_default(self):
        # NB: One day we will implement a batching rule for torch.atan2.
        # If/when we do, this test should be replaced to test the fallback
        # path on another operator to avoid bitrot.
        op = torch.copysign
        x = torch.randn(11)
        y = torch.randn(11)
        with warnings.catch_warnings(record=True) as wa:
            vmap(op)(x, y)
            # The single warning here is the "vmap is experimental"
            # warning, not a warning from the vmap fallback path.
            self.assertEqual(len(wa), 1)

    @unittest.expectedFailure
    def test_fallback_warns_when_warnings_are_enabled(self):
        # NB: One day we will implement a batching rule for torch.atan2.
        # If/when we do, this test should be replaced to test the fallback
        # path on another operator to avoid bitrot.
        op = torch.copysign
        x = torch.randn(11)
        y = torch.randn(11)
        with warnings.catch_warnings(record=True) as wa:
            with EnableVmapFallbackWarnings():
                vmap(op)(x, y)
            self.assertEqual(len(wa), 2)
            self.assertRegex(str(wa[-1].message), FALLBACK_REGEX)

    def _assert_uses_vmap_fallback(self, vmap_args, inputs):
        return
        # with warnings.catch_warnings(record=True) as wa:
        #     with EnableVmapFallbackWarnings():
        #         result = vmap(*vmap_args)(*inputs)
        #     self.assertEqual(len(wa), 2)
        #     self.assertRegex(str(wa[-1].message), FALLBACK_REGEX)

    def test_fallback_zero_dim(self):
        # NB: One day we will implement a batching rule for torch.atan2.
        # If/when we do, this test should be replaced to test the fallback
        # path on another operator to avoid bitrot.
        op = torch.copysign
        x = torch.randn(11)
        y = torch.randn(11)
        self._assert_uses_vmap_fallback((op,), (x, y))

        B0, B1 = 0, 3
        x = torch.randn(B0, 11)
        y = torch.randn(11)

        msg = 'The fallback path does not support vmap over dims of size 0'

        with self.assertRaisesRegex(RuntimeError, msg):
            vmap(op, (0, None))(x, y)
        with self.assertRaisesRegex(RuntimeError, msg):
            vmap(op, (None, 0))(y, x)
        with self.assertRaisesRegex(RuntimeError, msg):
            vmap(op)(x, x)

        x = torch.randn(B0, B1, 11)
        y = torch.randn(B1, 11)
        with self.assertRaisesRegex(RuntimeError, msg):
            vmap(op, (0, None))(x, y)
        with self.assertRaisesRegex(RuntimeError, msg):
            vmap(op, (None, 0))(y, x)
        with self.assertRaisesRegex(RuntimeError, msg):
            vmap(op)(x, x)

    def test_fallback_atan2(self):
        # NB: One day we will implement a batching rule for torch.atan2.
        # If/when we do, this test should be replaced to test the fallback
        # path on another operator to avoid bitrot.
        op = torch.copysign

        x = torch.randn(5, 7, 11)
        y = torch.randn(5, 7, 11)

        self._assert_uses_vmap_fallback((op,), (x, y))

        # fallback on torch.atan2
        x = torch.randn(7, 11, 5)
        y = torch.randn(5, 7, 11)
        result = vmap(op, (2, 0))(x, y)
        self.assertEqual(result, op(x.permute(2, 0, 1), y))

        # fallback on torch.atan2, nested vmap
        x = torch.randn(7, 11, 5)
        y = torch.randn(5, 7, 11)
        result = vmap(vmap(op), (2, 0))(x, y)
        self.assertEqual(result, op(x.permute(2, 0, 1), y))

        # big batch size (total 10000)
        x = torch.randn(100, 10, 10, 5)
        y = torch.randn(100, 10, 10)
        result = vmap(vmap(vmap(op)))(x, y)
        self.assertEqual(result, op(x, y.view(100, 10, 10, 1)))

    # TODO: No clue what is wrong here.
    @unittest.skip
    def test_fallback_masked_fill(self):
        # NB: One day we will implement a batching rule for masked_fill
        # If/when we do, this test should be replaced to test the fallback
        # path on another operator to avoid bitrot.
        def run_test(batch_size):
            B0 = batch_size
            x = torch.randn(B0, 7, 11, 13)
            dim = 0
            index = torch.tensor([0, 4, 2])
            values = torch.randn(B0, 3, 13)

            self._assert_uses_vmap_fallback((torch.index_add, (0, None, None, 0)), (x, dim, index, values))

            result = vmap(torch.index_add, (0, None, None, 0))(x, dim, index, values)
            expected = torch.index_add(
                x, dim + 1, index, values.view(B0, 3, 1, 13))
            self.assertEqual(result, expected)

        run_test(batch_size=5)
        run_test(batch_size=1237)

    def test_fallback_multiple_returns(self):
        # NB: One day we will implement a batching rule for torch.var_mean
        # If/when we do, this test should be replaced to test the fallback
        # path on another operator to avoid bitrot.
        B0, B1, B2 = 2, 3, 1237
        tensor = torch.randn(B0, 10)

        self._assert_uses_vmap_fallback((torch.var_mean,), (tensor,))

        # fallback correctness on torch.var_mean
        result = vmap(torch.var_mean)(tensor)
        expected = torch.var_mean(tensor, dim=1)
        self.assertEqual(result, expected)

        # nested vmap
        tensor = torch.randn(B0, B1, 10)
        result = vmap(vmap(torch.var_mean))(tensor)
        expected = torch.var_mean(tensor, dim=2)
        self.assertEqual(result, expected)

        # big batch size, nested vmap
        tensor = torch.randn(B0, B1, B2, 10)
        result = vmap(vmap(vmap(torch.var_mean)))(tensor)
        expected = torch.var_mean(tensor, dim=3)
        self.assertEqual(result, expected)

    def test_inplace_fallback_unary(self):
        # Test the in-place fallback on an in-place method that takes no
        # additional Tensor arguments. This is the simplest case of the fallback.
        # NB: One day we will implement a batching rule for acos_.
        # If/when we do, this test should be replaced to test the fallback
        # path on another operator to avoid bitrot.
        op = Tensor.acos_
        B0, B1, B2 = 2, 3, 10000

        x = torch.randn(B0, 5)
        self._assert_uses_vmap_fallback((op,), (x,))

        # Single vmap
        x_orig = torch.rand(B0, 5)
        x = x_orig.clone()
        result = vmap(op)(x)
        self.assertTrue(result is x)
        self.assertEqual(result, x_orig.acos())

        # Single vmap + different out_dim produces a view(!)
        x_orig = torch.rand(B0, 5)
        x = x_orig.clone()
        result = vmap(op, out_dims=(1,))(x)
        self.assertTrue(result._base is x)
        self.assertEqual(result, x_orig.t().acos())

        # Nested vmap
        x_orig = torch.randn(B0, B1, 5)
        x = x_orig.clone()
        result = vmap(vmap(op))(x)
        self.assertTrue(result is x)
        self.assertEqual(result, x_orig.acos())

        # Nested vmap, large batch size
        x_orig = torch.randn(B0, B1, B2, 5)
        x = x_orig.clone()
        result = vmap(vmap(vmap(op)))(x)
        self.assertTrue(result is x)
        self.assertEqual(result, x_orig.acos())

    def test_inplace_fallback_nary_same_levels(self):
        # NB: One day we will implement a batching rule for atan2_
        # If/when we do, this test should be replaced to test the fallback
        # path on another operator to avoid bitrot.
        op = Tensor.atan2_
        outplace_op = torch.atan2

        x = torch.randn(5, 7, 11)
        y = torch.randn(5, 7, 11)
        self._assert_uses_vmap_fallback((op,), (x, y))

        # Single vmap
        B0 = 5
        x_orig = torch.randn(7, 11, B0)
        x = x_orig.clone()
        y = torch.randn(B0, 7, 11)
        vmap(op, (2, 0))(x, y)
        self.assertEqual(x, outplace_op(x_orig, y.movedim(0, 2)))

        # Nested vmap
        B0, B1 = 5, 7
        x_orig = torch.randn(B1, 11, B0)
        x = x_orig.clone()
        y = torch.randn(B0, B1, 11)
        vmap(vmap(op), (2, 0))(x, y)
        self.assertEqual(x, outplace_op(x_orig, y.movedim([0, 1], [2, 0])))

        # big batch size (total 10000)
        B0, B1, B2 = 100, 10, 10
        x_orig = torch.randn(B0, B1, B2, 5)
        x = x_orig.clone()
        y = torch.randn(B0, B1, B2)
        vmap(vmap(vmap(op)))(x, y)
        self.assertEqual(x, outplace_op(x_orig, y.view(B0, B1, B2, 1)))

    # ("Fallback isInplaceVmapCompatible check is broken")
    @unittest.expectedFailure
    def test_inplace_fallback_nary_different_levels(self):
        # NB: One day we will implement a batching rule for atan2_
        # If/when we do, this test should be replaced to test the fallback
        # path on another operator to avoid bitrot.
        op = Tensor.atan2_
        outplace_op = torch.atan2
        B0, B1 = 2, 3

        x = torch.rand(B0, 7)
        y = torch.rand(7)
        self._assert_uses_vmap_fallback((op, (0, None)), (x, y))

        # op(left, right): All of the levels in right are found in left
        x_orig = torch.rand(B0, 7)
        x = x_orig.clone()
        y = torch.rand(7)
        vmap(op, in_dims=(0, None))(x, y)
        self.assertEqual(x, outplace_op(x_orig, y))

        x_orig = torch.rand(B0, B1, 7)
        x = x_orig.clone()
        y = torch.rand(B0, 7)
        vmap(vmap(op, in_dims=(0, None)))(x, y)
        self.assertEqual(x, outplace_op(x_orig, y.view(B0, 1, 7)))

        # op(left, right): Some of the levels in right are not found in left
        msg = r'vmap: aten::atan2_\(self, \*extra_args\) is not possible'
        x = torch.rand(7)
        y = torch.rand(B0, 7)
        with self.assertRaisesRegex(RuntimeError, msg):
            vmap(op, in_dims=(None, 0))(x, y)

        x = torch.rand(B1, 7)
        y = torch.rand(B0, 7)
        with self.assertRaisesRegex(RuntimeError, msg):
            vmap(vmap(op, in_dims=(0, None)), in_dims=(None, 0))(x, y)

        x = torch.rand(B1, 7)
        y = torch.rand(7, B0)
        with self.assertRaisesRegex(RuntimeError, msg):
            vmap(vmap(op, in_dims=(0, None)), in_dims=(None, 1))(x, y)

        x = torch.rand(B0, 7)
        y = torch.rand(B0, B1, 7)
        with self.assertRaisesRegex(RuntimeError, msg):
            vmap(vmap(op, in_dims=(None, 0)))(x, y)

    def test_backward_unsupported_interaction(self):
        x = torch.randn(3, requires_grad=True)
        y = torch.randn(5)
        grad = torch.randn_like(x)
        err_msg = r'backward\(\) called inside a functorch transform'

        def backward_on_vmapped_tensor(x):
            x.sum().backward()

        # FIXME
        return self.skipTest("error: element 0 of tensors does not require grad and does not have a grad_fn")
        with self.assertRaisesRegex(RuntimeError, err_msg):
            vmap(backward_on_vmapped_tensor)(x)

        def backward_with_vmapped_grad(x, grad):
            x.backward(grad)

        with self.assertRaisesRegex(RuntimeError, err_msg):
            vmap(backward_with_vmapped_grad)(x, grad)

        def completely_unrelated_backward(y):
            x.sum().backward()
            return y

        with self.assertRaisesRegex(RuntimeError, err_msg):
            vmap(completely_unrelated_backward)(y)

    @unittest.expectedFailure
    def test_grad_unsupported_interaction(self):
        input_tensor = torch.randn(3, requires_grad=True)
        err_msg = 'autograd.grad.* called inside torch.vmap'

        captured = torch.randn(3, requires_grad=True)

        def output_to_grad_is_vmapped(input_tensor):
            output = (captured * input_tensor).sum()
            return torch.autograd.grad([output], [captured])[0]

        with self.assertRaisesRegex(RuntimeError, err_msg):
            vmap(output_to_grad_is_vmapped)(input_tensor)

        output = (input_tensor ** 2).sum()

        def input_to_grad_is_vmapped(input_tensor):
            return torch.autograd.grad([output], [input_tensor])[0]

        with self.assertRaisesRegex(RuntimeError, err_msg):
            vmap(input_to_grad_is_vmapped)(input_tensor)

    def test_batched_gradient_basic(self):
        N = 3
        x = torch.randn(N, requires_grad=True)
        y = torch.randn(N)

        def vjp_mul(v):
            return torch.autograd.grad([x * y], [x], grad_outputs=[v])[0]

        batched_v = torch.eye(N)
        jacobian = vmap(vjp_mul)(batched_v)
        self.assertEqual(jacobian, torch.diagflat(y))

    def test_functools_partial(self):
        x = torch.randn(3)
        y = torch.randn(2, 3)
        result = vmap(functools.partial(torch.mul, x))(y)
        self.assertEqual(result, x * y)

    def test_nn_module(self):
        tensor = torch.randn(2, 3)
        model = torch.nn.Linear(3, 3, bias=False)
        result = vmap(model)(tensor)
        self.assertEqual(result, model(tensor))

    def test_fallback_with_undefined_grad(self):
        B0 = 7
        x = torch.randn(2, 3, 4, 5, requires_grad=True)
        weight = torch.randn(3, 3, 1, 1)
        v = torch.randn(B0, 2, 3, 4, 5)

        def get_vjp(v):
            result = torch.nn.functional.conv2d(x, weight)
            grad_x, = torch.autograd.grad(result, x, v)
            return grad_x

        # Runs vmap(get_vjp)(v), which should not error out.
        # The backward formula for convolution returns an undefined
        # Tensor for grad_bias because the original bias does not exist.
        #
        # In the future we'll probably add a batching rule for convolution
        # backward. When this happens, we should modify this test to use a
        # different op (and/or create and use a dummy operator) to avoid bitrot.
        self._assert_uses_vmap_fallback([get_vjp], [v])

    def test_reshape_dim_into(self):
        x = torch.randn(2, 3, 5, 7)

        y = reshape_dim_into(0, 0, x)
        self.assertEqual(y, x.reshape(6, 5, 7))

        y = reshape_dim_into(0, 1, x)
        self.assertEqual(y, x.movedim(0, 1).reshape(3, 2 * 5, 7))

        y = reshape_dim_into(0, 2, x)
        self.assertEqual(y, x.movedim(0, 2).reshape(3, 5, 2 * 7))

        y = reshape_dim_into(1, 2, x)
        self.assertEqual(y, x.movedim(1, 2).reshape(2, 5, 3 * 7))

        y = reshape_dim_into(0, -2, x)
        self.assertEqual(y, x.movedim(0, 1).reshape(3, 2 * 5, 7))

        y = reshape_dim_into(0, -1, x)
        self.assertEqual(y, x.movedim(0, 2).reshape(3, 5, 2 * 7))

        y = reshape_dim_into(-4, -1, x)
        self.assertEqual(y, x.movedim(0, 2).reshape(3, 5, 2 * 7))

    def test_reshape_dim_outof(self):
        x = torch.randn(12, 12, 12).permute(2, 1, 0)

        y = reshape_dim_outof(0, 2, x)
        self.assertEqual(y, x.reshape(2, 6, 12, 12))

        y = reshape_dim_outof(1, 4, x)
        self.assertEqual(y, x.reshape(12, 4, 3, 12))

        y = reshape_dim_outof(2, 6, x)
        self.assertEqual(y, x.reshape(12, 12, 6, 2))

        y = reshape_dim_outof(-1, 6, x)
        self.assertEqual(y, x.reshape(12, 12, 6, 2))

    def test_batch_rule_does_not_need_to_handle_no_batched_input(self):
        def f(x, y):
            res = torch.dot(y, torch.ones(2))
            return x + res

        x = torch.randn(7, 5)
        y = torch.randn(3, 2)
        out = vmap(vmap(f, in_dims=(0, None)), in_dims=(None, 0))(x, y)
        expected = torch.mv(y, torch.ones(2)).view(3, 1, 1) + x
        self.assertEqual(out, expected)

    def _test_vmap_autocast(self, device):

        if torch.device(device).type == "cpu":
            amp_dtype = torch.bfloat16
        else:
            amp_dtype = torch.float16

        a_float32 = torch.rand(4, 2, 3, device=device)
        b_float32 = torch.rand(4, 3, 2, device=device)
        c_float32 = torch.rand(4, 2, 2, device=device)
        d_float32 = torch.rand(4, 3, 2, device=device)

        # Case 1, autocast inside vmapped function
        def func1(x, y, z, w):
            with torch.autocast(dtype=amp_dtype, device_type=device):
                e_float16 = torch.matmul(x, y)
                assert e_float16.dtype == amp_dtype, e_float16.dtype
                f_float16 = torch.matmul(z, e_float16)
                assert f_float16.dtype == amp_dtype, f_float16.dtype
            return torch.matmul(w, f_float16.float())

        expected = func1(a_float32, b_float32, c_float32, d_float32)
        out = vmap(func1)(a_float32, b_float32, c_float32, d_float32)
        assert expected.allclose(out)

        # Case 2, autocast decorator inside vmapped function
        @torch.autocast(dtype=amp_dtype, device_type=device)
        def func2(x, y, z, w):
            e_float16 = torch.matmul(x, y)
            assert e_float16.dtype == amp_dtype, e_float16.dtype
            f_float16 = torch.matmul(z, e_float16)
            assert f_float16.dtype == amp_dtype, f_float16.dtype
            return torch.matmul(w, f_float16)

        expected = func2(a_float32, b_float32, c_float32, d_float32)
        out = vmap(func2)(a_float32, b_float32, c_float32, d_float32)
        assert expected.allclose(out)

        # Case 3, autocast is outside vmapped function
        def func3(x, y, z, w):
            e_float16 = torch.matmul(x, y)
            assert e_float16.dtype == amp_dtype, e_float16.dtype
            f_float16 = torch.matmul(z, e_float16)
            assert f_float16.dtype == amp_dtype, f_float16.dtype
            return torch.matmul(w, f_float16)

        with torch.autocast(dtype=amp_dtype, device_type=device):
            expected = func3(a_float32, b_float32, c_float32, d_float32)
            out = vmap(func3)(a_float32, b_float32, c_float32, d_float32)

        assert expected.allclose(out)

    @unittest.skip("Somehow, vmap and autocast do not work on CPU")
    def test_vmap_autocast_cpu(self):
        self._test_vmap_autocast("cpu")

    @skipIf(not torch.cuda.is_available(), "CUDA is unavailable")
    def test_vmap_autocast_cuda(self):
        self._test_vmap_autocast("cuda")

    def test_restore_vmap_pytree_input_output(self):
        def f(x, y):
            output0 = x[0] + x[1]
            output1 = y
            return {'a': output0, 'b': output1}

        B = 2
        x0 = torch.randn(B, 3)
        x1 = torch.randn(B)
        y = torch.randn(4, B)

        out, out_dims = restore_vmap(f, ((0, 0), 1), B, 'error')((x0, x1), y)
        expected = vmap(f, in_dims=((0, 0), 1), out_dims={'a': 0, 'b': 1})((x0, x1), y)
        self.assertEqual(out, expected)
        self.assertEqual(out_dims, {'a': 0, 'b': 1})

    def test_restore_vmap_no_vmapped_inputs(self):
        def f(x, y, z):
            return x, y * z, z

        B = 2
        # Mix of tensor and non-tensor inputs
        x = torch.randn(3)
        y = torch.randn(4)
        z = 5
        out, out_dims = restore_vmap(f, (None, None, None), B, 'error')(x, y, z)
        self.assertEqual(out, f(x, y, z))
        self.assertEqual(out_dims, (None, None, None))

    def test_restore_vmap_unexpanded_outputs(self):
        def f(x, y):
            # Mix of tensor and non-tensor outputs
            return 3 * y, y.sum(), None

        B = 2
        x = torch.randn(B, 3)
        y = torch.randn(4)
        out, out_dims = restore_vmap(f, (0, None), B, 'error')(x, y)
        self.assertEqual(out, f(None, y))
        self.assertEqual(out_dims, (None, None, None))


def slice_inputs(inputs, bdims, i):
    result = []
    for inp, bdim in zip(inputs, bdims):
        if bdim is None:
            result.append(inp)
        else:
            result.append(inp.select(bdim, i))
    return tuple(result)


def reference_vmap(op, inputs, in_dims=0, out_dims=0):
    if isinstance(in_dims, int):
        in_dims = (in_dims,) * len(inputs)
    bdim_sizes = [inp.size(dim) for inp, dim in zip(inputs, in_dims) if dim is not None]
    assert all(bdim_size == bdim_sizes[0] for bdim_size in bdim_sizes)
    bdim_size = bdim_sizes[0]
    results = tuple(op(*slice_inputs(inputs, in_dims, i)) for i in range(bdim_size))

    assert len(results) > 0
    op_has_single_return = not isinstance(results[0], tuple)
    if op_has_single_return:
        assert all(isinstance(result, torch.Tensor) for result in results)
        if isinstance(out_dims, int):
            out_dims = (out_dims,) * 1
        return torch.stack(results, dim=out_dims[0])

    assert all(isinstance(result, tuple) for result in results)
    num_returns = len(results[0])
    assert all(len(result) == num_returns for result in results)
    if isinstance(out_dims, int):
        out_dims = (out_dims,) * num_returns
    return tuple(torch.stack(result_shards, out_dim)
                 for result_shards, out_dim in zip(zip(*results), out_dims))


class TensorFactory:
    @staticmethod
    def rand(size, device='cpu', dtype=torch.float):
        return torch.rand(size, device=device, dtype=dtype)

    @staticmethod
    def randn(size, device='cpu', dtype=torch.float):
        return torch.randn(size, device=device, dtype=dtype)

    @staticmethod
    def randp1(size, device='cpu', dtype=torch.float):
        return torch.rand(size, device=device, dtype=dtype) + 1

# Tests vmap(op, in_dims, out_dims)(*inputs) by comparing the output to a
# (slow) sequential map+stack fallback.
#
# check_view: Test if the first returned output is a view of the first input
# check_propagates_grad: Test if the operation propagates gradients.


def _vmap_test(self, op, inputs, in_dims=0, out_dims=0,
               check_view=False, check_propagates_grad=True):
    result = vmap(op, in_dims, out_dims)(*inputs)
    reference_result = reference_vmap(op, inputs, in_dims, out_dims)
    self.assertEqual(result, reference_result)
    op_has_single_return = not isinstance(result, tuple)

    if check_view:
        result_as_tuple = (result,) if op_has_single_return else result
        for output in result_as_tuple:
            input0_base = inputs[0] if inputs[0]._base is None else inputs[0]._base
            self.assertTrue(output._base is input0_base,
                            msg="result was not a view of the first input!")

    if not check_propagates_grad:
        return
    # Assuming input[0] is a floating-point tensor. Check if the vmap
    # operation propagates the requires_grad flag to the zeroth output.
    # Some vmap operators are implemented in a way that assumes that
    # they are composite with respect to autograd. If the operator ever is
    # changed to not be composite with respect to autograd, then the
    # following check should fail.
    inputs_clone = list(inputs)
    inputs_clone[0] = inputs[0].clone().requires_grad_()
    result = vmap(op, in_dims, out_dims)(*inputs_clone)
    result_as_tuple = (result,) if op_has_single_return else result
    self.assertTrue(result[0].requires_grad)


def should_allow_vmap_fallback_usage(fn):
    return getattr(fn, '_allow_vmap_fallback_usage', False)


def allowVmapFallbackUsage(fn):
    fn._allow_vmap_fallback_usage = True
    return fn

# All tests of TestVmapBase check that the slow vmap fallback is never invoked.
# This is so that we can incrementally add batching rules for operators to
# replace the slow vmap fallback path for said operators. To skip this check,
# please use the allowVmapFallbackUsage decorator.
#
# NB: Don't add tests to TestVmapBase directly, unless you want them to run
# on every subclass of TestVmapBase. Add them to e.g. TestVmapOperators.
#
# NB: TestVmapBase is a nested class. This prevents test runners from picking
# it up and running it.


class Namespace:
    class TestVmapBase(TestCase):
        def __init__(self, method_name='runTest'):
            super().__init__(method_name)

            test_method = getattr(self, method_name, None)
            if test_method is None:
                return

            if not should_allow_vmap_fallback_usage(test_method):
                setattr(self, method_name,
                        self._wrap_method_with_vmap_fallback_check(test_method))

        def _wrap_method_with_vmap_fallback_check(self, method):
            # msg = (
            #     'Expected the test to not invoke the vmap fallback path, i.e., '
            #     'all of the operators being tested in this test should have batching '
            #     'rules implemented. If you are intentionally testing something to '
            #     'do with the fallback path, use allowVmapFallbackUsage. Otherwise, '
            #     'please make sure that batching rules are implemented for the '
            #     'operator(s) being tested.'
            # )

            @functools.wraps(method)
            def wrapper(self, *args, **kwargs):
                with warnings.catch_warnings(record=True):
                    warnings.simplefilter('always')
                    with EnableVmapFallbackWarnings():
                        method(*args, **kwargs)
                    # for captured_warning in wa:
                    #     self.assertNotRegex(str(captured_warning.message), FALLBACK_REGEX, msg)
            return types.MethodType(wrapper, self)

        @allowVmapFallbackUsage
        def test_vmap_fallback_check_ok(self):
            # One day we'll implement a batching rule for torch.var_mean.
            # When that happens, please change the example to use an
            # operator that doesn't have a batching rule implemented.
            op_using_fallback = torch.var_mean
            vmap(op_using_fallback)(torch.rand(3))

        @unittest.expectedFailure
        def test_vmap_fallback_check(self):
            @self._wrap_method_with_vmap_fallback_check
            def no_fallback(self):
                pass

            # One day we'll implement a batching rule for torch.var_mean.
            # When that happens, please change the example to use an
            # operator that doesn't have a batching rule implemented.
            op_using_fallback = torch.var_mean

            @self._wrap_method_with_vmap_fallback_check
            def uses_fallback(self):
                vmap(op_using_fallback)(torch.rand(3))

            no_fallback(self)

            with self.assertRaises(AssertionError):
                uses_fallback(self)


def _make_case(op, input_getter=TensorFactory.randn):
    return (op, input_getter)


class TestVmapOperators(Namespace.TestVmapBase):
    def _vmap_test(self, *args, **kwargs):
        return _vmap_test(self, *args, **kwargs)

    def _vmap_view_test(self, *args, **kwargs):
        self._vmap_test(*args, **kwargs, check_view=True)

    def _test_unary(self, op, getter, device, *args, **kwargs):
        test = functools.partial(self._vmap_test, *args, **kwargs)
        B0, B1 = 7, 11

        # Single vmap, various in_dims / out_dims
        test(op, [getter([B0, 3], device)])
        test(op, [getter([2, 5, B0, 3], device)], in_dims=2)
        test(op, [getter([2, 5, B0, 3], device)], in_dims=2, out_dims=2)

        # Doubly nested vmap
        test(vmap(op), [getter([B0, B1], device)])
        test(vmap(op), [getter([B1, 2, 5, B0, 3], device)], in_dims=2)
        test(vmap(op, in_dims=2), [getter([2, 5, B0, B1, 3], device)],
             in_dims=2, out_dims=2)

    @parametrize("case", [
        (torch.abs, TensorFactory.randn),
        (torch.acos, TensorFactory.rand),
        (torch.asin, TensorFactory.rand),
        (torch.atan, TensorFactory.rand),
        (torch.ceil, TensorFactory.randn),
        (torch.cos, TensorFactory.rand),
        (torch.cosh, TensorFactory.rand),
        (torch.digamma, TensorFactory.rand),
        (torch.exp, TensorFactory.randn),
        (torch.expm1, TensorFactory.randn),
        (torch.floor, TensorFactory.randn),
        (torch.frac, TensorFactory.randn),
        (torch.lgamma, TensorFactory.rand),
        (torch.log, TensorFactory.randp1),
        (torch.log10, TensorFactory.randp1),
        (torch.log1p, TensorFactory.randp1),
        (torch.log2, TensorFactory.randp1),
        (torch.neg, TensorFactory.randn),
        (torch.reciprocal, TensorFactory.randp1),
        (torch.relu, TensorFactory.randn),
        (torch.round, TensorFactory.randn),
        (torch.rsqrt, TensorFactory.randp1),
        (torch.sigmoid, TensorFactory.randn),
        (torch.sign, TensorFactory.randn),
        (torch.sin, TensorFactory.rand),
        (torch.sinh, TensorFactory.rand),
        (torch.sqrt, TensorFactory.rand),
        (torch.tan, TensorFactory.rand),
        (torch.tanh, TensorFactory.rand),
        (torch.trunc, TensorFactory.randn),
    ], name_fn=lambda x: x[0].__name__)
    def test_unary_pointwise(self, case):
        op, getter = case
        self._test_unary(op, getter, 'cpu')

        # test in-place
        method = getattr(Tensor, f'{op.__name__ + "_"}')
        self._test_unary(method, getter, 'cpu', check_propagates_grad=False)

    def test_clone(self):
        # Some basic tests
        self._test_unary(lambda x: x.clone(), TensorFactory.randn, 'cpu')
        self._test_unary(lambda x: x.clone(memory_format=torch.preserve_format),
                         TensorFactory.randn, 'cpu')
        self._test_unary(lambda x: x.clone(memory_format=torch.contiguous_format),
                         TensorFactory.randn, 'cpu')

        # Test that the per-examples are contiguous when using torch.contiguous_format
        def clone_contiguous(x):
            return x.clone(memory_format=torch.contiguous_format)

        B0, B1 = 3, 5
        x = torch.randn(2, B0, 7)
        y = vmap(clone_contiguous, in_dims=1, out_dims=1)(x)
        self.assertTrue(y.movedim(1, 0).is_contiguous())
        self.assertTrue(y[:, 0, :].is_contiguous())

        x = torch.randn(2, B0, 7, B1)
        y = vmap(vmap(clone_contiguous, in_dims=2), in_dims=1)(x)
        self.assertTrue(y.is_contiguous())
        self.assertTrue(y[0][0].is_contiguous())

        msg = r'only supported with memory_format torch.preserve_format or torch.contiguous_format'
        with self.assertRaisesRegex(RuntimeError, msg):
            vmap(lambda x: x.clone(memory_format=torch.channels_last))(torch.randn(B0))
        with self.assertRaisesRegex(RuntimeError, msg):
            vmap(lambda x: x.clone(memory_format=torch.channels_last_3d))(torch.randn(B0))

    def test_weird_matmul_case(self):
        # Check that this doesn't crash.
        # https://github.com/pytorch/functorch/issues/417
        x = torch.randn(5, 2, 2, 2)
        y = torch.randn(5, 7, 2)

        vmap(vmap(torch.matmul, in_dims=(None, 0)))(x, y)

    @parametrize("case",
                 (
                     (torch.clamp_min_, TensorFactory.randn),
                     (torch.clamp_max_, TensorFactory.randn),
                 ), name_fn=lambda x: x[0].__name__)
    def test_clamp_inplace_variant(self, case):
        test = self._vmap_test

        def get_number(getter):
            return getter([]).item()

        op, getter = case
        device = 'cpu'
        B0, B1 = 7, 11

        # Single vmap: op(Tensor, Tensor)
        test(op, (getter([B0, 3], device), getter([B0, 3], device)), check_propagates_grad=False)
        test(op, (getter([B0], device), getter([B0], device)), check_propagates_grad=False)
        test(op, (getter([2, B0, 3], device), getter([2, B0, 3], device)), in_dims=(1, 1), check_propagates_grad=False)
        test(op, (getter([B0, 2, 3], device), getter([2, B0, 3], device)),
             in_dims=(0, 1), out_dims=1, check_propagates_grad=False)
        test(op, (getter([B0, 2, 3], device), getter([1, 1], device)), in_dims=(0, None), check_propagates_grad=False)
        test(op, (getter([B0, 3], device), getter([B0, 3], device)), in_dims=(0, 0), check_propagates_grad=False)

        # Nested vmap: op(Tensor, Tensor)
        test(vmap(op), (getter([B0, B1, 2, 3], device), getter([B0, B1, 1, 3], device)), check_propagates_grad=False)

        # Python number overload: op(Tensor, Number)
        number = get_number(getter)
        self._test_unary(lambda t: op(t, number), getter, device, check_propagates_grad=False)

    @parametrize('case', [
        subtest(_make_case(torch.clamp_min), name='clamp_min'),
        subtest(_make_case(torch.clamp_max), name='clamp_max'),
    ])
    def test_clamp_variant(self, case):
        test = self._vmap_test

        def get_number(getter):
            return getter([]).item()

        op, getter = case
        device = 'cpu'
        B0, B1 = 7, 11

        # Single vmap: op(Tensor, Tensor)
        test(op, (getter([B0, 3], device), getter([B0, 3], device)))
        test(op, (getter([B0], device), getter([B0, 2, 3], device)))
        test(op, (getter([B0], device), getter([2, B0, 3], device)), in_dims=(0, 1))
        test(op, (getter([B0], device), getter([2, B0, 3], device)),
             in_dims=(0, 1), out_dims=1)
        test(op, (getter([B0], device), getter([2, 3], device)), in_dims=(0, None))
        test(op, (getter([2, 3], device), getter([B0, 3], device)), in_dims=(None, 0))

        # Nested vmap: op(Tensor, Tensor)
        test(vmap(op), (getter([B0, B1, 2, 3], device), getter([B0, B1, 3], device)))
        test(vmap(op, in_dims=(None, 0)),
             (getter([B0, 2, 3], device), getter([B1, 3], device)), in_dims=(0, None))

        # Python number overload: op(Tensor, Number)
        number = get_number(getter)
        self._test_unary(lambda t: op(t, number), getter, device)

    def test_copy_(self):
        x = torch.randn(3)
        y = torch.randn(3)
        vmap(Tensor.copy_)(x, y)
        self.assertEqual(x, y)

        x = torch.randn(3)
        y = torch.randn(3, 2)
        vmap(Tensor.copy_, in_dims=(1, None))(y, x)
        self.assertEqual(y, x.expand(2, 3).t())

        x = torch.randn(3)
        y = torch.randn(2, 3)
        with self.assertRaisesRegex(RuntimeError, 'inplace'):
            vmap(Tensor.copy_, in_dims=(None, 0))(x, y)

    def test_silu_backward(self):
        test = self._vmap_test
        device = 'cpu'
        getter = TensorFactory.randp1
        B0 = 7
        op = torch.ops.aten.silu_backward

        # Single vmap: op(Tensor, Tensor)
        test(op, (getter([B0, 3], device), getter([B0, 3], device)))
        test(op, (getter([], device), getter([B0], device)), in_dims=(None, 0))
        test(op, (getter([2, B0], device), getter([2], device)), in_dims=(1, None))

    @parametrize('case', [
        subtest(_make_case(torch.add), name='add'),
        subtest(_make_case(lambda x, y: x + y), name='add_dunder'),
        subtest(_make_case(torch.sub), name='sub'),
        subtest(_make_case(lambda x, y: x - y), name='sub_dunder'),
        subtest(_make_case(torch.mul), name='mul'),
        subtest(_make_case(lambda x, y: x * y), name='mul_dunder'),
        subtest(_make_case(torch.div, input_getter=TensorFactory.randp1), name='div'),
        subtest(_make_case(lambda x, y: x / y, input_getter=TensorFactory.randp1), name='div_dunder'),
        subtest(_make_case(torch.pow, input_getter=TensorFactory.randp1), name='pow'),
        subtest(_make_case(lambda x, y: x ** y, input_getter=TensorFactory.randp1), name='pow_dunder'),
    ])
    def test_arithmetic(self, case):
        test = self._vmap_test

        def get_number(getter):
            return getter([]).item()

        op, getter = case
        device = 'cpu'
        B0, B1 = 7, 11

        # Single vmap: op(Tensor, Tensor)
        test(op, (getter([B0, 3], device), getter([B0, 3], device)))
        test(op, (getter([B0], device), getter([B0, 2, 3], device)))
        test(op, (getter([B0], device), getter([2, B0, 3], device)), in_dims=(0, 1))
        test(op, (getter([B0], device), getter([2, B0, 3], device)),
             in_dims=(0, 1), out_dims=1)
        test(op, (getter([B0], device), getter([2, 3], device)), in_dims=(0, None))
        test(op, (getter([2, 3], device), getter([B0, 3], device)), in_dims=(0, None))

        # Nested vmap: op(Tensor, Tensor)
        test(vmap(op), (getter([B0, B1, 2, 3], device), getter([B0, B1, 3], device)))
        test(vmap(op, in_dims=(None, 0)),
             (getter([B0, 2, 3], device), getter([B1, 3], device)), in_dims=(0, None))

        # Python number overload: op(Tensor, Number) (and vice-versa)
        number = get_number(getter)
        self._test_unary(lambda t: op(t, number), getter, device)
        number = get_number(getter)
        self._test_unary(lambda t: op(number, t), getter, device)

        # Type promotion: op(Logical Scalar Tensor, Logical Scalar Tensor)
        test(op, (getter([B0], device), getter([B0], device, dtype=torch.double)))
        test(op, (getter([B0], device, dtype=torch.double), getter([B0], device)))
        test(op, (getter([B0], device), getter([B0], device)))

        # Type promotion: op(Tensor, Logical Scalar Tensor) (and vice-versa)
        test(op, (getter([B0, 2], device), getter([B0], device, torch.double)))
        test(op, (getter([B0], device, torch.double), getter([B0, 2], device)))

        if not torch.cuda.is_available():
            return

        # TODO(rzou): fix the following
        # # Test cross-device scalars
        # number = get_number(getter)
        # self._test_unary(lambda t: op(t, number), getter, device='cuda')
        # self._test_unary(lambda t: op(number, t), getter, device='cuda')
        # self._test_unary(lambda t: op(t, torch.tensor(number)), getter, device='cuda')

    def test_as_strided(self):
        def _test(sizes, strides, offset, tensor, lambd):
            # bdim at dim 0 test
            result = vmap(lambda t: t.as_strided(sizes, strides, offset))(tensor)
            expected = vmap(lambd)(tensor)
            self.assertTrue(result._base is expected._base)
            self.assertEqual(result, expected)

            # bdim at dim -1 test
            tensor = tensor.movedim(0, -1)
            result = vmap(lambda t: t.as_strided(sizes, strides, offset), -1)(tensor)
            expected = vmap(lambd, -1)(tensor)
            self.assertTrue(result._base is expected._base)
            self.assertEqual(result, expected)

        # single vmap test
        B0 = 5
        # Each Tensor has shape [B0, 2, 3]; the expressions below
        # are just to get tensors of different strides that have shape [B0, 2, 3]
        tensors = [
            # contiguous
            torch.randn(B0, 2, 3),
            # non-contiguous
            torch.randn(B0, 3, 2).transpose(1, 2),
            torch.randn(3, 2, B0).movedim(-1, 0).transpose(1, 2),
            # non-zero storage offset
            torch.randn(2, B0, 2, 3)[1],
            torch.randn(2, 2, B0, 3)[1].movedim(1, 0),
            # non-contiguous strides, zero storage offset
            torch.randn(B0, 2, 4, 3, 7)[:, :, 0, :, 0],
            torch.randn(2, 4, B0, 3, 7).movedim(2, 0)[:, :, 0, :, 0],
            # non-contiguous strides, non-zero storage offset
            torch.randn(B0, 2, 4, 3, 7)[:, :, 2, :, 1],
            torch.randn(2, 4, 3, 7, B0).movedim(-1, 0)[:, :, 2, :, 1],
        ]

        for x in tensors:
            S0, S1 = x.stride()[1:]
            offset = x.storage_offset()

            # Broadcast
            _test([5, 5, 2, 3], [0, 0, S0, S1], offset, x, lambda x: x.expand(5, 5, 2, 3))
            # transpose
            _test([3, 2], [S1, S0], offset, x, lambda x: x.transpose(0, 1))
            # select
            _test([2], [S0], offset + S1, x, lambda x: x[:, 1])
            # diagonal
            _test([2], [S0 + S1], offset, x, lambda x: x.diagonal())
            # strided slice
            _test([2], [S1 * 2], offset, x, lambda x: x[0, ::2])

        # Nested vmap test
        B1 = 7
        x = torch.randn(B1, B0, 2, 3)
        S0, S1 = x.stride()[2:]
        result = vmap(vmap(lambda t: t.as_strided([5, 5, 2, 3], [0, 0, S0, S1])), in_dims=1)(x)
        expected = vmap(vmap(lambda t: t.expand(5, 5, 2, 3)), in_dims=1)(x)
        self.assertTrue(result._base is expected._base)
        self.assertEqual(result, expected)

        # Check that mal-formatted size/strides doesn't crash
        with self.assertRaisesRegex(RuntimeError, 'size and stride must have the same length'):
            x = torch.randn(B0, 2, 3).transpose(0, 1)
            vmap(lambda x: x.as_strided([1, 1, 1], [1, 1]))(x)

        # All the Sanity check #1{a,b,c} cases check that
        # xs[i].as_strided(sizes, strides, offset + xs[i].offset() - xs.offset())
        # doesn't index memory that is out of bounds of xs[i]. This condition
        # is important to the correctness of the as_strided batching rule
        # (see NOTE: [When will the as_strided_batching_rule fail?])

        # Sanity check #1a: The maximum indexable location of
        # xs[i].as_strided(sizes, strides, offset + xs[i].offset() - xs.offset())
        # is less than or equal to the maximum indexable location of xs[i].
        msg = 'This is not supported inside of vmap'
        with self.assertRaisesRegex(RuntimeError, msg):
            x = torch.randn(B0, 3)
            vmap(lambda x: x.as_strided([3], [1], 1))(x)
        with self.assertRaisesRegex(RuntimeError, msg):
            x = torch.randn(B0, 3, 5)
            vmap(lambda x: x.as_strided([4, 4], [4, 1], 0))(x)
        with self.assertRaisesRegex(RuntimeError, msg):
            x = torch.randn(B0, B1, 3, 5)
            vmap(vmap(lambda x: x.as_strided([4, 4], [4, 1], 0)))(x)

        # Sanity check #1b: The min indexable location of
        # xs[i].as_strided(sizes, strides, offset + xs[i].offset() - xs.offset())
        # is greater than or equal to the min indexable location of xs[i].
        with self.assertRaisesRegex(RuntimeError, msg):
            x = torch.randn(2, B0, 3)[1]
            vmap(lambda x: x.as_strided([3], [1], B0 * 3 - 1))(x)

        # Sanity check #1c:
        # xs[i] is a zero-dim tensor, but
        # xs[i].as_strided(sizes, strides, offset + xs[i].offset() - xs.offset())
        # is not
        with self.assertRaisesRegex(RuntimeError, msg):
            x = torch.randn(B0, 0, 3)
            vmap(lambda x: x.as_strided([3], [1]))(x)

    def test_nll_loss(self):
        test = self._vmap_test
        op = F.nll_loss
        B = 3

        y = torch.randn(B, 2, 5)
        t = torch.randint(0, 5, (B, 2))
        test(op, (y, t))
        test(functools.partial(op, reduction='sum'), (y, t))
        test(functools.partial(op, reduction='none'), (y, t))

        y = torch.randn(B, 2, 5)
        t = torch.randint(0, 5, (2,))
        test(op, (y, t), in_dims=(0, None))
        test(functools.partial(op, reduction='sum'), (y, t), in_dims=(0, None))
        test(functools.partial(op, reduction='none'), (y, t), in_dims=(0, None))

    def test_adaptive_avg_pool2d(self):
        test = self._vmap_test
        op = functools.partial(F.adaptive_avg_pool2d, output_size=(3, 3))

        x = torch.randn(3, 5, 7, 9, 11)
        test(op, (x,))
        test(op, (x,), in_dims=(1,))
        test(op, (x,), in_dims=(4,))

    def test_bmm(self):
        op = torch.bmm
        test = self._vmap_test
        B0, B1 = 7, 11

        # shape mismatch
        msg = ""
        with self.assertRaisesRegex(RuntimeError, msg):
            vmap(op)(torch.randn(B0, 2, 2, 2), torch.randn(B0, 2))
        with self.assertRaisesRegex(RuntimeError, msg):
            vmap(op, in_dims=(0, None))(torch.randn(B0, 3, 3, 2), torch.randn(2, 2))
        with self.assertRaisesRegex(RuntimeError, msg):
            vmap(op, in_dims=(None, 0))(torch.randn(2, 2), torch.randn(B0, 2, 2, 2))

        # left arg is vmapped
        test(op, (torch.rand(B0, 2, 3, 5), torch.rand(2, 5, 3)), in_dims=(0, None))
        test(vmap(op, in_dims=(0, None)), (torch.rand(B1, B0, 2, 3, 5), torch.rand(2, 5, 3)),
             in_dims=(1, None))

        # right arg is vmapped
        test(op, (torch.rand(2, 5, 3), torch.rand(B0, 2, 3, 5)), in_dims=(None, 0))
        test(vmap(op, in_dims=(None, 0)), (torch.rand(2, 5, 3), torch.rand(B1, B0, 2, 3, 5)),
             in_dims=(None, 1))

        # both args are vmapped
        test(op, (torch.rand(B0, 2, 3, 5), torch.rand(B0, 2, 5, 3)))
        test(vmap(op), (torch.rand(B1, B0, 2, 3, 5), torch.rand(B0, B1, 2, 5, 3)), in_dims=(1, 0))
        test(vmap(op, in_dims=(0, None)),
             (torch.rand(B1, 2, 3, 5), torch.rand(B0, 2, 5, 3)), in_dims=(None, 0))

    def test_cat(self):
        test = self._vmap_test
        B0, B1 = 5, 7

        # Quick hack b/c vmap can't accept a list of tensors as an argument
        def get_op(dim):
            def op(*tensors):
                return torch.cat(tensors, dim=dim)
            return op

        test(get_op(0), (torch.rand(B0, 2), torch.rand(B0, 3)))
        test(get_op(0), (torch.rand(B0, 0), torch.rand(B0, 0)))
        test(get_op(0), (torch.rand(2), torch.rand(B0, 0)), in_dims=(None, 0))
        test(get_op(1), (torch.rand(2, 5), torch.rand(B0, 0), torch.rand(2, 3)), in_dims=(None, 0, None))
        test(get_op(1), (torch.rand(B0, 2, 3), torch.rand(B0, 0)))
        test(get_op(1), (torch.rand(B0, 2, 3, 4), torch.rand(0)), in_dims=(0, None))
        test(get_op(0), (torch.rand(0), torch.rand(B0, 2), torch.rand(B0, 0)), in_dims=(None, 0, 0))
        test(get_op(0), (torch.rand(2), torch.rand(B0, 3)), in_dims=(None, 0))
        test(get_op(0), (torch.rand(2, 17), torch.rand(3, 17, B0)), in_dims=(None, 2))
        test(get_op(-1), (torch.rand(17, 2), torch.rand(17, 3, B0)), in_dims=(None, 2))
        test(vmap(get_op(0), in_dims=(0, None)),
             (torch.rand(B1, 2), torch.rand(B0, 3)), in_dims=(None, 0))
        test(vmap(get_op(0), in_dims=(0, 0)),
             (torch.rand(B1, 2), torch.rand(B0, B1, 3)), in_dims=(None, 0))

    def test_unsafe_view(self):
        # Unsafe view isn't exposed, so we get at it via
        # vmap(grad(matmul))
        test = functools.partial(self._vmap_test, check_propagates_grad=False)
        B = 2
        x = torch.randn(B, 2, 3, 3)
        y = torch.randn(B, 3, 3)

        def baz(x, y):
            return (x @ y).sum()

        test(functorch.grad(baz), (x, y))

    def test_conj(self):
        op = torch.conj

        def run_test(dtype):
            def get(shape):
                return torch.randn(shape, dtype=dtype)
            B0, B1 = 7, 11
            test = self._vmap_test

            # Single vmap, various in_dims / out_dims
            test(op, [get([B0, 3])])
            test(op, [get([2, 5, B0, 3])], in_dims=2)
            test(op, [get([2, 5, B0, 3])], in_dims=2, out_dims=2)

            # Doubly nested vmap
            test(vmap(op), [get([B0, B1])])
            test(vmap(op), [get([B1, 2, 5, B0, 3])], in_dims=2)
            test(vmap(op, in_dims=2), [get([2, 5, B0, B1, 3])],
                 in_dims=2, out_dims=2)

        # correctness tests
        run_test(torch.float)
        run_test(torch.cfloat)

        # check that torch.conj on a non-complex tensor returns the same tensor
        real_tensor = torch.randn(3)
        result = vmap(op)(real_tensor)
        self.assertEqual(result.data_ptr(), real_tensor.data_ptr())

    def test_contiguous(self):
        op = Tensor.contiguous

        self._test_unary(op, TensorFactory.randn, 'cpu')

        # check that contiguous returns the original tensor if the per-examples
        # are already contiguous
        B0 = 3
        x = torch.randn(B0, 2, 5, 7)
        x = x.movedim(0, 2)
        result = vmap(Tensor.contiguous, in_dims=2, out_dims=2)(x)
        self.assertTrue(result is x)

        msg = 'NYI: querying is_contiguous inside of vmap for memory_format'
        tensor = torch.randn(B0, 3)
        with self.assertRaisesRegex(RuntimeError, msg):
            vmap(functools.partial(op, memory_format=torch.channels_last))(tensor)
        with self.assertRaisesRegex(RuntimeError, msg):
            vmap(functools.partial(op, memory_format=torch.channels_last_3d))(tensor)

    def test_stride(self):
        B0 = 3

        x = torch.randn(B0, 2, 5, 7)

        def foo(x):
            assert x.stride() == (7 * 5, 7, 1)
            return x

        vmap(foo)(x)

        x = torch.randn(2, B0, 5, 7).movedim(1, 0)

        def bar(x):
            assert x.stride() == (7 * 5 * B0, 7, 1)
            return x

        vmap(bar)(x)

    def test_chunk(self):
        test = self._vmap_view_test
        op = torch.chunk
        B0, B1, B2 = 7, 11, 13

        # tests for torch.split(self, split_size: int, dim)
        test(op, (torch.rand(B0, 2, 1024), 15, -1), in_dims=(0, None, None))
        test(op, (torch.rand(2, B0, 1024), 9, 1), in_dims=(1, None, None))
        test(vmap(op, in_dims=(0, None, None)), (torch.rand(B1, 1023, B0, 5), 4, 0),
             in_dims=(2, None, None))
        test(vmap(vmap(lambda t: op(t, 4, 1), in_dims=2)),
             (torch.rand(B1, 2, B0, 64, B2),), in_dims=2)

    def test_clamp(self):
        clamp_cases = (
            (lambda t: t.clamp(min=-0.5), TensorFactory.randn),
            (lambda t: t.clamp(max=0.5), TensorFactory.randn),
            (lambda t: t.clamp(min=-0.5, max=0.5), TensorFactory.randn),
            (lambda t: t.clamp_min(min=-0.5), TensorFactory.randn),
            (lambda t: t.clamp_max(max=0.5), TensorFactory.randn),
        )
        for op, getter in clamp_cases:
            self._test_unary(op, getter, 'cpu')

    def test_comparison_ops(self):
        test = functools.partial(self._vmap_test, check_propagates_grad=False)

        getter = TensorFactory.randn
        B0, B1 = 7, 11

        ops = (
            torch.eq, lambda x, y: x == y,
            torch.gt, lambda x, y: x > y,
            torch.ge, lambda x, y: x >= y,
            torch.le, lambda x, y: x <= y,
            torch.lt, lambda x, y: x < y,
            torch.ne, lambda x, y: x != y,
        )

        for op in ops:
            # Single vmap: op(Tensor, Tensor)
            test(op, (getter([B0, 3]), getter([B0, 3])))
            test(op, (getter([B0]), getter([B0, 2, 3])))
            test(op, (getter([B0]), getter([2, B0, 3])), in_dims=(0, 1))
            test(op, (getter([B0]), getter([2, B0, 3])), in_dims=(0, 1), out_dims=1)
            test(op, (getter([B0]), getter([2, 3])), in_dims=(0, None))
            test(op, (getter([2, 3]), getter([B0, 3])), in_dims=(0, None))

            # Nested vmap: op(Tensor, Tensor)
            test(vmap(op), (getter([B0, B1, 2, 3]), getter([B0, B1, 3])))
            test(vmap(op, in_dims=(None, 0)),
                 (getter([B0, 2, 3]), getter([B1, 3])), in_dims=(0, None))

            # test number as inputs
            number = getter([]).item()
            self._test_unary(lambda t: op(t, number), getter, 'cpu', check_propagates_grad=False)

    def test_cross_batch_size_three(self):
        # Let's test corner case when batch_size is 3 and cross' dim argument is not specified
        # According to the cross API, dim will be assigned to the first dim with value 3
        # In this test we ensure that found dim is not batch dim.
        op = torch.cross
        test = self._vmap_test
        B0 = B1 = 3
        test(op, (torch.rand(B0, 2, 3), torch.rand(B0, 2, 3)))
        test(vmap(op, in_dims=(0, None)), (torch.rand(B0, B1, 2, 3), torch.rand(B0, B1, 2, 3)),
             in_dims=(None, 1))

    def test_diagonal(self):
        tensor = torch.randn(3, 5, 7, 11, 13)
        test = self._vmap_view_test
        op = torch.diagonal
        test(op, (tensor, 1, 0, 1), in_dims=(0, None, None, None))
        test(op, (tensor, 0, 2, -1), in_dims=(0, None, None, None))
        test(op, (tensor, 2, 1, 2), in_dims=(1, None, None, None))
        test(op, (tensor, 0, -2, -1), in_dims=(1, None, None, None), out_dims=1)
        test(vmap(lambda t: op(t, 0, 0, -1)), (tensor,), in_dims=1, out_dims=1)
        test(vmap(vmap(lambda t: op(t, 0, 0, 1), in_dims=1), in_dims=3),
             (tensor,), in_dims=1, out_dims=1)

    def test_dot(self):
        op = torch.dot
        test = self._vmap_test
        B0, B1 = 7, 11

        # shape mismatch
        msg = ""
        with self.assertRaisesRegex(RuntimeError, msg):
            vmap(op)(torch.randn(B0, 2, 2, 2), torch.randn(B0, 2))
        with self.assertRaisesRegex(RuntimeError, msg):
            vmap(op, in_dims=(0, None))(torch.randn(B0, 2), torch.randn(2, 2))
        with self.assertRaisesRegex(RuntimeError, msg):
            vmap(op, in_dims=(None, 0))(torch.randn(2, 2), torch.randn(B0, 2))

        # left arg is vmapped
        test(op, (torch.rand(B0, 5), torch.rand(5)), in_dims=(0, None))
        test(vmap(op, in_dims=(0, None)), (torch.rand(B1, B0, 5), torch.rand(5)),
             in_dims=(1, None))

        # right arg is vmapped
        test(op, (torch.rand(5), torch.rand(B0, 5)), in_dims=(None, 0))
        test(vmap(op, in_dims=(None, 0)), (torch.rand(5), torch.rand(B1, B0, 5)),
             in_dims=(None, 1))

        # both args are vmapped
        test(op, (torch.rand(B0, 5), torch.rand(B0, 5)))
        test(vmap(op), (torch.rand(B1, B0, 5), torch.rand(B0, B1, 5)), in_dims=(1, 0))
        test(vmap(op, in_dims=(0, None)),
             (torch.rand(B1, 5), torch.rand(B0, 5)), in_dims=(None, 0))

    def test_expand_as(self):
        op = torch.Tensor.expand_as
        test = self._vmap_view_test
        B0, B1, B2 = 7, 11, 13
        test(op, (torch.rand(B0, 1, 5), torch.rand(B0, 2, 3, 5)))
        test(op, (torch.rand(B0, 1, 5), torch.rand(2, 3, 5)), in_dims=(0, None))
        test(op, (torch.rand(1, 5), torch.rand(B0, 2, 3, 5)), in_dims=(None, 0))
        test(vmap(op), (torch.rand(B0, B1, 1, 5), torch.rand(B0, B1, 2, 3, 5)))
        test(vmap(op), (torch.rand(B0, B1, 1, 5), torch.rand(B1, B0, 2, 3, 5)), in_dims=(0, 1))
        test(vmap(op), (torch.rand(B0, B1), torch.rand(B1, 2, 3, 5)), in_dims=(0, None))
        test(vmap(vmap(op)), (torch.rand(B0, B1, B2), torch.rand(B0, B1, B2, 2, 3, 5)))

    def test_fill_and_zero_inplace(self):
        test = functools.partial(self._vmap_test, check_propagates_grad=False)
        B0, B1 = 7, 11
        ops = (
            lambda t: t.fill_(0.1),
            lambda t: t.fill_(torch.tensor(0.2)),
            lambda t: t.zero_(),
        )

        for op in ops:
            # Single vmap, various in_dims / out_dims
            test(op, [TensorFactory.randn([B0, 3])])
            test(op, [TensorFactory.randn([2, 5, B0, 3])], in_dims=2)
            test(op, [TensorFactory.randn([2, 5, B0, 3])], in_dims=2, out_dims=2)

            # Doubly nested vmap
            test(vmap(op), [TensorFactory.randn([B0, B1])])
            test(vmap(op), [TensorFactory.randn([B1, 2, 5, B0, 3])], in_dims=2)
            test(vmap(op, in_dims=2), [TensorFactory.randn([2, 5, B0, B1, 3])],
                 in_dims=2, out_dims=2)

        # test when value is a batched tensor for fill_ operator
        B0, B1 = 3, 5
        test(Tensor.fill_, [TensorFactory.randn([B0, B1]), TensorFactory.randn(B0)])

        with self.assertRaisesRegex(RuntimeError,
                                    ""):
            # Runtime Error is thrown when the tensor being written to isn't being vmapped over
            vmap(Tensor.fill_, (None, 0))(TensorFactory.randn([B0, B1]),
                                          TensorFactory.randn([B0]))

    def _test_complex_views(self, op, dtypes):
        test = self._vmap_view_test

        def run_test(op, dtype):
            def get(shape):
                return torch.randn(shape, dtype=dtype)

            B0, B1 = 7, 11

            # Single vmap, various in_dims / out_dims
            test(op, [get([B0, 3])])
            test(op, [get([3, B0])], in_dims=1)
            test(op, [get([2, 5, B0, 3])], in_dims=2)
            test(op, [get([2, 5, B0, 3])], in_dims=2, out_dims=2)

            # Doubly nested vmap
            test(vmap(op), [get([B0, B1])])
            test(vmap(op), [get([B1, 2, 5, 3, B0])], in_dims=4)
            test(vmap(op, in_dims=2), [get([2, 5, B0, B1, 3])],
                 in_dims=2, out_dims=2)

        for dtype in dtypes:
            run_test(op, dtype)

    def test_real(self):
        self._test_complex_views(torch.real, dtypes=[torch.cfloat, torch.cdouble])

    def test_imag(self):
        self._test_complex_views(torch.imag, dtypes=[torch.cfloat, torch.cdouble])

    def test_view_as_real(self):
        self._test_complex_views(torch.view_as_real, dtypes=[torch.cfloat, torch.cdouble])

    def test_view_as_complex(self):
        def run_test(dtype):
            def get(shape):
                return torch.randn(shape, dtype=dtype)

            op = torch.view_as_complex
            test = self._vmap_view_test
            B0, B1 = 7, 11

            # Single vmap, various in_dims / out_dims
            test(op, [get([B0, 3, 2])])
            test(op, [get([2, 5, B0, 3, 2])], in_dims=2)
            test(op, [get([2, 5, B0, 3, 2])], in_dims=2, out_dims=2)

            # Doubly nested vmap
            test(vmap(op), [get([B0, B1, 2])])
            test(vmap(op), [get([B1, 2, 5, B0, 3, 2])], in_dims=2)
            test(vmap(op, in_dims=2), [get([2, 5, B0, B1, 3, 2])],
                 in_dims=2, out_dims=2)

            # Interesting case #1: Batch dim directly before dim of size 2
            test(op, [get([3, B0, 2])], in_dims=1)
            test(vmap(op, in_dims=1), [get([3, B1, B0, 2])], in_dims=2)

            # Interesting case #2: Batch dim at end of tensor, success cases
            # view_as_complex requires that the dim with size 2 have stride 1
            # in order for the view to function propertly
            test(op, [get([B0, 2]).transpose(0, 1)], in_dims=1)
            test(vmap(op, in_dims=1), [get([B0, B1, 2]).movedim(1, 2)])
            test(vmap(op, in_dims=2), [get([B0, 3, B1, 2]).movedim(2, 3)])

            # Interesting case #3: Batch dim at end of tensor, failure cases
            msg = "Tensor must have a last dimension with stride 1"
            with self.assertRaisesRegex(RuntimeError, msg):
                vmap(op, in_dims=1)(get([2, B0]))
            with self.assertRaisesRegex(RuntimeError, msg):
                vmap(vmap(op, in_dims=1), in_dims=1)(get([2, B0, B1]))

            # Invalid input: no dimension of size 2
            msg = 'Input tensor must have one or more dimensions'
            with self.assertRaisesRegex(RuntimeError, msg):
                vmap(op)(get([B0]))
            with self.assertRaisesRegex(RuntimeError, msg):
                vmap(vmap(op))(get([B0, B1]))

            # Invalid input: Batch dim has size 2, but the logical last dim does
            # not have size 2
            msg = 'Tensor must have a last dimension of size 2'
            with self.assertRaisesRegex(RuntimeError, msg):
                vmap(op, in_dims=1)(get([3, 2]))

        for dtype in [torch.float, torch.double]:
            run_test(dtype)

    def test_is_complex(self):
        ctensor = torch.randn(3, dtype=torch.cfloat)
        tensor = torch.randn(3)

        def foo(x):
            if x.is_complex():
                return torch.tensor(1)
            else:
                return torch.tensor(0)

        self.assertEqual(vmap(foo)(ctensor), torch.tensor([1, 1, 1]))
        self.assertEqual(vmap(foo)(tensor), torch.tensor([0, 0, 0]))

    def test_is_floating_point(self):
        float_tensor = torch.tensor([1., 2., 3.])
        long_tensor = torch.tensor([1, 2, 3])

        def foo(x):
            if x.is_floating_point():
                return torch.tensor(1)
            else:
                return torch.tensor(0)

        self.assertEqual(vmap(foo)(float_tensor), torch.tensor([1, 1, 1]))
        self.assertEqual(vmap(foo)(long_tensor), torch.tensor([0, 0, 0]))

    def test_is_contiguous(self):
        def foo(x):
            if x.is_contiguous():
                return torch.tensor(1.)
            else:
                return torch.tensor(0.)

        B0, B1 = 3, 5

        # Single batch dim
        contig = torch.randn(B0, 2, 7)
        self.assertEqual(vmap(foo)(contig), torch.ones(B0))

        noncontig = torch.randn(2, B0, 7)
        self.assertEqual(vmap(foo, in_dims=1)(noncontig), torch.zeros(B0))

        noncontig = torch.randn(2, B0, 7).movedim(1, 0)
        self.assertEqual(vmap(foo)(noncontig), torch.zeros(B0))

        noncontig = torch.randn(2, 7, B0)
        self.assertEqual(vmap(foo, in_dims=2)(noncontig), torch.zeros(B0))

        # Multiple batch dims
        contig = torch.randn(B0, B1, 3)
        self.assertEqual(vmap(vmap(foo))(contig), torch.ones(B0, B1))

        contig = torch.randn(B1, B0, 3)
        self.assertEqual(vmap(vmap(foo), in_dims=1)(contig), torch.ones(B0, B1))

        contig = torch.randn(B1, B0, 3).movedim(0, 1)
        self.assertEqual(vmap(vmap(foo))(contig), torch.ones(B0, B1))

        noncontig = torch.randn(B0, 3, B1)
        self.assertEqual(vmap(vmap(foo, in_dims=1))(noncontig), torch.zeros(B0, B1))

        # is_contiguous on empty tensor is True
        def bar(x):
            assert x.is_contiguous()
            return x

        vmap(bar)(torch.randn(B0, 0, 3))
        vmap(bar, in_dims=1)(torch.randn(0, B0, 3))
        vmap(bar)(torch.randn(B0, 0, 3).transpose(-1, -2))

        # is_contiguous with other memory formats
        def baz(x, memory_format):
            x.is_contiguous(memory_format=memory_format)
            return x

        msg = 'NYI: querying is_contiguous inside of vmap for memory_format'
        tensor = torch.randn(B0, 2, 7, 3)
        with self.assertRaisesRegex(RuntimeError, msg):
            vmap(functools.partial(baz, memory_format=torch.channels_last))(tensor)
        with self.assertRaisesRegex(RuntimeError, msg):
            vmap(functools.partial(baz, memory_format=torch.channels_last_3d))(tensor)

    def test_unsqueeze(self):
        op = torch.unsqueeze
        test = self._vmap_view_test
        B0, B1 = 7, 11

        # unsqueeze dim 0
        test(op, (torch.rand(B0, 2, 5), 0), in_dims=(0, None))
        test(op, (torch.rand(2, B0, 5), 0), in_dims=(1, None))

        # unsqueeze last dim (positive)
        test(op, (torch.rand(B0, 2, 5), 2), in_dims=(0, None))
        test(op, (torch.rand(2, B0, 5), 2), in_dims=(1, None))

        # unsqueeze last dim (negative)
        test(op, (torch.rand(B0, 2, 5), -1), in_dims=(0, None))
        test(op, (torch.rand(2, B0, 5), -1), in_dims=(1, None))

        # nested vmaps
        def unsqueeze_0(x):
            return torch.unsqueeze(x, 0)

        def unsqueeze_last(x):
            return torch.unsqueeze(x, -1)

        # bdims in canonical order
        test(vmap(unsqueeze_0), (torch.rand(B0, B1, 2), ))
        test(vmap(unsqueeze_last), (torch.rand(B0, B1, 2),))

        # wild bdims
        test(vmap(unsqueeze_0), (torch.rand(B1, 2, B0),), in_dims=2)
        test(vmap(unsqueeze_0, in_dims=1), (torch.rand(2, B1, B0),), in_dims=2)
        test(vmap(unsqueeze_last), (torch.rand(B1, 2, B0),), in_dims=2)
        test(vmap(unsqueeze_last, in_dims=1), (torch.rand(2, B1, B0),), in_dims=2)

    def test_movedim(self):
        op = torch.movedim
        test = self._vmap_view_test
        B0, B1, B2 = 7, 11, 13

        # movedim(tensor, int, int) variant
        test(op, (torch.rand(B0, 2, 5), 0, 1), in_dims=(0, None, None))
        test(op, (torch.rand(2, B0, 5), 0, 1), in_dims=(1, None, None))
        test(vmap(op, in_dims=(0, None, None)), (torch.rand(B1, 2, B0, 5), 0, 1), in_dims=(2, None, None))
        test(vmap(vmap(op, in_dims=(2, None, None)), in_dims=(0, None, None)),
             (torch.rand(B1, 2, B0, 5, B2), 0, 1), in_dims=(2, None, None))

        # movedim(tensor, intlist, intlist) variant
        test(op, (torch.rand(B0, 2, 3, 5), [1, 0], [0, 2]), in_dims=(0, None, None))
        test(op, (torch.rand(2, 3, B0, 5), [1, 0], [0, 2]), in_dims=(1, None, None))
        test(vmap(op, in_dims=(0, None, None)),
             (torch.rand(B1, 2, B0, 5), [0, 1], [1, 0]), in_dims=(2, None, None))
        test(vmap(vmap(op, in_dims=(2, None, None)), in_dims=(0, None, None)),
             (torch.rand(B1, 2, B0, 5, B2), [0, 1], [1, 0]), in_dims=(2, None, None))

    def test_mm(self):
        op = torch.mm
        test = self._vmap_test
        B0, B1 = 7, 11

        # shape mismatch
        msg = "Shape mismatch"
        with self.assertRaisesRegex(RuntimeError, msg):
            vmap(op)(torch.randn(B0, 2, 2, 2), torch.randn(B0, 2))
        with self.assertRaisesRegex(RuntimeError, msg):
            vmap(op, in_dims=(0, None))(torch.randn(B0, 2), torch.randn(2, 2))
        with self.assertRaisesRegex(RuntimeError, msg):
            vmap(op, in_dims=(None, 0))(torch.randn(2, 2), torch.randn(B0, 2, 2, 2))

        # left arg is vmapped
        test(op, (torch.rand(B0, 2, 5), torch.rand(5, 2)), in_dims=(0, None))
        test(vmap(op, in_dims=(0, None)), (torch.rand(B1, B0, 2, 5), torch.rand(5, 2)),
             in_dims=(1, None))

        # right arg is vmapped
        test(op, (torch.rand(2, 5), torch.rand(B0, 5, 2)), in_dims=(None, 0))
        test(vmap(op, in_dims=(None, 0)), (torch.rand(2, 5), torch.rand(B1, B0, 5, 2)),
             in_dims=(None, 1))

        # both args are vmapped
        test(op, (torch.rand(B0, 2, 5), torch.rand(B0, 5, 2)))
        test(vmap(op), (torch.rand(B1, B0, 2, 5), torch.rand(B0, B1, 5, 2)), in_dims=(1, 0))
        test(vmap(op, in_dims=(0, None)),
             (torch.rand(B1, 2, 5), torch.rand(B0, 5, 2)), in_dims=(None, 0))

    def test_mv(self):
        op = torch.mv
        test = self._vmap_test
        B0, B1 = 7, 11

        # shape mismatch
        msg = ""
        with self.assertRaisesRegex(RuntimeError, msg):
            vmap(op)(torch.randn(B0, 2, 2, 2), torch.randn(B0, 2))
        with self.assertRaisesRegex(RuntimeError, msg):
            vmap(op, in_dims=(0, None))(torch.randn(B0, 2, 2), torch.randn(2, 2))
        with self.assertRaisesRegex(RuntimeError, msg):
            vmap(op, in_dims=(None, 0))(torch.randn(2, 2), torch.randn(B0, 2, 2))

        # left arg is vmapped
        test(op, (torch.rand(B0, 2, 5), torch.rand(5)), in_dims=(0, None))
        test(vmap(op, in_dims=(0, None)), (torch.rand(B1, B0, 2, 5), torch.rand(5)),
             in_dims=(1, None))

        # right arg is vmapped
        test(op, (torch.rand(2, 5), torch.rand(B0, 5)), in_dims=(None, 0))
        test(vmap(op, in_dims=(None, 0)), (torch.rand(2, 5), torch.rand(B1, B0, 5)),
             in_dims=(None, 1))

        # both args are vmapped
        test(op, (torch.rand(B0, 2, 5), torch.rand(B0, 5)))
        test(vmap(op), (torch.rand(B1, B0, 2, 5), torch.rand(B0, B1, 5)), in_dims=(1, 0))
        test(vmap(op, in_dims=(0, None)),
             (torch.rand(B1, 2, 5), torch.rand(B0, 5)), in_dims=(None, 0))

    def test_narrow(self):
        op = torch.narrow
        test = self._vmap_view_test
        B0, B1, B2 = 7, 11, 13

        test(op, (torch.rand(B0, 2, 5), -1, 1, 3), in_dims=(0, None, None, None))
        test(op, (torch.rand(2, B0, 5), 1, 1, 3), in_dims=(1, None, None, None))
        test(vmap(op, in_dims=(0, None, None, None)),
             (torch.rand(B1, 2, B0, 5), 1, 0, 0), in_dims=(2, None, None, None))
        test(vmap(vmap(op, in_dims=(2, None, None, None)), in_dims=(0, None, None, None)),
             (torch.rand(B1, 2, B0, 5, B2), -1, 2, 3), in_dims=(2, None, None, None))

    def test_new_empty(self):
        # Empty is non-deterministic so we just check that the shape of the
        # output tensor is what we expect and that the vmap fallback isn't used.
        op = Tensor.new_empty

        B0, B1 = 7, 11

        result = vmap(lambda x: op(x, [2, 3]))(torch.randn(B0))
        self.assertEqual(result.shape, [B0, 2, 3])

        result = vmap(lambda x: op(x, []))(torch.randn(B0))
        self.assertEqual(result.shape, [B0])

        result = vmap(vmap(lambda x: op(x, [2, 3])))(torch.randn(B0, B1))
        self.assertEqual(result.shape, [B0, B1, 2, 3])

    def test_new_empty_strided(self):
        # Empty is non-deterministic so we just check that the size and shape
        # of the output are what we expect and that the vmap fallback isn't used
        B0, B1 = 7, 11

        def _test_single_vmap(size, stride, B0):
            x = torch.randn(B0)
            result = vmap(lambda x: x.new_empty_strided(size, stride))(x)
            S = torch.empty_strided(size, stride).storage().size()
            self.assertEqual(result.shape, [B0] + size)
            self.assertEqual(result.stride(), [S] + stride)

        def _test_double_vmap(size, stride, B0, B1):
            x = torch.randn(B0, B1)
            result = vmap(vmap(lambda x: x.new_empty_strided(size, stride)))(x)
            S = torch.empty_strided(size, stride).storage().size()
            self.assertEqual(result.shape, [B0, B1] + size)
            self.assertEqual(result.stride(), [B1 * S, S] + stride)

            x = torch.randn(B1, B0)
            result = vmap(vmap(lambda x: x.new_empty_strided(size, stride)), in_dims=1)(x)
            S = x.new_empty_strided(size, stride).storage().size()
            self.assertEqual(result.shape, [B0, B1] + size)
            self.assertEqual(result.stride(), [B1 * S, S] + stride)

        # contiguous case
        _test_single_vmap([2, 3, 5], [3 * 5, 5, 1], B0)
        _test_double_vmap([2, 3, 5], [3 * 5, 5, 1], B0, B1)

        # expanded
        _test_single_vmap([2, 3, 5], [0, 5, 1], B0)
        _test_double_vmap([2, 3, 5], [0, 5, 1], B0, B1)

        # some of these cases are pretty strange, just verifying that if
        # empty_strided allows them then BatchedTensor.new_empty_strided
        # can as well
        for shape in [[2, 3, 4], [0, 2, 0]]:
            for strides in [[12, 4, 1], [2, 4, 6], [0, 0, 0]]:
                _test_single_vmap(shape, strides, B0)
                _test_double_vmap(shape, strides, B0, B1)

    def test_new_zeros(self):
        op = Tensor.new_zeros
        test = functools.partial(self._vmap_test, check_propagates_grad=False)
        B0, B1 = 7, 11

        test(lambda x: op(x, 2, 3), (torch.rand(B0),))
        test(lambda x: op(x, []), (torch.rand(B0),))
        test(vmap(lambda x: op(x, 3, 5)), (torch.rand(B0, B1),))

    def test_select(self):
        op = torch.select
        test = self._vmap_view_test
        B0, B1, B2 = 7, 11, 13
        test(op, (torch.rand(B0, 2, 5), 0, 0), in_dims=(0, None, None))
        test(op, (torch.rand(2, B0, 5), 1, 1), in_dims=(1, None, None))
        test(vmap(lambda t: op(t, 1, 1)), (torch.rand(B1, 2, B0, 5),), in_dims=2)
        test(vmap(vmap(lambda t: op(t, 1, 1), in_dims=1)), (torch.rand(B1, 2, B0, B2, 5),), in_dims=2)

    def test_roll_no_dims(self):
        op = torch.roll
        test = self._vmap_test
        B0, B1, B2 = 7, 11, 13
        test(op, (torch.rand(B0, 2, 5), 2), in_dims=(0, None))
        test(op, (torch.rand(2, B0, 5), 3), in_dims=(1, None))
        test(vmap(lambda t: op(t, 3)), (torch.rand(B1, 2, B0, 5),), in_dims=2)
        test(vmap(vmap(lambda t: op(t, 3), in_dims=1)), (torch.rand(B1, 2, B0, B2, 5),), in_dims=2)

    def test_stack(self):
        test = self._vmap_test
        B0, B1 = 5, 7

        # Quick hack b/c vmap can't accept a list of tensors as an argument
        def get_op(dim):
            def op(*tensors):
                return torch.stack(tensors, dim=dim)
            return op

        test(get_op(0), (torch.rand(B0, 3), torch.rand(B0, 3)))
        test(get_op(0), (torch.rand(3), torch.rand(B0, 3)), in_dims=(None, 0))
        test(get_op(0), (torch.rand(2, 17), torch.rand(2, 17, B0)), in_dims=(None, 2))
        test(get_op(-1), (torch.rand(2, 17), torch.rand(2, 17, B0)), in_dims=(None, 2))
        test(vmap(get_op(0), in_dims=(0, None)),
             (torch.rand(B1, 2), torch.rand(B0, 2)), in_dims=(None, 0))
        test(vmap(get_op(0), in_dims=(0, 0)),
             (torch.rand(B1, 2), torch.rand(B0, B1, 2)), in_dims=(None, 0))

    def test_slice(self):
        test = self._vmap_view_test
        B0, B1, B2 = 7, 11, 13
        test(lambda t: t[0:1], (torch.rand(B0, 3, 5),))
        test(lambda t: t[:, 1:3], (torch.rand(3, 5, B0),), in_dims=2)
        test(vmap(lambda t: t[:, 0:1], in_dims=2), (torch.rand(3, 5, B0, B1),), in_dims=2)
        test(vmap(vmap(lambda t: t[0:1], in_dims=2), in_dims=2),
             (torch.rand(3, 5, B0, B1, B2),), in_dims=2)

    def test_squeeze(self):
        def verify_behavior(op, min_ndim=1):
            test = self._vmap_view_test
            B0, B1 = 1, 11
            # These tests cannot be used with an operator that requires more
            # than 1 dimension after batching.
            if min_ndim <= 1:
                test(op, (torch.rand(B0),))
                test(op, (torch.rand(B1),))
                test(vmap(op), (torch.rand(B0, B1, 1),))
                test(vmap(op), (torch.rand(B1, 1, B0),), in_dims=2)
            test(op, (torch.rand(B0, 3, 5),))
            test(op, (torch.rand(1, B0, 5),), in_dims=1)
            test(op, (torch.rand(B0, 0, 1, 5, 1),))
            test(op, (torch.rand(B0, 1, 1, 1, 1),))
            test(vmap(op), (torch.rand(B0, B1, 1, 3, 4),))
            test(vmap(op), (torch.rand(B1, 1, B0, 4, 5),), in_dims=2)

        verify_behavior(torch.squeeze)
        verify_behavior(lambda x: torch.squeeze(x, dim=0), min_ndim=1)
        verify_behavior(lambda x: torch.squeeze(x, dim=1), min_ndim=2)
        verify_behavior(lambda x: torch.squeeze(x, dim=-1), min_ndim=2)
        verify_behavior(lambda x: torch.squeeze(x, dim=-2), min_ndim=3)

        msg = ""
        try:
            torch.squeeze(torch.rand(10), dim=1)
        except IndexError as err:
            msg = str(err)
        with self.assertRaises(RuntimeError, msg=msg):
            vmap(lambda x: torch.squeeze(x, dim=1))(torch.rand(10))

    def _test_mean_sum_dim(self, op):
        test = self._vmap_test
        B0, B1 = 5, 7

        # Single vmap, various in_dims / out_dims
        test(lambda x: op(x, 0), [torch.randn([B0])])
        test(lambda x: op(x, -1), [torch.randn([B0])])
        test(lambda x: op(x, 0), [torch.randn([B0, 3])])
        test(lambda x: op(x, -1), [torch.randn([2, 5, B0, 3])], in_dims=2)
        test(lambda x: op(x, 2), [torch.randn([2, 5, B0, 3])], in_dims=2, out_dims=2)

        # Doubly nested vmap
        test(vmap(lambda x: op(x, 0)), [torch.randn([B0, B1])])
        test(vmap(lambda x: op(x, -1)), [torch.randn([B0, B1])])
        test(vmap(lambda x: op(x, -2)), [torch.randn([B1, 2, 5, B0, 3])], in_dims=2)
        test(vmap(lambda x: op(x, 2), in_dims=2), [torch.randn([2, 5, B0, B1, 3])],
             in_dims=2, out_dims=2)

    def test_sum_dim(self):
        self._test_mean_sum_dim(torch.sum)

    def test_mean_dim(self):
        self._test_mean_sum_dim(torch.mean)

    def test_argmax_dim(self):
        def test(f, args):
            for loop_out, batched_out in get_fallback_and_vmap_exhaustive(f, args, {}):
                self.assertEqual(loop_out, batched_out)
        B0 = 5
        test(lambda x: torch.argmax(x), [torch.randn(B0)])
        test(lambda x: torch.argmax(x), [torch.randn(B0, 2, 3)])
        test(lambda x: torch.argmax(x, 0), [torch.randn(B0, 2, 3)])
        test(lambda x: torch.argmax(x, -1), [torch.randn(B0, 2, 3)])
        test(lambda x: torch.argmax(x, 2), [torch.randn(B0, 2, 3)])

    def _test_sum_mean(self, op):
        test = self._vmap_test
        B0, B1 = 5, 7

        # Single vmap, various in_dims / out_dims
        test(op, [torch.randn([B0])])
        test(op, [torch.randn([B0, 3])])
        test(op, [torch.randn([2, 5, B0, 3])], in_dims=2)
        test(op, [torch.randn([2, 5, B0, 3])], in_dims=2)

        # Doubly nested vmap
        test(vmap(op), [torch.randn([B0, B1])])
        test(vmap(op), [torch.randn([B1, 2, 5, B0, 3])])
        test(vmap(op), [torch.randn([2, 5, B0, B1, 3])], in_dims=2)

    def test_sum(self):
        self._test_sum_mean(torch.sum)

    def test_mean(self):
        self._test_sum_mean(torch.mean)

    def test_repeat(self):
        test = self._vmap_test
        B0 = 7
        op = Tensor.repeat
        test(lambda x: op(x, (2, 3)), (torch.rand(B0, 1, 1),))
        test(lambda x: op(x, (2, 3)), (torch.rand(1, B0, 1),), in_dims=1)

    def test_slogdet(self):
        test = functools.partial(self._vmap_test, check_propagates_grad=False)
        B0 = 7
        op = torch.linalg.slogdet
        test(op, (torch.rand(B0, 1, 1),))
        test(op, (torch.rand(B0, 2, 2),))
        test(op, (torch.rand(B0, 3, 2, 2),))
        test(op, (torch.rand(3, 2, 2, B0),), in_dims=3)

    def test_reshape(self):
        test = self._vmap_test
        B0, B1, B2 = 7, 11, 13
        op = torch.reshape
        test(op, (torch.rand(B0, 2 * 5), [2, 5]), in_dims=(0, None), check_view=True)
        test(op, (torch.rand(2, B0, 5), [1, 1, 10]), in_dims=(1, None), check_view=False)
        test(vmap(lambda t: t.reshape([-1])), (torch.rand(B0, B1, 2, 5),), check_view=True)
        test(vmap(vmap(lambda t: t.reshape([-1]), in_dims=2), in_dims=1),
             (torch.rand(3, B1, 2, B2, 5, B0),), in_dims=5, check_view=False)

    def test_reshape_as(self):
        test = self._vmap_test
        B0, B1, B2 = 7, 11, 13
        op = torch.Tensor.reshape_as
        test(op, (torch.rand(B0, 2 * 5), torch.rand(B0, 2, 5)), check_view=True)
        test(op, (torch.rand(2 * 5), torch.rand(B0, 2, 5)), in_dims=(None, 0), check_view=True)
        test(op, (torch.rand(B0, 2 * 5), torch.rand(2, 5)), in_dims=(0, None), check_view=True)

        test(op, (torch.rand(2, B0, 5), torch.rand(1, 1, 10)), in_dims=(1, None), check_view=False)

        test(vmap(op), (torch.rand(B0, B1, 2, 5), torch.randn(B0, B1, 10)), check_view=True)
        test(vmap(vmap(op, in_dims=(2, None)), in_dims=(1, None)),
             (torch.rand(3, B1, 2, B2, 5, B0), torch.rand(B0, 3 * 2 * 5)),
             in_dims=(5, 0), check_view=False)

    def test_result_type(self):
        def scalar_tensor_with_dtype(op):
            def wrapped(*args, **kwargs):
                dtype = op(*args, **kwargs)
                return torch.ones([], dtype=dtype)
            return wrapped

        test = self._vmap_test
        op = scalar_tensor_with_dtype(torch.result_type)

        B0 = 2

        test(op, (torch.randn(B0), torch.randn(B0, dtype=torch.float64)),
             check_propagates_grad=False)
        test(op, (torch.randn(B0), torch.randint(10, [B0], dtype=torch.int64)),
             check_propagates_grad=False)

        test(lambda x: op(x, 1), (torch.randn(B0),), check_propagates_grad=False)
        test(lambda x: op(x, 1.6), (torch.randn(B0),), check_propagates_grad=False)

        test(lambda x: op(x, torch.tensor(1)), (torch.randn(B0),),
             check_propagates_grad=False)
        test(lambda x: op(x, torch.tensor(1.6, dtype=torch.double)),
             (torch.randn(B0),), check_propagates_grad=False)

        test(op, (torch.randn(B0, 2), torch.randn(B0, 2, dtype=torch.float64)),
             check_propagates_grad=False)
        test(op, (torch.randn(B0, 2), torch.randint(10, [B0, 2], dtype=torch.int64)),
             check_propagates_grad=False)

        test(lambda x: op(x, 1), (torch.randn(B0, 2),), check_propagates_grad=False)
        test(lambda x: op(x, 1.6), (torch.randn(B0, 2),), check_propagates_grad=False)

        test(lambda x: op(x, torch.tensor(1)), (torch.randn(B0, 2),),
             check_propagates_grad=False)
        test(lambda x: op(x, torch.tensor(1.6, dtype=torch.double)),
             (torch.randn(B0, 2),), check_propagates_grad=False)

        test(op, (torch.randn(B0, 2), torch.randn(B0, dtype=torch.float64)),
             check_propagates_grad=False)
        test(op, (torch.randn(B0, 2), torch.randint(10, [B0], dtype=torch.int64)),
             check_propagates_grad=False)

    def test_tensor_split(self):
        test = self._vmap_view_test
        op = torch.tensor_split
        B0, B1, B2 = 7, 11, 13

        # tests for torch.tensor_split(self, indices_or_sections: int, dim)
        test(op, (torch.rand(B0, 2, 1024), 5, -1), in_dims=(0, None, None))
        test(op, (torch.rand(2, B0, 1024), 150, 1), in_dims=(1, None, None))
        test(vmap(op, in_dims=(0, None, None)), (torch.rand(B1, 1023, B0, 5), 256, 0),
             in_dims=(2, None, None))
        test(vmap(vmap(lambda t: op(t, 4, 1), in_dims=2)),
             (torch.rand(B1, 2, B0, 64, B2),), in_dims=2)

        # tests for torch.tensor_split(self, indices_or_sections: List[int], dim)
        test(op, (torch.rand(B0, 2, 1024), [50, 100, 378, 890], -1), in_dims=(0, None, None))
        test(op, (torch.rand(2, B0, 1024), [50, 100, 212, 345, 0, 378, 890], 1), in_dims=(1, None, None))
        test(vmap(op, in_dims=(0, None, None)), (torch.rand(B1, 1023, B0, 5), [50, 100, 212, 345, 0, 378, 890], 0),
             in_dims=(2, None, None))
        test(vmap(vmap(lambda t: op(t, [4, 8, 9, 34, 29], 1), in_dims=2)),
             (torch.rand(B1, 2, B0, 64, B2),), in_dims=2)

    def test_split(self):
        test = self._vmap_view_test
        op = torch.split
        B0, B1, B2 = 7, 11, 13

        # tests for torch.split(self, split_size: int, dim)
        test(op, (torch.rand(B0, 2, 1024), 101, -1), in_dims=(0, None, None))
        test(op, (torch.rand(2, B0, 1024), 130, 1), in_dims=(1, None, None))
        test(vmap(op, in_dims=(0, None, None)), (torch.rand(B1, 1023, B0, 5), 256, 0),
             in_dims=(2, None, None))
        test(vmap(vmap(lambda t: op(t, 4, 1), in_dims=2)),
             (torch.rand(B1, 2, B0, 64, B2),), in_dims=2)

        # tests for torch.split(self, split_size: List[int], dim)
        test(op, (torch.rand(B0, 2, 1024), [1, 1020, 3], -1), in_dims=(0, None, None))
        test(op, (torch.rand(2, B0, 1024), [100] * 10 + [24], 1), in_dims=(1, None, None))
        test(vmap(op, in_dims=(0, None, None)), (torch.rand(B1, 1023, B0, 5), [256] * 3 + [255], 0),
             in_dims=(2, None, None))
        test(vmap(vmap(lambda t: op(t, [4] * 8 + [8] * 4, 1), in_dims=2)),
             (torch.rand(B1, 2, B0, 64, B2),), in_dims=2)

    def test_trace(self):
        op = torch.trace
        test = self._vmap_test
        B0, B1, B2 = 7, 11, 13
        test(op, (torch.rand(B0, 2, 5),))
        test(op, (torch.rand(2, B0, 5),), in_dims=1)
        test(vmap(op), (torch.rand(B1, 2, B0, 5),), in_dims=2)
        test(vmap(vmap(op, in_dims=2)), (torch.rand(B1, 2, B0, 5, B2),), in_dims=2)

    def test_transpose(self):
        op = torch.transpose
        test = self._vmap_view_test

        B0, B1, B2 = 7, 11, 13
        test(lambda x: op(x, 0, 1), (torch.rand(B0, 2, 5),))
        test(lambda x: op(x, -1, -2), (torch.rand(B0, 2, 5),))
        test(lambda x: op(x, 3, 1), (torch.rand(B0, 2, 5, 4, 6),))
        test(lambda x: op(x, 1, 0), (torch.rand(2, B0, 5),), in_dims=1)
        test(vmap(lambda x: op(x, 0, 1)), (torch.rand(B1, 2, B0, 5),), in_dims=2)
        test(vmap(vmap(lambda x: op(x, 0, 1), in_dims=2)),
             (torch.rand(B1, 2, B0, 5, B2),), in_dims=2)

        # Special case: scalar tensor
        for dim1, dim2 in itertools.product([0, -1], [0, -1]):
            x = torch.rand(B0)
            result = vmap(lambda x: op(x, dim1, dim2))(x)
            self.assertTrue(result is x)

    def test_t(self):
        op = torch.t
        test = self._vmap_view_test
        B0, B1, B2 = 7, 11, 13
        test(op, (torch.rand(B0, 2, 5),))
        test(op, (torch.rand(2, B0, 5),), in_dims=1)
        test(vmap(op), (torch.rand(B1, 2, B0, 5),), in_dims=2)
        test(vmap(vmap(op, in_dims=2)), (torch.rand(B1, 2, B0, 5, B2),), in_dims=2)

    def test_T_numpy(self):
        def op(t):
            return t.T

        test = self._vmap_view_test
        B0, B1, B2 = 7, 11, 13
        test(op, (torch.rand(B0, 2, 3, 5),))
        test(op, (torch.rand(B0),))
        test(op, (torch.rand(2, B0, 3, 5),), in_dims=1)
        test(vmap(op), (torch.rand(B1, 2, B0, 5),), in_dims=2)
        test(vmap(op), (torch.rand(B1, 2, B0, 3, 5),), in_dims=2)
        test(vmap(vmap(op, in_dims=2)), (torch.rand(B1, 2, B0, 3, B2, 5),), in_dims=2)

    def test_to(self):
        test = self._vmap_test
        B0, B1 = 7, 11

        test(lambda t: t.to('cpu'), (torch.rand(B0),))
        test(lambda t: t.to(torch.double), (torch.rand(B0),))
        test(lambda t, o: t.to(o), (torch.rand(B0), torch.randn(B0, dtype=torch.float64)))
        test(lambda t, o: t.to(o),
             (torch.rand(B0), torch.randn(B0, dtype=torch.float64)),
             in_dims=(0, None))
        test(vmap(lambda t: t.to(torch.double)), (torch.rand(B0, B1, 3),))

        # also test some casting methods
        test(lambda t: t.double(), (torch.rand(B0),))
        test(lambda t: t.float(), (torch.rand(B0),))
        test(lambda t: t.int(), (torch.rand(B0),), check_propagates_grad=False)
        test(lambda t: t.long(), (torch.rand(B0),), check_propagates_grad=False)

    def test_unfold(self):
        op = torch.Tensor.unfold
        test = self._vmap_view_test
        B0, B1, B2 = 3, 2, 5

        test(op, (torch.rand(B0, 7, 11), 0, 2, 1), in_dims=(0, None, None, None))
        test(op, (torch.rand(7, B0, 11), 1, 4, 2), in_dims=(1, None, None, None))
        test(vmap(op, in_dims=(0, None, None, None)),
             (torch.rand(B1, 7, B0, 11), 1, 5, 1), in_dims=(2, None, None, None))
        test(vmap(vmap(op, in_dims=(2, None, None, None)), in_dims=(0, None, None, None)),
             (torch.rand(B1, 7, B0, 11, B2), -1, 2, 4), in_dims=(2, None, None, None))

    def test_unbind(self):
        test = self._vmap_view_test
        op = torch.unbind
        B0, B1, B2 = 7, 11, 13

        test(op, (torch.rand(B0, 2, 1024), -1), in_dims=(0, None))
        test(op, (torch.rand(B0, 2, 0),))
        test(op, (torch.rand(2, B0, 7), 0), in_dims=(1, None))
        test(vmap(op, in_dims=(0, None)), (torch.rand(B1, 1023, B0, 5), 1),
             in_dims=(2, None))
        test(vmap(vmap(lambda t: op(t, dim=1), in_dims=2)),
             (torch.rand(B1, 2, B0, 32, B2),), in_dims=2)

    def test_view(self):
        test = self._vmap_view_test
        B0, B1, B2 = 7, 11, 13
        op = torch.Tensor.view

        # We should error out if the view would produce an incorrect result
        with self.assertRaises(RuntimeError):
            vmap(op, in_dims=(1, None))(torch.rand(2, B0, 5), [10])

        test(op, (torch.rand(B0, 2 * 5), [2, 5]), in_dims=(0, None))
        test(op, (torch.rand(B0, 4, 5), [1, 2, 1, 10]), in_dims=(0, None))
        test(vmap(lambda t: t.view([-1])), (torch.rand(B0, B1, 2, 5, 3),))
        test(vmap(vmap(lambda t: t.reshape([-1])), in_dims=1),
             (torch.rand(B2, B0, B1, 3, 2, 5),), in_dims=1)

    def test_view_as(self):
        test = self._vmap_view_test
        B0, B1, B2 = 7, 11, 13
        op = torch.Tensor.view_as

        # We should error out if the view would produce an incorrect result
        with self.assertRaises(RuntimeError):
            vmap(op, in_dims=(1, 0))(torch.rand(2, B0, 5), torch.rand(B0, 10))

        test(op, (torch.rand(B0, 2 * 5), torch.rand(B0, 2, 5)))
        test(op, (torch.rand(2 * 5), torch.rand(B0, 2, 5)), in_dims=(None, 0))
        test(op, (torch.rand(B0, 2 * 5), torch.rand(2, 5)), in_dims=(0, None))

        test(op, (torch.rand(B0, 4, 5), torch.rand(2, 1, 1, 10)), in_dims=(0, None))

        test(vmap(op), (torch.rand(B0, B1, 2, 5), torch.randn(B0, B1, 10)))
        test(vmap(vmap(op, in_dims=(0, None)), in_dims=(0, None)),
             (torch.rand(B1, B2, B0, 3, 2, 5), torch.rand(B0, 3 * 2 * 5)),
             in_dims=(2, 0))

    def test_conv2d(self):
        conv_setups = [
            (torch.nn.Conv1d, torch.conv1d, [2, 4, 15]),
            (torch.nn.Conv2d, torch.conv2d, [2, 4, 15, 20]),
            (torch.nn.Conv3d, torch.conv3d, [2, 4, 15, 20, 25]),
            # (torch.nn.ConvTranspose2d, torch.conv_transpose2d, [2, 4, 15, 20])
        ]
        for conv_mod, conv_fn, inp_shape in conv_setups:
            mod = conv_mod(4, 8, kernel_size=3)
            arg_values = [torch.randn(inp_shape), mod.weight, mod.bias]
            kwarg_values = {}
            for loop_out, batched_out in get_fallback_and_vmap_exhaustive(conv_fn, arg_values, kwarg_values):
                self.assertEqual(loop_out, batched_out)

            arg_values = [torch.randn(inp_shape), mod.weight, None]
            for loop_out, batched_out in get_fallback_and_vmap_exhaustive(conv_fn, arg_values, kwarg_values):
                self.assertEqual(loop_out, batched_out)

            mod2 = conv_mod(4, 8, kernel_size=3, groups=2, stride=3, padding=1, dilation=2)
            arg_values = [torch.randn(inp_shape), mod2.weight, mod2.bias]
            kwarg_values = dict(groups=2, stride=3, padding=1, dilation=2)
            for loop_out, batched_out in get_fallback_and_vmap_exhaustive(conv_fn, arg_values, kwarg_values):
                self.assertEqual(loop_out, batched_out)

            arg_values = [torch.randn(inp_shape), mod2.weight, None]
            for loop_out, batched_out in get_fallback_and_vmap_exhaustive(conv_fn, arg_values, kwarg_values):
                self.assertEqual(loop_out, batched_out)

    def test_one_hot(self):
        sample_inputs = [
            (torch.randint(0, 3, []), 3),
            (torch.randint(0, 3, [2, 3, 4]), 4),
        ]
        for args in sample_inputs:
            for loop_out, batched_out in get_fallback_and_vmap_exhaustive(F.one_hot, args, {}):
                self.assertEqual(loop_out, batched_out)

    def test_conj_bit(self):
        x = torch.tensor([1 + 1j, 2 + 1j])

        def foo(x):
            assert not x.is_conj()
            y = x.conj()
            assert y.is_conj()
            return y
        res = vmap(foo)(x)
        self.assertEqual(res, x.conj())

    def test_mode_key(self):
        def vmap_f(x):
            return x + torch.randn(())

        def naive_f(x, shape):
            return x + torch.randn(shape)

        torch.manual_seed(0)
        out1 = vmap(vmap(vmap_f, randomness='different'), randomness='different')(torch.ones(2, 3))

        torch.manual_seed(0)
        out2 = naive_f(torch.ones(2, 3), (2, 3))
        self.assertEqual(out1, out2)

        torch.manual_seed(0)
        out1 = vmap(vmap(vmap_f, randomness='different'), randomness='different')(torch.ones(2, 3, 4))

        torch.manual_seed(0)
        out2 = naive_f(torch.ones(2, 3, 4), (2, 3, 1))
        self.assertEqual(out1, out2)

        self.assertTrue(torch.randn(()).dim() == 0)

    @parametrize('in_dim', [0, 1, 2])
    @parametrize('out_dim', [0, 1, 2])
    @parametrize('randomness', ['error', 'same'])
    def test_chunk_vmap(self, in_dim, out_dim, randomness):

        x = torch.randn(4, 5, 6)

        def f(x):
            y = x.sin()
            if randomness != "error":
                y = y + torch.rand_like(x)
            return y

        rs = torch.get_rng_state()
        expected = vmap(f, in_dims=in_dim, out_dims=out_dim, randomness=randomness)(x)

        for chunks in [1, 2, 3, 4, 7, 10, 16]:
            torch.set_rng_state(rs)
            output = chunk_vmap(
                f, in_dims=in_dim, out_dims=out_dim, randomness=randomness, chunks=chunks
            )(x)
            self.assertEqual(output, expected)

    @parametrize('in_dim', [0, 1, 2])
    @parametrize('out_dim', [0, 1, 2])
    @parametrize('randomness', ['error', 'same'])
    def test_vmap_chunksize(self, in_dim, out_dim, randomness):

        x = torch.randn(4, 5, 6)
        y = torch.randn_like(x)

        # fn: Single Input/Single Output
        def f(x):
            y = x.sin()
            if randomness != "error":
                y = y + torch.rand_like(x)
            return y
        f_args = (x,)
        f_kwargs = {'in_dims': in_dim, 'out_dims': out_dim, 'randomness': randomness}

        # fn: Nested Input/Single Output
        def f1(pair):
            x, y = pair
            z = x.sin() + y.cos()
            if randomness != "error":
                z = z + torch.rand_like(z)
            return z
        f1_args = ((x, y),)
        f1_kwargs = {'in_dims': ((in_dim,) * 2,), 'out_dims': out_dim, 'randomness': randomness}

        # fn: Single Input/Nested Output
        def f2(x):
            y = x.sin()
            if randomness != "error":
                y = y + torch.rand_like(x)
            return {'out': y, 'out1': y + 2}
        f2_args = (x,)
        f2_kwargs = {'in_dims': in_dim, 'out_dims': out_dim, 'randomness': randomness}

        # fn: Nested Input/Nested Output (first tensor is not vmapped).
        def f3(inp_dict):
            x = inp_dict['inp']
            y = inp_dict['inp1']
            z = x.sin() + y.cos()
            if randomness != "error":
                z = z + torch.rand_like(z)
            return {'z': z, 'tuple': (z, z + 1)}
        f3_args = ({'inp': x.index_select(in_dim, torch.tensor([0])).squeeze(in_dim), 'inp1': y},)
        f3_kwargs = {'in_dims': ({'inp': None, 'inp1': in_dim},), 'out_dims': out_dim, 'randomness': randomness}

        # fn: Nested Input/Nested Output (first argument is not a Tensor).
        def f4(inp_dict):
            x = inp_dict['inp']
            y = inp_dict['inp1']
            z = x + y.cos()
            if randomness != "error":
                z = z + torch.rand_like(z)
            return {'z': z, 'tuple': (z, z + 1)}
        f4_args = ({'inp': 2., 'inp1': y},)
        f4_kwargs = {'in_dims': ({'inp': None, 'inp1': in_dim},), 'out_dims': out_dim, 'randomness': randomness}

        fns_and_args = ((f, f_args, f_kwargs), (f1, f1_args, f1_kwargs), (f2, f2_args, f2_kwargs),
                        (f3, f3_args, f3_kwargs), (f4, f4_args, f4_kwargs))
        for fn, args, kwargs in fns_and_args:
            rs = torch.get_rng_state()
            expected_vmap = vmap(fn, **kwargs)(*args)
            for chunk_size in (1, 2, 3, 4, 7, 10, 16, 100):
                torch.set_rng_state(rs)
                output = vmap(
                    fn, chunk_size=chunk_size, **kwargs
                )(*args)
                self.assertEqual(output, expected_vmap)

    @parametrize('in_dim', [0, 1])
    @parametrize('out_dim', [0, 1])
    @parametrize('randomness', ['error', 'same'])
    def test_vmap_chunksize_error(self, in_dim, out_dim, randomness):
        x = torch.randn(4, 5, 6)

        def f(x):
            y = x.sin()
            if randomness != "error":
                y = y + torch.rand_like(x)
            return y

        # Incorrect `chunk_size`
        for chunk_size in (-1, 0):
            with self.assertRaisesRegex(ValueError, "vmap: chunk_size should be None or greater than 0."):
                vmap(
                    f, in_dims=in_dim, out_dims=out_dim, randomness=randomness, chunk_size=chunk_size
                )(x)

        # Incorrect `out_dims`
        msg = "out_dims is not compatible with the structure of `outputs`"
        with self.assertRaisesRegex(ValueError, msg):
            vmap(
                f, in_dims=in_dim, out_dims=(out_dim, out_dim), randomness=randomness, chunk_size=2
            )(x)

    @parametrize('in_dim', [0, 1])
    @parametrize('out_dim', [0, 1])
    @parametrize('randomness', ['error', 'same'])
    def test_vmap_chunksize_composition(self, in_dim, out_dim, randomness):
        x = torch.randn(4, 5, 6)
        y = torch.randn_like(x)

        # fn: Single Input/Single Output
        def f(x):
            y = x.sin()
            if randomness != "error":
                y = y + torch.rand_like(x)
            return y
        f_args = (x,)

        # fn: Nested Input/Single Output
        def f1(pair):
            x, y = pair
            z = x.sin() + y.cos()
            if randomness != "error":
                z = z + torch.rand_like(z)
            return z
        f1_args = ((x, y),)

        # fn: Single Input/Nested Output
        def f2(x):
            y = x.sin()
            if randomness != "error":
                y = y + torch.rand_like(x)
            return {'out': y, 'out1': y + 2}
        f2_args = (x,)

        # fn: Nested Input/Nested Output
        def f3(inp_dict):
            x = inp_dict['inp']
            y = inp_dict['inp1']
            z = x.sin() + y.cos()
            if randomness != "error":
                z = z + torch.rand_like(z)
            return {'z': z, 'tuple': (z, z + 1)}
        f3_args = ({'inp': x, 'inp1': y},)

        for fn, args in ((f, f_args), (f1, f1_args), (f2, f2_args), (f3, f3_args)):
            rs = torch.get_rng_state()
            expected = vmap(vmap(fn, in_dims=in_dim, out_dims=out_dim, randomness=randomness),
                            in_dims=in_dim, out_dims=out_dim, randomness=randomness)(*args)
            for chunk_size in (1, 2, 3, 4, 7, 10, 16, 100):
                torch.set_rng_state(rs)
                actual = vmap(vmap(
                    fn, in_dims=in_dim, out_dims=out_dim, randomness=randomness, chunk_size=chunk_size
                ), in_dims=in_dim, out_dims=out_dim, randomness=randomness, chunk_size=chunk_size)(*args)
                self.assertEqual(actual, expected)

instantiate_parametrized_tests(TestVmapOperators)


def construct_v(output, batch_size, contig=False):
    if contig:
        return torch.randn(batch_size, *output.shape,
                           dtype=output.dtype, device=output.device)
    result = torch.randn(*output.shape, batch_size,
                         dtype=output.dtype, device=output.device)
    return result.movedim(-1, 0)

def as_tuple(x):
    if isinstance(x, tuple):
        return x
    elif isinstance(x, list):
        return tuple(x)
    else:
        return x,


def differentiable(args):
    return tuple(arg for arg in as_tuple(args)
                 if isinstance(arg, torch.Tensor) and arg.requires_grad)


def _get_rand_no_zeros(*args, **kwargs):
    requires_grad = kwargs.get('requires_grad', False)
    kwargs_without_requires_grad = kwargs.copy()
    kwargs_without_requires_grad['requires_grad'] = False
    result = torch.rand(*args, **kwargs_without_requires_grad)
    return result.clamp_min_(0.1).requires_grad_(requires_grad)


class TestVmapBatchedGradient(Namespace.TestVmapBase):
    def _vmap_test(self, *args, **kwargs):
        return _vmap_test(self, *args, **kwargs)

    # Tests batched gradient computation of outputs = op(*args, **kwargs)
    # by comparing it to a sequential map+stack fallback.
    #
    # output_process_fn: a function that maps the outputs to the part
    #       that should be differentiated.
    # batch_size: the batch dim size for the batched grad
    def _batched_grad_test(self, op, args, kwargs=None, output_process_fn=lambda x: x, batch_size=3):
        if kwargs is None:
            kwargs = {}
        outputs = op(*args, **kwargs)
        outputs = differentiable(output_process_fn(outputs))
        for contig in [True, False]:
            batched_vectors = tuple(construct_v(out, batch_size, contig)
                                    for out in outputs)

            def vector_jacobian_product(*vectors):
                return torch.autograd.grad(outputs, differentiable(args), vectors,
                                           retain_graph=True)
            self._vmap_test(vector_jacobian_product, batched_vectors,
                            check_propagates_grad=False)

    # Tests batched second grad computation of outputs = op(*args, **kwargs).
    # by comparing it to a sequential map+stack fallback.
    #
    # output_process_fn: a function that maps the outputs to the part
    #       that should be differentiated.
    # batch_size: the batch dim size for the batched grad
    #
    # NB: we only test computing batched gradients in the second gradient
    # computation. One specific use case that does this is computing the hessian
    # matrix of a scalar-valued function; this is useful in Bayesian Logistic
    # Regression.
    # It might be useful to have a test that computes batched first gradients and
    # then uses those to compute batched second gradients in the future.
    def _batched_grad_grad_test(self, op, args, kwargs=None, output_process_fn=lambda x: x, batch_size=3):
        if kwargs is None:
            kwargs = {}
        outputs = op(*args, **kwargs)
        outputs = differentiable(output_process_fn(outputs))
        ones = tuple(torch.ones_like(out) for out in outputs)
        # Same thing as summing together all of the outputs and calling .backward()
        first_grads = torch.autograd.grad(outputs, differentiable(args), ones,
                                          create_graph=True)
        first_grads = differentiable(first_grads)
        self.assertNotEqual(
            len(first_grads), 0, "None of the first grads depend on the input!")

        for contig in [True, False]:
            batched_vectors = tuple(construct_v(grad, batch_size, contig)
                                    for grad in first_grads)

            def vector_hessian_product(*vectors):
                outputs = torch.autograd.grad(first_grads, differentiable(args), vectors,
                                              retain_graph=True, allow_unused=True)
                outputs = tuple(out for out in outputs if out is not None)
                assert len(outputs) > 0
                return outputs

            self._vmap_test(vector_hessian_product, batched_vectors,
                            check_propagates_grad=False)

    def _test_arithmetic(self, op, device, test_grad_grad=True):
        x = torch.randn(2, 3, requires_grad=True, device=device)
        y = _get_rand_no_zeros(2, 3, device=device, requires_grad=True)
        scalar = 3.14
        self._batched_grad_test(op, (x, y))
        self._batched_grad_test(op, (scalar, y))
        self._batched_grad_test(op, (x, scalar))

        if test_grad_grad:
            self._batched_grad_grad_test(op, (x, y))

    def test_add(self, device):
        self._test_arithmetic(torch.add, device, test_grad_grad=False)
        self._test_arithmetic(lambda x, y: x + y, device, test_grad_grad=False)

    def test_sub(self, device):
        self._test_arithmetic(torch.sub, device, test_grad_grad=False)
        self._test_arithmetic(lambda x, y: x - y, device, test_grad_grad=False)

    def test_mul(self, device):
        self._test_arithmetic(torch.mul, device)
        self._test_arithmetic(lambda x, y: x * y, device)

    def test_div(self, device):
        self._test_arithmetic(torch.div, device)
        self._test_arithmetic(lambda x, y: x / y, device)

    def test_binary_cross_entropy(self, device):
        x = F.sigmoid(torch.randn(3, 2, device=device, requires_grad=True))
        target = torch.rand(3, 2, device=device)

        op = functools.partial(F.binary_cross_entropy, target=target)

        self._batched_grad_test(op, (x,), {})
        self._batched_grad_grad_test(op, (x,), {})

    def test_log_softmax(self, device):
        op = functools.partial(torch.log_softmax, dim=-1)
        x = torch.randn(3, 2, device=device, requires_grad=True)

        self._batched_grad_test(op, (x,), {})
        self._batched_grad_grad_test(op, (x,), {})

    def test_expand(self, device):
        x = torch.randn(2, 3, device=device, requires_grad=True)

        def op(x):
            return x.expand(5, 5, 2, 3)
        self._batched_grad_test(op, (x,))

    @allowVmapFallbackUsage
    def test_index(self, device):
        x = torch.randn(2, 3, requires_grad=True, device=device)
        index = torch.tensor([[0, 0], [1, 1]], device=device)

        def op(x):
            y = x * x
            return y[index]

        self._batched_grad_test(op, (x,))
        self._batched_grad_grad_test(op, (x,))

    def test_lgamma(self, device):
        x = torch.randn(2, 3, requires_grad=True, device=device)
        self._batched_grad_test(Tensor.lgamma, (x,))
        self._batched_grad_grad_test(Tensor.lgamma, (x,))

    def test_log(self, device):
        x = _get_rand_no_zeros(2, 3, device=device, requires_grad=True)
        self._batched_grad_test(torch.log, (x,))
        self._batched_grad_grad_test(torch.log, (x,))

    def test_logsumexp(self, device):
        x = _get_rand_no_zeros(2, 3, device=device, requires_grad=True)

        def op(x):
            return torch.logsumexp(x, -1)

        self._batched_grad_test(op, (x,))
        self._batched_grad_grad_test(op, (x,))

    def test_log1p(self, device):
        x = _get_rand_no_zeros(2, 3, device=device, requires_grad=True)
        self._batched_grad_test(torch.log1p, (x,))
        self._batched_grad_grad_test(torch.log1p, (x,))

    @allowVmapFallbackUsage
    def test_max(self, device):
        x = torch.randn(2, 3, requires_grad=True, device=device)
        self._batched_grad_test(torch.max, (x,))

    @allowVmapFallbackUsage
    def test_median(self, device):
        x = torch.randn(2, 3, requires_grad=True, device=device)
        self._batched_grad_test(torch.median, (x,))

    @allowVmapFallbackUsage
    def test_min(self, device):
        x = torch.randn(2, 3, requires_grad=True, device=device)
        self._batched_grad_test(torch.min, (x,))

    def test_permute(self, device):
        x = torch.randn(2, 3, 5, requires_grad=True, device=device)

        def op(x):
            return x.permute(2, 0, 1)

        self._batched_grad_test(op, (x,))

    def test_reshape(self, device):
        x = torch.randn(2, 3, 5, requires_grad=True, device=device)

        def op(x):
            return x.reshape([2 * 3, 5])

        self._batched_grad_test(op, (x,))

    def test_sigmoid(self, device):
        x = torch.randn(2, 3, requires_grad=True, device=device)
        self._batched_grad_test(Tensor.sigmoid, (x,))
        self._batched_grad_grad_test(Tensor.sigmoid, (x,))

    def test_stack(self, device):
        x = torch.randn(2, 3, device=device, requires_grad=True)
        y = torch.randn(2, 3, device=device, requires_grad=True)

        def op(x, y):
            return torch.stack([x, y])
        self._batched_grad_test(op, (x, y))

    def test_select(self, device):
        x = torch.randn(2, 3, device=device, requires_grad=True)
        self._batched_grad_test(lambda x: x[1], (x,))
        self._batched_grad_test(lambda x: x.select(1, 2), (x,))
        self._batched_grad_test(lambda x: x.select(-1, 0), (x,))

    def test_slice(self, device):
        x = torch.randn(2, 3, 5, device=device, requires_grad=True)
        self._batched_grad_test(lambda x: x[0:1], (x,))
        self._batched_grad_test(lambda x: x[:, 1:3], (x,))
        self._batched_grad_test(lambda x: x[..., 1:3], (x,))

    def test_trace(self, device):
        x = torch.randn(2, 3, device=device, requires_grad=True)
        self._batched_grad_test(Tensor.trace, (x,))

        x = torch.randn(3, 2, 2, device=device)

        def sum_grad_trace(x):
            return grad(torch.trace)(x).sum()

        output = vmap(grad(sum_grad_trace))(x)
        self.assertEqual(output, torch.zeros_like(output))

    def test_where(self, device):
        x = torch.randn(3, 2, device=device)
        y = torch.ones(3, 2, device=device)

        def f(x, y):
            return torch.where(x > 0, x, y)

        # Check that there is no runtime error, exactness tests are done with opinfo
        vmap(f)(x, y)

        x = torch.randint(0, 2, size=(4, 3), dtype=torch.float)

        def f(t):
            return torch.where(t)

        with self.assertRaisesRegex(RuntimeError, r"Attempted to vmap over aten::where"):
            vmap(f)(x)

    @skipCUDAIfNoMagma
    @allowVmapFallbackUsage
    def test_symeig(self, device):
        def op(x):
            return torch.symeig(x, eigenvectors=True)[0]

        x = torch.randn(3, 3, device=device, requires_grad=True)
        self._batched_grad_test(op, (x,), {})
        self._batched_grad_grad_test(op, (x,), {})

    def test_threshold(self, device):
        x = torch.randn(2, 3, device=device, requires_grad=True)
        self._batched_grad_test(lambda x: F.threshold(x, 0.5, 0.0), (x,))

    @allowVmapFallbackUsage
    def test_inplace_view(self, device):
        leaf = torch.randn(4, 5, requires_grad=True)

        def func(leaf):
            # Make sure the function is non-trivially twice differentiable
            base = leaf * leaf
            view = base[0]
            view.cos_()
            return view

        self._batched_grad_test(func, (leaf,), {})
        self._batched_grad_grad_test(func, (leaf,), {})

    @allowVmapFallbackUsage
    def test_inplace_manyview(self, device):
        leaf = torch.randn(4, 4, 5, requires_grad=True)

        def func(leaf):
            # Make sure the function is non-trivially twice differentiable
            base = leaf * leaf
            view = base.transpose(0, 2)
            view = view[1]
            view = view.diagonal()
            view = view[::2]
            view.cos_()
            return view

        self._batched_grad_test(func, (leaf,), {})
        self._batched_grad_grad_test(func, (leaf,), {})

    def test_diagonal(self, device):
        x = torch.randn(4, 5, device=device, requires_grad=True)
        self._batched_grad_test(lambda x: x.diagonal(1, 0, 1), (x,))

        x = torch.randn(3, 4, 5, device=device, requires_grad=True)
        self._batched_grad_test(lambda x: x.diagonal(0, -1, -2), (x,))

    @allowVmapFallbackUsage
    def test_unrelated_output(self, device):
        B0 = 3
        x = torch.randn([], requires_grad=True)
        y = torch.randn([], requires_grad=True)
        gy = torch.randn(B0, requires_grad=True)

        def vjp(v):
            res, = torch.autograd.grad(y, x, v, allow_unused=True)
            return torch.zeros_like(x) if res is None else res

        result = vmap(vjp)(gy)
        self.assertEqual(result, torch.zeros(B0, *x.shape, device=device))

    @allowVmapFallbackUsage
    def test_unrelated_output_multiple_grad(self, device):
        B0 = 3
        x = torch.randn([], requires_grad=True)
        y = torch.randn([], requires_grad=True)
        gy = torch.randn(B0, requires_grad=True)

        def vjp(v):
            res, = torch.autograd.grad(y, x, v, allow_unused=True)
            return torch.zeros_like(x) if res is None else res

        _ = vjp(gy[0])
        result = vmap(vjp)(gy)
        self.assertEqual(result, torch.zeros(B0, *x.shape, device=device))


def discover_variants(opinfo):
    aliases = []
    inplace_variants = []

    if opinfo.inplace_variant:
        inplace_variants.append(opinfo.inplace_variant)

    aliases.append(opinfo.op)
    for alias in opinfo.aliases:
        aliases.append(alias.op)
        if alias.inplace_variant:
            inplace_variants.append(alias.inplace_variant)
    return aliases, inplace_variants


class TestVmapOperatorsOpInfo(TestCase):

    def vmap_outplace_test(self, func, args, kwargs, in_dims, check_shape_only=False,
                           postprocess_fn=None):
        for vmap_out, loop_out in compute_quantities_for_vmap_test(func, args, kwargs, in_dims):
            if postprocess_fn is not None:
                loop_out = postprocess_fn(loop_out)
                vmap_out = postprocess_fn(vmap_out)
            if check_shape_only:
                self.assertEqual(vmap_out.shape, loop_out.shape)
                continue
            self.assertEqual(vmap_out, loop_out)

    def vmap_inplace_test(self, func, args, kwargs, in_dims, postprocess_fn=None):
        # NB: This test assumes that the first argument is being modified.
        # This is OK because it's what every other OpInfo-based test assumes,
        # but it is going to need a more robust solution eventually.
        if in_dims[0] is None:
            # Check that we correctly raise an error when vmap is impossible
            # on the in-place operation
            with self.assertRaises(RuntimeError):
                for _ in compute_quantities_for_vmap_test(
                        func, args, kwargs, in_dims, compute_loop_out=False, clone_inputs=True):
                    pass
            return
        for vmap_out, loop_out in compute_quantities_for_vmap_test(
                func, args, kwargs, in_dims, clone_inputs=True):
            if postprocess_fn is not None:
                loop_out = postprocess_fn(loop_out)
                vmap_out = postprocess_fn(vmap_out)
            self.assertEqual(vmap_out, loop_out)

    def opinfo_vmap_test(self, device, dtype, op, check_has_batch_rule,
                         skip_inplace=(), postprocess_fn=None):
        def test():
            # Error inputs check
            if op.error_inputs_func is not None:
                error_inputs = op.error_inputs(device)
                for error_input in error_inputs:
                    sample_input = error_input.sample_input
                    args = (sample_input.input,) + tuple(sample_input.args)
                    kwargs = sample_input.kwargs
                    for args, in_dims, _ in generate_vmap_inputs(args, {}):
                        with self.assertRaises(Exception):
                            vmap(op, in_dims)(*args, **kwargs)

            # Sample inputs check
            sample_inputs_itr = op.sample_inputs(device, dtype, requires_grad=False)
            aliases, inplace_aliases = discover_variants(op)
            check_shape_only = op.name in ('empty_like', 'new_empty')
            for sample_input in sample_inputs_itr:
                args = (sample_input.input,) + sample_input.args
                kwargs = sample_input.kwargs
                is_batch_norm_and_training = is_batch_norm_training(op.name, kwargs)
                for args, in_dims, _ in generate_vmap_inputs(
                        args, {}, is_batch_norm_and_training=is_batch_norm_and_training):
                    for func in aliases:
                        self.vmap_outplace_test(func, args, kwargs, in_dims, check_shape_only, postprocess_fn)
                    if op.name in skip_inplace:
                        continue
                    if not is_valid_inplace_sample_input(sample_input, op, op.inplace_variant):
                        continue
                    for func in inplace_aliases:
                        self.vmap_inplace_test(func, args, kwargs, in_dims, postprocess_fn)

        if check_has_batch_rule:
            check_vmap_fallback(self, test, op)
        else:
            test()

    vmap_fail = {
        # -------------------- ALLOWED FAILURES --------------------------------
        # These are things that we either cannot fix or are not actually problems
        xfail('resize_'),
        xfail('resize_as_'),
        xfail('to_sparse'),
        xfail('__getitem__'),  # dynamic mask
        xfail('index_put'),  # dynamic mask
        xfail('nn.functional.dropout'),  # works, can't check against for loop because of randomness inconsistency
        xfail('nn.functional._scaled_dot_product_attention'),  # randomness
        xfail('masked_select'),  # dynamic op
        xfail('nonzero'),  # dynamic op
        xfail('unique', ''),  # dynamic op
        xfail('unique_consecutive', ''),  # dynamic op
        xfail('allclose'),  # returns a boolean
        xfail('uniform'),  # randomness is tested separately
        xfail('rand_like'),  # randomness is tested separately
        xfail('randint_like'),  # randomness is tested separately
        xfail('randn_like'),  # randomness is tested separately
        xfail('bernoulli', ''),  # randomness is tested separately
        xfail('normal', ''),  # randomness is tested separately
        xfail('normal', 'number_mean'),  # randomness is tested separately
        xfail('multinomial', ''),  # randomness
        xfail('nn.functional.embedding', ''),  # we only support some cases
        xfail('nn.functional.rrelu'),  # randomness
        xfail('nn.functional.dropout2d', ''),  # randomness
        xfail('nn.functional.dropout3d', ''),  # randomness
        xfail('nn.functional.alpha_dropout', ''),  # randomness
        xfail('nn.functional.feature_alpha_dropout', 'with_train'),  # randomness
        xfail('as_strided'),  # Our test runner can't handle this; manual test exists
        xfail('as_strided_scatter'),  # no batching rule implemented, default doesnt work
        skip('new_empty_strided'),  # empty tensor data is garbage so it's hard to make comparisons with it
        xfail('nn.functional.fractional_max_pool3d'),  # randomness
        xfail('nn.functional.fractional_max_pool2d'),  # randomness
        xfail('pca_lowrank', ''),  # random operation
        xfail('svd_lowrank', ''),  # random operation
        xfail('linspace', ''),  # test runner can't handle factory functions
        xfail('arange', ''),  # test runner can't handle factory functions
        xfail('logspace', ''),  # test runner can't handle factory functions
        xfail('scalar_tensor'),  # test runner can't handle factory functions
        xfail('empty', ''),  # test runner can't handle factory functions
        xfail('ones', ''),  # test runner can't handle factory functions
        xfail('zeros', ''),  # test runner can't handle factory functions
        xfail('full', ''),  # test runner can't handle factory functions
        xfail('eye', ''),  # non-tensor input
        xfail('broadcast_shapes', ''),  # test runner can't handle non-Tensor ops
        xfail('sparse.sampled_addmm'),  # sparse
        xfail("NumpyCubeNotComposableAutogradFunction"),  # Not composable autograd.Function
        skip('_softmax_backward_data'),
        skip('linalg.eigh', ''),  # not unique, see test_linalg_eigh for manual test
        skip('to'),  # RuntimeError: required rank 4 tensor to use channels_last format
        # ----------------------------------------------------------------------

        # ---------------------------- BUGS ------------------------------------
        # entries in here don't work and need to be fixed.
        # Each one of these is a bug
        xfail('clamp_min', ''),  # Exception not raised on error input
        xfail('clamp_max', ''),  # Exception not raised on error input

        xfail('view_as_complex'),  # RuntimeError: Tensor must have a last dimension with stride 1
        xfail('tensor_split'),  # data_ptr
        xfail('histogramdd'),  # expected Tensor as element 0 in argument 0, but got tuple
        xfail('nn.functional.gaussian_nll_loss'),  # data-dependent control flow error
        xfail('nn.functional.embedding_bag'),  # embedding renorm vmap inplace incompatible
        xfail('__rpow__'),  # https://github.com/pytorch/functorch/issues/617
        xfail('column_stack', ''),  # Batching rule not implemented for aten::column_stack
        xfail('narrow'),  # Batching rule not implemented for aten::narrow.Tensor

        # required rank 4 tensor to use channels_last format
        xfail('bfloat16'),
        xfail('bool'),
        xfail('byte'),
        xfail('char'),
        xfail('double'),
        xfail('float'),
        xfail('half'),
        xfail('int'),
        xfail('long'),
        xfail('short'),
        xfail('cdouble'),
        xfail('cfloat'),

        xfail('jiterator_binary', device_type='cuda'),  # NYI: querying is_contiguous inside of vmap
        xfail('jiterator_binary_return_by_ref', device_type='cuda'),  # NYI: querying is_contiguous inside of vmap
        xfail('jiterator_4inputs_with_extra_args', device_type='cuda'),  # NYI: querying is_contiguous inside of vmap
        xfail('equal', ''),  # TypeError: object of type 'bool' has no len(); likely testrunner problem
        xfail('jiterator_unary', device_type='cuda'),  # NYI: querying is_contiguous inside of vmap
        xfail('jiterator_2inputs_2outputs', device_type='cuda'),  # NYI: querying is_contiguous inside of vmap
        # ---------------------------------------------------------------------
    }

    @_set_autograd_function_extension_enabled()
    @with_tf32_off  # https://github.com/pytorch/pytorch/issues/86798
    @ops(op_db + additional_op_db + autograd_function_db, allowed_dtypes=(torch.float,))
    @opsToleranceOverride('TestVmapOperatorsOpInfo', 'test_vmap_exhaustive', (
        tol1('linalg.det',
             {torch.float32: tol(atol=1e-04, rtol=1e-04)}, device_type='cuda'),
        # The following is often flaky, but just on windows.
        # We should investigate if it's actually a problem or not.
        tol1('nn.functional.conv_transpose3d',
             {torch.float32: tol(atol=1e-04, rtol=1e-02)}, device_type='cuda'),
    ))
    @toleranceOverride({torch.float32: tol(atol=1e-04, rtol=1e-04)})
    @skipOps('TestVmapOperatorsOpInfo', 'test_vmap_exhaustive', vmap_fail.union({
        # RuntimeError: Batch norm got a batched tensor as input while the running_mean or running_var,
        # which will be updated in place, were not batched.
        xfail('native_batch_norm'),
        xfail('_native_batch_norm_legit'),
        xfail('tril'),  # Exception not raised on error input
        xfail('triu'),  # Exception not raised on error input
        # The error inputs are vectors, that pass when batched as they are treated as a matrix
        xfail('trace'),
        xfail('as_strided', 'partial_views'),
    }))
    def test_vmap_exhaustive(self, device, dtype, op):
        # needs to be fixed
        inplace_failure_list = (
        )
        self.opinfo_vmap_test(device, dtype, op, check_has_batch_rule=False,
                              skip_inplace=inplace_failure_list)

    @_set_autograd_function_extension_enabled()
    @ops(op_db + additional_op_db + autograd_function_db, allowed_dtypes=(torch.float,))
    @opsToleranceOverride('TestVmapOperatorsOpInfo', 'test_op_has_batch_rule', (
        tol1('linalg.det',
             {torch.float32: tol(atol=1e-04, rtol=1e-04)}, device_type='cuda'),
    ))
    @toleranceOverride({torch.float32: tol(atol=1e-04, rtol=1e-04)})
    @skipOps('TestVmapOperatorsOpInfo', 'test_op_has_batch_rule', vmap_fail.union({
        xfail('as_strided', 'partial_views'),
        skip('to'),  # RuntimeError: required rank 4 tensor to use channels_last format
        xfail('complex'),
        xfail('copysign'),
        xfail('fill'),
        # Batch norm got a batched tensor as input while the running_mean or running_var,
        # which will be updated in place, were not batched.
        xfail('native_batch_norm'),
        xfail('_native_batch_norm_legit'),
        xfail('histogram'),
<<<<<<< HEAD
        xfail('nansum'),
        xfail('nanmean'),
=======
        xfail('index_fill'),
>>>>>>> 08a47549
        xfail('scatter_reduce', 'sum'),
        xfail('scatter_reduce', 'mean'),
        xfail('scatter_reduce', 'amax'),
        xfail('scatter_reduce', 'amin'),
        # `index_put` OpInfo in pytorch/pytorch has
        # masked index as input which is not supported
        xfail('index_put', ''),
        xfail('isin'),
        xfail('lu_unpack'),
        xfail('masked_fill'),
        xfail('masked_scatter'),
        xfail('masked_select'),
        xfail('nanquantile'),
        xfail('ormqr'),
        xfail('put'),
        xfail('quantile'),
        xfail('renorm'),
        xfail('resize_as_'),
        xfail('take'),
        xfail('tensor_split'),
        xfail('to_sparse'),
        xfail('vdot'),
        xfail('tril'),  # Exception not raised on error input
        xfail('triu'),  # Exception not raised on error input
        xfail('__getitem__', ''),
        xfail('all'),
        xfail('any'),
        xfail('count_nonzero'),
        xfail('nn.functional.dropout'),  # works, can't check against for loop because of randomness inconsistency
        xfail('nn.functional._scaled_dot_product_attention'),  # randomness
        xfail('resize_'),
        xfail('view_as_complex'),
        xfail('matrix_exp'),
        xfail('trace'),  # Does not support batched tensors
        xfail('bucketize'),
        xfail('fft.ihfft2'),
        xfail('fft.ihfftn'),
        xfail('allclose'),
        xfail('argwhere'),
        xfail('unique_consecutive'),
        xfail('unique'),
        xfail('nn.functional.ctc_loss'),
        xfail('nn.functional.gaussian_nll_loss'),
        xfail('nn.functional.huber_loss'),
        # We can get this to work on CUDA through decomposition,
        # but fails on CPU due to max_pool1d_cpu not having a derivative
        xfail('nn.functional.max_pool1d'),
        xfail('nn.functional.max_pool3d'),
        xfail('histc'),
        xfail('as_strided'),
        xfail('istft'),
        xfail('nonzero'),
        xfail('nn.functional.fractional_max_pool2d'),
        xfail('stft'),
        xfail('isclose'),
        xfail('nn.functional.fractional_max_pool3d'),
        xfail('nn.functional.bilinear'),
        xfail('nn.functional.embedding_bag'),
        xfail('linalg.tensorsolve'),
        xfail('bernoulli', ''),
        xfail('linalg.lu_factor', ''),
        xfail('nn.functional.feature_alpha_dropout', 'with_train'),
        xfail('native_dropout_backward'),
        xfail('nn.functional.kl_div', ''),
        xfail('multinomial', ''),
        xfail('column_stack', ''),
        xfail('pca_lowrank', ''),
        xfail('normal', ''),
        xfail('nn.functional.dropout2d', ''),
        xfail('normal', 'number_mean'),
        xfail('svd_lowrank', ''),
        xfail('diagflat', ''),
        xfail('special.log_ndtr'),
        xfail('narrow'),  # Batching rule not implemented for aten::narrow.Tensor
        xfail('nn.functional.triplet_margin_loss', ''),
        xfail('nn.functional.pdist', ''),
        xfail('scatter_reduce', 'sum'),
        xfail('nn.functional.smooth_l1_loss', ''),
        xfail('scatter_reduce', 'amax'),
        xfail('nn.functional.max_unpool1d', 'grad'),
        xfail('nn.functional.multi_margin_loss', ''),
        xfail('scatter_reduce', 'prod'),
        xfail('nn.functional.multilabel_margin_loss', ''),
        xfail('scatter_reduce', 'amin'),
        xfail('nn.functional.max_unpool3d', 'grad'),
        xfail('nn.functional.max_unpool2d', ''),
        xfail('nn.functional.max_unpool2d', 'grad'),
        xfail('nn.functional.margin_ranking_loss', ''),
        xfail('nn.functional.max_unpool1d', ''),
        xfail('nn.functional.soft_margin_loss', ''),
        xfail('scatter_reduce', 'mean'),
        xfail('nn.functional.max_unpool3d', ''),
        xfail('linalg.ldl_solve', '', device_type='cpu'),
        xfail('chalf', ''),
        xfail('arange', ''),
        xfail('clamp_max', ''),
        xfail('jiterator_binary_return_by_ref', device_type='cuda'),
        xfail('special.spherical_bessel_j0'),
        xfail('jiterator_unary', device_type='cuda'),
        xfail('jiterator_2inputs_2outputs', device_type='cuda'),
        xfail('special.airy_ai'),
        xfail('clamp_min', ''),
        xfail('special.bessel_j0'),
        xfail('sparse.sampled_addmm'),
        xfail('special.bessel_y0'),
        xfail('special.chebyshev_polynomial_u'),
        xfail('special.modified_bessel_k1'),
        xfail('segment_reduce', 'offsets'),
        xfail('special.bessel_j1'),
        xfail('logspace', ''),
        xfail('empty', ''),
        xfail('index_reduce', ''),
        xfail('linspace', ''),
        xfail('special.laguerre_polynomial_l'),
        xfail('special.hermite_polynomial_h'),
        xfail('jiterator_binary', device_type='cuda'),
        xfail('special.modified_bessel_i0'),
        xfail('jiterator_4inputs_with_extra_args', device_type='cuda'),
        xfail('linalg.vander', ''),
        xfail('segment_reduce', 'lengths'),
        xfail('lu_solve', ''),
        xfail('special.bessel_y1'),
        xfail('special.hermite_polynomial_he'),
        xfail('special.scaled_modified_bessel_k0'),
        xfail('nn.functional.dropout3d', ''),
        xfail('special.scaled_modified_bessel_k1'),
        xfail('broadcast_shapes', ''),
        xfail('special.modified_bessel_k0'),
        xfail('linalg.vecdot', ''),
        xfail('linalg.ldl_factor', ''),
        xfail('special.modified_bessel_i1'),
        xfail('special.chebyshev_polynomial_t'),
        xfail('as_strided_scatter', ''),
        xfail('equal', ''),
        xfail('linalg.lu', ''),
        skip('linalg.ldl_solve', ''),
        skip('_softmax_backward_data'),
    }))
    def test_op_has_batch_rule(self, device, dtype, op):
        # needs to be fixed
        inplace_failures = (
            'abs',
            'acos',
            'acosh',
            'addbmm',
            'addcdiv',
            'addcmul',
            'addmm',
            'addmv',
            'addr',
            'asin',
            'asinh',
            'atan2',
            'atan',
            'atanh',
            'baddbmm',
            'clamp',
            'conj_physical',
            'cumprod',
            'cumsum',
            'div',
            'div',
            'floor_divide',
            'fmod',
            'heaviside',
            'hypot',
            'igamma',
            'igammac',
            'index_add',
            'index_copy',
            'ldexp',
            'lerp',
            'neg',
            'nextafter',
            'polygamma',
            'pow',
            'remainder',
            'scatter_add',
            'scatter',
            'square',
            'sub',
            'tril',
            'triu',
            'trunc',
            'xlogy',
        )
        self.opinfo_vmap_test(device, dtype, op, check_has_batch_rule=True,
                              skip_inplace=inplace_failures)

    def test_linalg_svd(self, device):
        # linalg_svd returns a tuple of three tensors, (U, S, Vh).
        # Given the same input, it may return different tensors,
        # because svd isn't unique. To test that the svd is correct, we multiply
        # U @ diag(S) @ Vh and check that that the output from vmap matches the
        # output from a for-loop.
        def compute_A(out):
            U, S, Vh = out
            m = U.shape[-1]
            n = Vh.shape[-2]
            diag_S = S.new_zeros(*S.shape[:-1], m, n)
            diag_S.diagonal(offset=0, dim1=-2, dim2=-1).copy_(S)
            return U @ diag_S @ Vh

        opinfos = [op for op in op_db if op.name == 'linalg.svd']
        assert len(opinfos) > 0

        for op in opinfos:
            self.opinfo_vmap_test(device, torch.float, op, check_has_batch_rule=True,
                                  postprocess_fn=compute_A)

    def test_linalg_eigh(self, device):
        # linalg_svd returns two tensors, (Q, L).
        # Given the same input, it may return different tensors,
        # because the eig decomposition isn't unique.
        # To test that eigh is correct, we multiply
        # Q @ diag(L) @ Qh and check that that the output from vmap matches the
        # output from a for-loop.
        def compute_A(out):
            L, Q = out
            n = Q.shape[-1]
            diag_L = L.new_zeros(*L.shape[:-1], n, n)
            diag_L.diagonal(offset=0, dim1=-2, dim2=-1).copy_(L)
            Qh = Q.transpose(-2, -1).conj()
            return Q @ diag_L @ Qh

        opinfos = [op for op in op_db if op.name == 'linalg.eigh']
        assert len(opinfos) > 0

        for op in opinfos:
            self.opinfo_vmap_test(device, torch.float, op, check_has_batch_rule=False,
                                  postprocess_fn=compute_A)

    def test_slogdet(self, device):
        # There's no OpInfo for this
        def test():
            B = 2
            x = torch.randn(2, 5, 5, device=device)
            self.vmap_outplace_test(torch.slogdet, (x,), {}, (0,))

        check_vmap_fallback(self, test, torch.slogdet)

    def test_fill__Tensor(self, device):
        # There's no OpInfo for fill_.Tensor, so here's an extra test for it.
        def test():
            B = 2
            args = (torch.randn(B, 3, device=device), torch.randn(B))
            self.vmap_inplace_test(Tensor.fill_, args, {}, (0, 0))

            args = (torch.randn(3, B, device=device), torch.randn(B))
            self.vmap_inplace_test(Tensor.fill_, args, {}, (-1, 0))

            args = (torch.randn(3, device=device), torch.randn(B))
            self.vmap_inplace_test(Tensor.fill_, args, {}, (None, 0))

            args = (torch.randn(3, B, device=device), torch.randn([]))
            self.vmap_inplace_test(Tensor.fill_, args, {}, (1, None))

        check_vmap_fallback(self, test, Tensor.fill_)

    def test_conv_double_backward(self, device):
        images = torch.randn(2, 1, 5, 5, device=device)
        weight = torch.randn(2, 1, 2, 2, device=device)
        bias = torch.randn(2, device=device)
        ggI = torch.randn_like(images)
        ggW = torch.randn_like(weight)
        ggb = torch.randn_like(bias)
        stride = (1, 1)
        padding = (0, 0)
        dilation = (1, 1)
        transposed = False
        output_padding = (0, 0)
        groups = 1
        output_mask = (True, True, True)
        gO = torch.randn_like(F.conv2d(images, weight, bias, stride, padding, dilation, groups))

        args = (
            ggI, ggW, ggb, gO, weight, images, stride, padding, dilation,
            transposed, output_padding, groups, output_mask,
        )
        op = torch.ops.aten._convolution_double_backward

        generator = get_fallback_and_vmap_exhaustive(op, args, {})
        is_cuda_sm86 = device.startswith("cuda") and torch.cuda.get_device_capability(0) == (8, 6)
        atol, rtol = (1e-3, 1e-3) if is_cuda_sm86 else (1e-4, 1e-4)

        def test():
            for loop_out, batched_out in generator:
                self.assertEqual(loop_out, batched_out, atol=atol, rtol=rtol)

        check_vmap_fallback(self, test, op)

    def test_isnan(self, device):
        test = functools.partial(_vmap_test, check_propagates_grad=False)

        B, N, C, H, W = 2, 3, 24, 5, 7
        op = torch.isnan

        x = torch.randn(B, N, C, H, W)
        x[x > 0] = float('nan')
        test(self, op, (x,), in_dims=(0))

    def test_sum_scalar(self, device):
        x = torch.tensor([10.], device=device)
        y = vmap(torch.sum)(x)
        self.assertEqual(y, x)

        y = vmap(lambda x: x.sum(0))(x)
        self.assertEqual(y, x)

        y = vmap(lambda x: x.sum(-1))(x)
        self.assertEqual(y, x)

    def test_isinf(self, device):
        test = functools.partial(_vmap_test, check_propagates_grad=False)

        B, N, C, H, W = 2, 3, 24, 5, 7
        op = torch.isinf

        x = torch.randn(B, N, C, H, W)
        x[x > 0] = float('inf')
        test(self, op, (x,), in_dims=(0))

    def test_foo_like(self, device):
        # vfdev-5: Probably, we can remove this line. Flake8 reported as unused
        # test = functools.partial(_vmap_test, check_propagates_grad=False)

        B, N, C, H, W = 2, 3, 24, 5, 7
        for op in [torch.ones_like, torch.zeros_like]:
            x = torch.randn(B, N, C, H, W)
            # todo(chilli): test these better
            # Not testing correctness, just that they run
            vmap(op, in_dims=(0,))(x,)

    def test_flatten(self, device):
        test = functools.partial(_vmap_test, check_propagates_grad=False)

        op = torch.flatten

        x = torch.randn(2, 3, 4, 5)
        test(self, op, (x, 1, 2), in_dims=(0, None, None))

    def test_group_norm(self, device):
        test = functools.partial(_vmap_test, check_propagates_grad=False)

        B, N, C, H, W = 2, 3, 24, 5, 7
        op = F.group_norm

        x = torch.randn(B, N, C, H, W)
        weight = torch.randn(C)
        bias = torch.randn(C)
        test(self, op, (x, 3, weight, bias), in_dims=(0, None, None, None))

        x = torch.randn(B, N, C, H, W)
        weight = torch.randn(B, C)
        bias = torch.randn(B, C)
        test(self, op, (x, 4, weight, bias), in_dims=(0, None, 0, 0))

    def test_index_put(self, device):
        def test(f, t, idx, values):
            base = f(t[0], idx[0], values[0])
            self.assertEqual(vmap(f, in_dims=(0, 0, 0))(t, idx, values)[0], base)
            self.assertEqual(vmap(f, in_dims=(0, None, None))(t, idx[0], values[0])[0], base)
            self.assertEqual(vmap(f, in_dims=(0, None, 0))(t, idx[0], values)[0], base)
            self.assertEqual(vmap(f, in_dims=(0, 0, None))(t, idx, values[0])[0], base)

        def f(x, y, z):
            x[y] = z
            return x

        x = torch.randn(3, 4, 5, device=device)
        y = torch.zeros((3, 2), device=device).long()
        z = torch.randn(3, 2, 5, device=device)
        test(f, x, y, z)

        # indexing innermost dim
        def f(t, idx, values):
            t[:, idx] = values
            return t

        t = torch.zeros((3, 2, 3))
        values = torch.ones((3, 1, 2))
        idx = torch.tensor([[1, 2]]).expand((3, 2))
        test(f, t, idx, values)

        # indexing middle dim
        def f(t, idx, values):
            t[:, idx, :] = values
            return t

        t = torch.zeros((3, 2, 3, 3))
        values = torch.ones((3, 1, 2, 3))
        idx = torch.tensor([[0, 2]]).expand((3, 2))
        test(f, t, idx, values)

        # indexing with slices
        def f(t, values):
            t[:, :2, :] = values
            return t

        base = f(t[0], values[0])
        self.assertEqual(vmap(f, in_dims=(0, 0))(t, values)[0], base)
        self.assertEqual(vmap(f, in_dims=(0, None))(t, values[0])[0], base)

        # index_put_
        tensor = torch.zeros(3, 3, 4)
        value = torch.ones(3, 2)
        idxs = (torch.tensor([[0], [1], [2]]), torch.tensor([[0]]), torch.tensor([1, 2]))
        expected = torch.index_put_(tensor.clone(), idxs, value)

        def f(t, idx, v):
            torch.index_put_(t, idx, v)
            return t

        self.assertEqual(vmap(f, in_dims=(0, (None, None), 0))(tensor, idxs[1:], value), expected)
        self.assertEqual(vmap(f, in_dims=(0, (None, None), None))(tensor, idxs[1:], value[0]), expected)

    @parametrize('training', [True, False])
    @parametrize('track_running_stats', [True, False])
    @parametrize('affine', [True, False])
    def test_batch_norm(self, device, affine, track_running_stats, training):
        if not track_running_stats and not training:
            return

        test = functools.partial(_vmap_test, check_propagates_grad=False)
        BN = torch.nn.BatchNorm2d
        ensemble_size = 10
        hidden_dim = 3

        weights, buffers, _, _, _ = \
            functional_init_with_buffers(BN, [ensemble_size])(
                hidden_dim, affine=affine, track_running_stats=track_running_stats)

        inputs = [torch.randn(ensemble_size, 32, hidden_dim, 16, 16, device=device)]
        in_dims = [0]

        def append(inp, in_dim):
            inputs.append(inp)
            in_dims.append(in_dim)

        if track_running_stats:
            running_mean, running_var, _ = buffers
            append(running_mean.to(device), 0)
            append(running_var.to(device), 0)
        else:
            append(None, None)
            append(None, None)

        if affine:
            weight, bias = weights
            append(weight.to(device), 0)
            append(bias.to(device), 0)
        else:
            append(None, None)
            append(None, None)

        append(training, None)

        def op(inp, running_mean, running_var, weight, bias, training):
            res = F.batch_norm(inp, running_mean, running_var, weight, bias, training)
            if track_running_stats:
                return res, running_mean, running_var
            return res

        test(self, op, tuple(inputs), in_dims=tuple(in_dims))

    def test_torch_return_types_returns(self, device):
        t = torch.randn(3, 2, 2, device=device)
        self.assertTrue(isinstance(vmap(torch.min, (0, None))(t, 0), torch.return_types.min))
        self.assertTrue(isinstance(vmap(torch.max, (0, None))(t, 0), torch.return_types.max))
        self.assertTrue(isinstance(vmap(torch.topk, (0, None, None))(t, 1, 0), torch.return_types.topk))
        self.assertTrue(isinstance(vmap(torch.linalg.eig, (0))(t), torch.return_types.linalg_eig))

    def test_namedtuple_returns(self, device):
        Point = namedtuple('Point', ['x', 'y'])

        def f(x, y):
            return Point(x=x, y=y)

        x = torch.randn(2, 5, device=device)
        y = torch.randn(2, 3, device=device)
        self.assertTrue(isinstance(vmap(f)(x, y), Point))

    def test_inplace_on_view(self, device):
        def func(leaf):
            base = leaf * leaf
            view = base.transpose(0, 1)
            view[2:4, 2:4] *= 2
            view[0:2, 0:2].diagonal().sin_()
            view = view[1:3, 1:3]
            view.cos_()
            return view

        def push_vjp(leaf, gout):
            _, vjp_fn = vjp(func, leaf)
            result, = vjp_fn(gout)
            return result

        leaf = torch.randn(4, 4, device=device)
        gout = torch.randn(2, 2, device=device)
        args = (leaf, gout)

        for args, in_dims, _, in generate_vmap_inputs(args, {}):
            if in_dims[1] is None:
                # triggers some composite compliance problem
                continue
            self.vmap_outplace_test(push_vjp, args, {}, in_dims)

    def test_advanced_indexing(self, device):
        def test(f, args):
            for loop_out, batched_out in get_fallback_and_vmap_exhaustive(f, args, {}):
                self.assertEqual(loop_out, batched_out)

        def f(x, idx):
            return x[:, idx]

        def f2(x, idx):
            return x[idx, :]

        def f3(x, idx):
            return x[:, :, idx]

        inps = (torch.randn(5, 5, 5, device=device),
                torch.randn(5, 5, 5, 5, device=device),
                torch.randn(5, 5, 5, 5, 5, device=device))
        idxes = (torch.tensor([0, 1, 2], device=device),
                 torch.tensor([0, 1, 2], device=device).reshape(3, 1),
                 torch.tensor([0, 1, 2], device=device).reshape(3, 1, 1))
        for (inp, idx) in itertools.product(inps, idxes):
            test(f, (inp, idx))
            test(f2, (inp, idx))
            test(f3, (inp, idx))

    def test_nested_advanced_indexing(self, device):
        e = torch.rand(7, 4, device=device)
        idx = torch.tensor([0, 1], device=device).view(2, 1)

        # simple reference implementation for comparison
        def _fake_vmap(f, in_dims=0, out_dims=0):
            def w(input):
                r = [f(input.select(in_dims, i)) for i in range(input.size(in_dims))]
                return torch.stack(r, out_dims)

            return w

        def with_vmap(_vmap):
            def g(idx_):
                def f(e_):
                    return e_[idx_]

                return _vmap(f, in_dims=1)(e)

            r = _vmap(g)(idx)
            return r

        a = with_vmap(vmap)
        b = with_vmap(_fake_vmap)
        self.assertEqual(a, b)

    @ops(filter(lambda op: "linalg" in op.name, op_db + additional_op_db), allowed_dtypes=(torch.float,))
    @skipOps('TestVmapOperatorsOpInfo', 'test_vmap_linalg_failure_1D_input', {
        xfail('linalg.vector_norm'),  # can accept vector inputs
        xfail('linalg.norm'),  # can accept vector inputs
        xfail('linalg.norm', 'subgradients_at_zero'),  # can accept vector inputs
        skip('linalg.multi_dot'),  # accepts list of tensor inputs, has its own special test
        xfail('linalg.vander'),
        xfail('linalg.vecdot'),
        # throws in vmap on CUDA
        # IndexError: Dimension out of range (expected to be in range of [-1, 0], but got -2)
        # https://github.com/pytorch/pytorch/runs/8110653462?check_suite_focus=true
        # but it passes locally
        skip('linalg.matrix_norm', ''),
        skip('linalg.ldl_solve', ''),
    })
    def test_vmap_linalg_failure_1D_input(self, device, dtype, op):
        for sample in op.sample_inputs(device, dtype, requires_grad=False):
            if sample.input.dim() != 2 or sample.input.shape[0] == 0:
                continue
            test_input = sample.input[0]  # using the sample input avoids numerical inconsistency issues
            with self.assertRaisesRegex(RuntimeError, "dimension"):
                op(test_input, *sample.args, **sample.kwargs)

            def op_wrapper(inp):
                return op(inp, *sample.args, **sample.kwargs)

            # square inputs are more likely to pass linalg checks
            test_input = test_input.expand(test_input.shape[0], test_input.shape[0])
            with self.assertRaisesRegex(RuntimeError, "dimension"):
                return vmap(op_wrapper)(test_input)

    def test_vmap_multi_dot_failure_1D_input(self):
        # special exception for first and last tensors so making giving 3 items avoids special cases
        inputs = (torch.randn(3, 3), torch.randn(3), torch.randn(3, 3))
        with self.assertRaisesRegex(RuntimeError, "tensor 1 must be 2D but got 1D"):
            torch.linalg.multi_dot(inputs)

        # square inputs are more likely to pass linalg checks
        inputs = tuple(i.expand(i.shape[0], i.shape[0]) for i in inputs)
        with self.assertRaisesRegex(RuntimeError, "tensor 1 must be 2D but got 1D"):
            return vmap(torch.linalg.multi_dot)(inputs)

    def test_vmap_escaped_error(self):
        escaped = None

        def f(x):
            nonlocal escaped
            escaped = x
            return x ** 2

        x = torch.randn([3, 3, 3, 3, 3])
        vmap(f)(x)

        common_message = r"your tensor may have escaped from inside a function being vmapped.*{0}.*"

        # Note: These are not a complete set of tests for all possible functions calling 'vmap_check_escaped'

        with self.assertRaisesRegex(RuntimeError, common_message.format("gen_vmap_plumbing")):
            escaped.sin()

        with self.assertRaisesRegex(RuntimeError, common_message.format("boxed_tensor_inputs_batch_rule")):
            escaped.sin_()

        with self.assertRaisesRegex(RuntimeError, common_message.format("gen_vmap_inplace_plumbing")):
            escaped.mul_(1)

        with self.assertRaisesRegex(RuntimeError, common_message.format("binary_cross_entropy_plumbing")):
            torch.nn.functional.binary_cross_entropy(escaped, torch.zeros([3, 3, 3, 3]))

        with self.assertRaisesRegex(RuntimeError, common_message.format("boxed_existing_bdim_all_batch_rule")):
            torch.nn.functional.adaptive_max_pool2d(escaped, output_size=(1, 1))

        with self.assertRaisesRegex(RuntimeError, common_message.format("boxed_reduction_batch_rule")):
            escaped.argmin()

        a = torch.zeros([4, 4, 4, 4])
        b = torch.zeros([4, 4, 4, 4], dtype=torch.long)
        with self.assertRaisesRegex(RuntimeError, common_message.format("boxed_all_tensors_have_optional_bdim")):
            torch.ops.aten.adaptive_max_pool2d_backward(escaped, a, b)

        vmap(f)(torch.tensor([[0, 0], [0, 0]], dtype=torch.int))
        with self.assertRaisesRegex(RuntimeError, common_message.format("gen_vmap_plumbing_no_returns")):
            torch.ops.aten._linalg_check_errors(escaped, 'linalg.inv', is_matrix=False)

class TestRandomness(TestCase):
    def _reset_random(self, generator, orig_state, use_generator, seed):
        return generator.set_state(orig_state) if use_generator else torch.manual_seed(seed)

    def _get_image(self, batched_input, batch_size, device):
        if batched_input == "first":
            return torch.ones([batch_size, 3, 3, 14, 14], device=device)
        if batched_input == "last":
            return torch.ones([3, 3, 14, 14, batch_size], device=device)
        assert batched_input == "none"
        return torch.ones([3, 3, 14, 14], device=device)

    def _assert_all_slices_equal(self, tensor):
        expected = tensor[0]
        self.assertTrue((tensor == expected).all())

    def _assert_all_slices_unique(self, tensor):
        B0 = tensor.shape[0]
        slices_equal = vmap(vmap(lambda x, y: (x == y).all(), (0, None)), (None, 0))(tensor, tensor)
        assert slices_equal.shape == (B0, B0)
        slices_equal.diagonal().zero_()
        self.assertEqual(slices_equal, torch.zeros_like(slices_equal))

    def _assert_throws_in_error_mode(self, fn, args, in_dims):
        with self.assertRaisesRegex(RuntimeError, r"called random operation while in randomness error mode"):
            vmap(fn, in_dims=in_dims, randomness="error")(*args)

    def _assert_throws_in_different_mode_inplace(self, fn, args, in_dims):
        with self.assertRaisesRegex(RuntimeError, r"different inplace randomness on an unbatched tensor"):
            vmap(fn, in_dims=in_dims, randomness="different")(*args)

    def _assert_throws_in_same_mode_batched(self, fn, args, in_dims):
        with self.assertRaisesRegex(RuntimeError,
                                    r"Vmap does not currently support same randomness with a batched tensor input"):
            vmap(fn, in_dims=in_dims, randomness="same")(*args)

    def _in_dims(self, *batched_strings):

        def get_in_dim(batched_string):
            if batched_string == "first":
                return 0
            if batched_string == "last":
                return -1
            assert batched_string == "none"
            return None

        batched_strings = batched_strings + ("first",)  # for the always batched as first dim dummy argument
        return tuple(get_in_dim(batched_string) for batched_string in batched_strings)

    @parametrize('randomness', ['same', 'different', 'error'])
    @parametrize('use_generator', [True, False])
    def test_factory_ops(self, device, randomness, use_generator):
        generator = torch.Generator(device=device)
        orig_state = generator.get_state()
        kwargs = {'device': device, 'generator': generator} if use_generator else {'device': device}
        ops = [
            lambda _, shape: torch.randn(shape, **kwargs),
            lambda _, shape: torch.rand(shape, **kwargs),
            lambda _, shape: torch.randint(100, shape, **kwargs),
            lambda _, shape: torch.randint(5, 100, shape, **kwargs),
            lambda _, shape: torch.normal(0., 1., shape, **kwargs),
        ]
        B0 = 4
        shape = (3, 3)
        seed = 1234567

        for op in ops:
            passed = torch.randn(B0, device=device)
            if randomness == 'error':
                self._assert_throws_in_error_mode(op, (passed, shape), in_dims=(0, None))
                return

            generator = self._reset_random(generator, orig_state, use_generator, seed)
            vmap_result = vmap(op, in_dims=(0, None), randomness=randomness)(passed, shape)

            generator = self._reset_random(generator, orig_state, use_generator, seed)
            if randomness == "different":
                expected = op(passed, [B0, *shape])
                self._assert_all_slices_unique(vmap_result)
                self.assertEqual(vmap_result, expected)
            else:
                expected = op(passed, shape)
                self._assert_all_slices_equal(vmap_result)
                for i in range(B0):
                    self.assertEqual(vmap_result[i], expected)

    @parametrize('randomness', ['same', 'different', 'error'])
    @parametrize('use_generator', [True, False])
    def test_randperm(self, device, randomness, use_generator):
        # needs a special case because randperm doesn't take a batch size
        B0 = 4
        seed = 1234567
        passed = torch.randn(B0, device=device)

        torch.manual_seed(seed)
        generator = torch.Generator(device=device)
        orig_state = generator.get_state()

        kwargs = {'device': device, 'generator': generator} if use_generator else {'device': device}

        if randomness == 'error':
            with self.assertRaisesRegex(RuntimeError, r"called random operation while in randomness error mode"):
                vmap(lambda _: torch.randperm(10, **kwargs), randomness=randomness)(passed)
            return

        vmap_result = vmap(lambda _: torch.randperm(10, **kwargs), randomness=randomness)(passed)
        generator = generator.set_state(orig_state)
        torch.manual_seed(seed)
        if randomness == 'different':
            for i in range(B0):
                expected = torch.randperm(10, **kwargs)
                self.assertEqual(vmap_result[i], expected)
        else:
            expected = torch.randperm(10, **kwargs)
            for i in range(B0):
                self.assertEqual(vmap_result[i], expected)

    @parametrize('randomness', ['error', 'same', 'different'])
    @parametrize('batched_input', ["first", "last", "none"])
    def test_dropout(self, device, randomness, batched_input):
        def op(t, ignored):
            return torch.nn.functional.dropout(torch.ones_like(t), training=True)

        B0 = 4
        always_batched = torch.randn((B0,))
        passed = self._get_image(batched_input, B0, device)
        in_dims = self._in_dims(batched_input)

        if randomness == 'error':
            with self.assertRaisesRegex(RuntimeError, r"called random operation while in randomness error mode"):
                vmap(op, randomness=randomness, in_dims=in_dims)(passed, always_batched)
            return

        vmap_result = vmap(op, randomness=randomness, in_dims=in_dims)(passed, always_batched)

        # Check that the randomness is within bounds...
        # ideally this is close to 0.5
        p_estimate = vmap_result.mean() / 2
        self.assertTrue(p_estimate < 0.75)
        self.assertTrue(p_estimate > 0.25)

        if randomness == 'different':
            self._assert_all_slices_unique(vmap_result)
            return

        assert randomness == 'same'
        self._assert_all_slices_equal(vmap_result)

    @parametrize('randomness', ['error', 'same', 'different'])
    @parametrize('batched_input', ["first", "last", "none"])
    def test_alpha_dropout(self, device, randomness, batched_input):
        def op(t, ignored):
            return torch.nn.functional.alpha_dropout(torch.ones_like(t), training=True)

        B0 = 4
        always_batched = torch.randn((B0,))
        passed = self._get_image(batched_input, B0, device)
        in_dims = self._in_dims(batched_input)

        if randomness == 'error':
            with self.assertRaisesRegex(RuntimeError, r"called random operation while in randomness error mode"):
                vmap(op, randomness=randomness, in_dims=in_dims)(passed, always_batched)
            return

        # I have no clue how to actually test corectness of alpha dropout because the docs
        # seem wrong: https://github.com/pytorch/pytorch/issues/74004
        vmap_result = vmap(op, randomness=randomness, in_dims=in_dims)(passed, always_batched)
        if randomness == 'different':
            self._assert_all_slices_unique(vmap_result)
            return

        assert randomness == 'same'
        self._assert_all_slices_equal(vmap_result)

    @parametrize('randomness', ['error', 'same', 'different'])
    @parametrize('batched_input', ["first", "last", "none"])
    @parametrize('dim', [2, 3])
    def test_feature_dropout(self, device, randomness, batched_input, dim):
        def op(t, ignored):
            f = torch.nn.functional.dropout2d if dim == 2 else torch.nn.functional.dropout3d
            return f(torch.ones_like(t), training=True)

        B0 = 4
        always_batched = torch.randn((B0,))
        passed = self._get_image(batched_input, B0, device)
        if dim == 3:
            unsqueeze_dim = -2 if batched_input == "last" else -1
            passed = passed.unsqueeze(unsqueeze_dim)
        in_dims = self._in_dims(batched_input)

        if randomness == 'error':
            with self.assertRaisesRegex(RuntimeError, r"called random operation while in randomness error mode"):
                vmap(op, randomness=randomness, in_dims=in_dims)(passed, always_batched)
            return

        vmap_result = vmap(op, randomness=randomness, in_dims=in_dims)(passed, always_batched)

        # Check that the randomness is within bounds...
        # ideally this is close to 0.5
        p_estimate = vmap_result.mean() / 2
        self.assertTrue(p_estimate < 0.75)
        self.assertTrue(p_estimate > 0.25)

        # Check the "feature" pattern
        dims = [-1, -2] if dim == 2 else [-1, -2, -3]
        planes_numel = 2 * vmap_result.numel() / (vmap_result.shape[0] * vmap_result.shape[1] * vmap_result.shape[2])
        planes = vmap_result.sum(dims)
        result = (planes == 0) ^ (planes == planes_numel)
        self.assertEqual(result, torch.ones_like(result, dtype=torch.bool))

        if randomness == 'different':
            self._assert_all_slices_unique(vmap_result)
            return

        assert randomness == 'same'
        self._assert_all_slices_equal(vmap_result)

    @parametrize('randomness', ['error', 'same', 'different'])
    @parametrize('batched_input', ["first", "last", "none"])
    def test_feature_alpha_dropout(self, device, randomness, batched_input):
        def op(t, ignored):
            return torch.nn.functional.feature_alpha_dropout(torch.ones_like(t), training=True)

        B0 = 4
        always_batched = torch.randn((B0,))
        passed = self._get_image(batched_input, B0, device)
        unsqueeze_dim = -2 if batched_input == "last" else -1
        passed = passed.unsqueeze(unsqueeze_dim)
        in_dims = self._in_dims(batched_input)

        if randomness == 'error':
            with self.assertRaisesRegex(RuntimeError, r"called random operation while in randomness error mode"):
                vmap(op, randomness=randomness, in_dims=in_dims)(passed, always_batched)
            return

        vmap_result = vmap(op, randomness=randomness, in_dims=in_dims)(passed, always_batched)

        # I have no clue how to actually test corectness of alpha dropout because the docs
        # seem wrong: https://github.com/pytorch/pytorch/issues/74004

        # Check the "feature" pattern
        dims = [-1, -2, -3]
        planes = vmap_result.sum(dims)
        max_elt = planes.max()
        min_elt = planes.min()
        result = (planes == min_elt) ^ (planes == max_elt)
        self.assertEqual(result, torch.ones_like(result, dtype=torch.bool))

        if randomness == 'different':
            self._assert_all_slices_unique(vmap_result)
            return

        assert randomness == 'same'
        self._assert_all_slices_equal(vmap_result)

    @parametrize('randomness', ['error', 'same', 'different'])
    @parametrize('batched_input', ["first", "last", "none"])
    def test_like_functions(self, device, randomness, batched_input):
        seed = 1234567
        supported_ops = [
            lambda t, _: torch.randint_like(t, 20),
            lambda t, _: torch.randint_like(t, 0, 20),
            lambda t, _: torch.rand_like(t),
            lambda t, _: torch.randn_like(t),
        ]
        B0 = 4

        for op in supported_ops:
            always_batched = torch.randn(B0)
            passed = self._get_image(batched_input, B0, device)
            in_dims = self._in_dims(batched_input)

            if randomness == 'error':
                with self.assertRaisesRegex(RuntimeError, r"called random operation while in randomness error mode"):
                    vmap(op, in_dims=in_dims, randomness=randomness)(passed, always_batched)
                return

            torch.manual_seed(seed)
            vmap_result = vmap(op, randomness=randomness, in_dims=in_dims)(passed, always_batched)

            torch.manual_seed(seed)

            if batched_input == "last":
                passed = passed.movedim(-1, 0)
            if randomness == 'different':
                if batched_input == "none":
                    passed = passed.expand(B0, *passed.shape)
                expected = op(passed, 0)

                self._assert_all_slices_unique(vmap_result)
                self.assertEqual(expected, vmap_result)
                return

            assert randomness == 'same'
            if batched_input != "none":
                passed = passed[0]
            expected = op(passed, 0)
            self._assert_all_slices_equal(vmap_result)
            for i in range(B0):
                self.assertEqual(expected, vmap_result[i])

    @parametrize('use_generator', [True, False])
    @parametrize('randomness', ['error', 'same', 'different'])
    @parametrize('batched_input', ["first", "last", "none"])
    def test_random_unary_inplace(self, device, use_generator, randomness, batched_input):
        generator = torch.Generator(device=device)
        orig_state = generator.get_state()
        kwargs = {'generator': generator} if use_generator else {}
        ops = [
            lambda t, _: t.random_(**kwargs),
            lambda t, _: t.random_(100, **kwargs),
            lambda t, _: t.random_(-5, 100, **kwargs),
            lambda t, _: t.normal_(**kwargs),
            lambda t, _: t.bernoulli_(**kwargs),
            lambda t, _: t.cauchy_(**kwargs),
            lambda t, _: t.exponential_(**kwargs),
            lambda t, _: t.geometric_(0.5, **kwargs),
            lambda t, _: t.log_normal_(**kwargs),
            lambda t, _: t.uniform_(**kwargs),
        ]
        B0 = 4
        seed = 1234567
        in_dims = self._in_dims(batched_input)

        for op in ops:
            # because of in place updates, clone inputs
            always_batched = torch.randn(B0, device=device)
            passed = self._get_image(batched_input, B0, device)
            passed_expected = passed.clone()

            if randomness == 'error':
                self._assert_throws_in_error_mode(op, (passed, always_batched), in_dims=in_dims)
                return
            if randomness == 'different' and batched_input == "none":
                self._assert_throws_in_different_mode_inplace(op, (passed, always_batched), in_dims=in_dims)
                return

            generator = self._reset_random(generator, orig_state, use_generator, seed)
            vmap_result = vmap(op, in_dims=in_dims, randomness=randomness)(passed, always_batched)

            if batched_input == "last":
                passed_expected = passed_expected.movedim(-1, 0)
            generator = self._reset_random(generator, orig_state, use_generator, seed)
            if randomness == "different":
                expected = op(passed_expected, always_batched)
                self._assert_all_slices_unique(vmap_result)
                self.assertEqual(vmap_result, expected)
            else:
                if batched_input != "none":
                    passed_expected = passed_expected[0].clone()  # bug in pytorch, normal_ on views doesn't work
                expected = op(passed_expected, always_batched)
                self._assert_all_slices_equal(vmap_result)
                for i in range(B0):
                    self.assertEqual(vmap_result[i], expected)

    @parametrize('use_generator', [True, False])
    @parametrize('randomness', ['error', 'same', 'different'])
    @parametrize('batched_input', ["first", "last", "none"])
    @parametrize('batched_probability', ["first", "last", "none"])
    def test_bernoulli_in_place(self, device, use_generator, randomness, batched_input, batched_probability):
        B0 = 4
        seed = 1234567
        generator = torch.Generator(device=device)
        orig_state = generator.get_state()
        kwargs = {'generator': generator} if use_generator else {}
        in_dims = self._in_dims(batched_input, batched_probability)

        def op(t, p, ignored):
            return t.bernoulli_(p, **kwargs)

        # because of in place updates, clone inputs
        always_batched = torch.randn(B0, device=device)
        input = self._get_image(batched_input, B0, device)
        input_expected = input.clone()
        probability = self._get_image(batched_probability, B0, device) - 0.5

        if randomness == 'error':
            self._assert_throws_in_error_mode(op, (input, probability, always_batched), in_dims=in_dims)
            return
        if randomness == 'same' and batched_probability != "none":
            self._assert_throws_in_same_mode_batched(op, (input, probability, always_batched), in_dims=in_dims)
            return
        if batched_input == "none" and batched_probability != "none":
            regex = r"there exists a Tensor `other` in extra_args that has more elements than `self`"
            with self.assertRaisesRegex(RuntimeError, regex):
                vmap(op, in_dims=in_dims, randomness=randomness)(input, probability, always_batched)
            return
        if randomness == 'different' and batched_input == "none":
            self._assert_throws_in_different_mode_inplace(op, (input, probability, always_batched), in_dims=in_dims)
            return

        self._reset_random(generator, orig_state, use_generator, seed)
        vmap_result = vmap(op, in_dims=in_dims, randomness=randomness)(input, probability, always_batched)

        self._reset_random(generator, orig_state, use_generator, seed)
        if batched_input == "last":
            input_expected = input_expected.movedim(-1, 0)
        if batched_probability == "last":
            probability = probability.movedim(-1, 0)
        if randomness == "different":
            expected = op(input_expected, probability, always_batched)
            self._assert_all_slices_unique(vmap_result)
            self.assertEqual(vmap_result, expected)
        else:
            if batched_input != "none":
                input_expected = input_expected[0]
            expected = op(input_expected, probability, always_batched)
            self._assert_all_slices_equal(vmap_result)
            for i in range(B0):
                self.assertEqual(vmap_result[i], expected)

    @parametrize('use_generator', [True, False])
    @parametrize('randomness', ['error', 'same', 'different'])
    @parametrize('batched_input', ["first", "last", "none"])
    @parametrize('batched_other', ["first", "last", "none"])
    def test_random_binary_out_of_place(self, device, use_generator, randomness, batched_input, batched_other):
        generator = torch.Generator(device=device)
        orig_state = generator.get_state()
        kwargs = {'generator': generator} if use_generator else {}
        ops = [
            lambda t, o, _: torch.normal(t, o, **kwargs),
            lambda t, o, _: torch.binomial(t, (o - 0.5), **kwargs),
        ]

        B0 = 4
        seed = 1234567
        in_dims = self._in_dims(batched_input, batched_other)

        for op in ops:
            always_batched = torch.randn(B0, device=device)
            input = self._get_image(batched_input, B0, device)
            other = self._get_image(batched_other, B0, device)

            if randomness == 'error':
                self._assert_throws_in_error_mode(op, (input, other, always_batched), in_dims=in_dims)
                return
            if randomness == 'same' and (batched_input != "none" or batched_other != "none"):
                self._assert_throws_in_same_mode_batched(op, (input, other, always_batched), in_dims=in_dims)
                return

            generator = self._reset_random(generator, orig_state, use_generator, seed)
            vmap_result = vmap(op, in_dims=in_dims, randomness=randomness)(input, other, always_batched)

            if batched_input == "last":
                input = input.movedim(-1, 0)
            if batched_other == "last":
                other = other.movedim(-1, 0)

            generator = self._reset_random(generator, orig_state, use_generator, seed)
            if randomness == "different":
                if batched_input == "none":
                    input = input.expand(B0, *input.shape)
                expected = op(input, other, always_batched)
                self._assert_all_slices_unique(vmap_result)
                self.assertEqual(vmap_result, expected)
            else:
                assert batched_input == "none" and batched_other == "none"
                expected = op(input, other, always_batched)
                self._assert_all_slices_equal(vmap_result)
                for i in range(B0):
                    self.assertEqual(vmap_result[i], expected)

    @parametrize('use_generator', [True, False])
    @parametrize('randomness', ['error', 'same', 'different'])
    @parametrize('batched_input', ["first", "last", "none"])
    def test_random_unary_out_of_place(self, device, use_generator, randomness, batched_input):
        generator = torch.Generator(device=device)
        orig_state = generator.get_state()
        kwargs = {'generator': generator} if use_generator else {}
        ops = [
            lambda t, _: torch.normal(0., torch.abs(t), **kwargs),
            lambda t, _: torch.normal(t, 1., **kwargs),
            lambda t, _: torch.bernoulli(t - 0.5, **kwargs),
            lambda t, _: torch.bernoulli(t, 0.5, **kwargs),
            lambda t, _: torch._standard_gamma(t, **kwargs),
            lambda t, _: torch._sample_dirichlet(t, **kwargs),
            lambda t, _: torch.poisson(t, **kwargs),
        ]

        B0 = 4
        seed = 1234567
        in_dims = self._in_dims(batched_input)

        for op in ops:
            always_batched = torch.randn(B0, device=device)
            passed = self._get_image(batched_input, B0, device)
            if randomness == 'error':
                self._assert_throws_in_error_mode(op, (passed, always_batched), in_dims=in_dims)
                return
            if randomness == 'same' and batched_input != "none":
                self._assert_throws_in_same_mode_batched(op, (passed, always_batched), in_dims=in_dims)
                return

            generator = self._reset_random(generator, orig_state, use_generator, seed)
            vmap_result = vmap(op, in_dims=in_dims, randomness=randomness)(passed, always_batched)

            generator = self._reset_random(generator, orig_state, use_generator, seed)
            if randomness == "different":
                if batched_input == "none":
                    passed = passed.expand(B0, *passed.shape)
                if batched_input == "last":
                    passed = passed.movedim(-1, 0)
                expected = op(passed, always_batched)
                self._assert_all_slices_unique(vmap_result)
                self.assertEqual(vmap_result, expected)
            else:
                expected = op(passed, always_batched)
                self._assert_all_slices_equal(vmap_result)
                for i in range(B0):
                    self.assertEqual(vmap_result[i], expected)

    @parametrize('use_generator', [True, False])
    @parametrize('randomness', ['error', 'same', 'different'])
    @parametrize('batched_call', [True, False])
    @parametrize('batched_input', ["first", "last", "none"])
    def test_multinomial(self, device, use_generator, randomness, batched_call, batched_input):
        def flatten_input(input, batch_call, batch_location):
            if batch_call and batch_location != "none":
                final_size = 3  # [B0, B, N]
            elif not batch_call and batch_location == "none":
                final_size = 1  # [N]
            else:
                final_size = 2  # [B0, N] or [B, N]

            start_idx = final_size - 1
            end_idx = -1
            if batch_location == "last":
                start_idx -= 1
                end_idx -= 1   # gets to correct final size because using negative indices

            ret = input.flatten(start_idx, end_idx)
            assert ret.dim() == final_size
            return ret

        def op(input, _):
            return torch.multinomial(input, 10, **kwargs)

        generator = torch.Generator(device=device)
        orig_state = generator.get_state()
        kwargs = {'generator': generator} if use_generator else {}

        B0 = 4
        seed = 1234567
        in_dims = self._in_dims(batched_input)

        always_batched = torch.randn(B0, device=device)
        passed = self._get_image(batched_input, B0, device)
        passed = flatten_input(passed, batched_call, batched_input)
        if randomness == 'error':
            self._assert_throws_in_error_mode(op, (passed, always_batched), in_dims=in_dims)
            return
        if randomness == 'same' and batched_input != "none":
            self._assert_throws_in_same_mode_batched(op, (passed, always_batched), in_dims=in_dims)
            return

        generator = self._reset_random(generator, orig_state, use_generator, seed)
        vmap_result = vmap(op, in_dims=in_dims, randomness=randomness)(passed, always_batched)

        generator = self._reset_random(generator, orig_state, use_generator, seed)

        if randomness == "different":
            if batched_input == "none":
                passed = passed.expand(B0, *passed.shape)
            if batched_input == "last":
                passed = passed.movedim(-1, 0)
            orig_passed_size = passed.shape[:2] if batched_call else passed.shape[:1]
            passed = passed.flatten(0, 1) if batched_call else passed
            expected = op(passed, always_batched)
            expected = expected.reshape(*orig_passed_size, 10)
            self._assert_all_slices_unique(vmap_result)
            self.assertEqual(vmap_result, expected)
        else:
            expected = op(passed, always_batched)
            self._assert_all_slices_equal(vmap_result)
            for i in range(B0):
                self.assertEqual(vmap_result[i], expected)

    def test_unsupported_random(self, device):
        x = torch.randn(3, device=device)
        y = x.abs()
        z = x.abs()
        with self.assertRaisesRegex(RuntimeError, "calling out variants"):
            def f(x):
                return torch.randn(3, device=device, out=y)
            vmap(f, randomness='same')(x)
        with self.assertRaisesRegex(RuntimeError, "calling out variants"):
            def f(x0, x1):
                return torch.normal(x, y, out=x)
            vmap(f, randomness='same')(z, z)
        with self.assertRaisesRegex(RuntimeError, "do not yet support"):
            def f(z):
                return torch.rrelu(x)
            vmap(f, randomness='same')(z)

    @parametrize('in_dim', [0, 1, 2])
    @parametrize('out_dim', [0, 1, 2])
    def test_chunk_vmap(self, in_dim, out_dim):

        randomness = "different"

        x = torch.randn(4, 5, 6)

        def f(x):
            y = x.sin() + torch.rand_like(x)
            return y

        for chunks in [1, 2, 3, 4, 7, 10, 16]:
            output = chunk_vmap(
                f, in_dims=in_dim, out_dims=out_dim, randomness=randomness, chunks=chunks
            )(x)
            self._assert_all_slices_unique(output)

    @parametrize('in_dim', [0, 1, 2])
    @parametrize('out_dim', [0, 1, 2])
    def test_vmap_chunksize(self, in_dim, out_dim):

        randomness = "different"

        x = torch.randn(4, 5, 6)

        def f(x):
            y = x.sin() + torch.rand_like(x)
            return y

        for chunk_size in [1, 2, 3, 4, 7, 10, 16, 100]:
            output = vmap(
                f, in_dims=in_dim, out_dims=out_dim, randomness=randomness, chunk_size=chunk_size
            )(x)
            self._assert_all_slices_unique(output)


    def test_jacfwd_with_random(self):
        # checks on behavior are above, this just checks that jacfwd respects
        # the randomness param

        x = torch.rand(3, 4)
        with self.assertRaisesRegex(RuntimeError, r"called random operation while in randomness error mode"):
            jacfwd(torch.bernoulli)(x)

        # x isn't batched so use bernoulli since it doesn't do inplace randomness
        jacfwd(torch.bernoulli, randomness="same")(x)
        jacfwd(torch.bernoulli, randomness="different")(x)


class TestTransformFailure(TestCase):
    @parametrize('transform', ['vmap', 'grad', 'grad_and_value', 'vjp', 'jvp', 'jacrev', 'jacfwd'])
    def test_fails_with_autograd_function(self, device, transform):
        class Test(torch.autograd.Function):
            @staticmethod
            def forward(_, input):
                return input

            @staticmethod
            def backward(_, grad_input):
                return grad_input

        transform = getattr(functorch, transform)

        def f(x):
            return Test.apply(x)

        if transform == grad or transform == grad_and_value:
            input = torch.tensor(4.)
        else:
            input = torch.randn(5)

        if transform == vjp:
            transform = functools.partial(transform, f)
        elif transform == jvp:
            input = (input,)
            transform = functools.partial(transform, f, input)
        else:
            transform = transform(f)

        with self.assertRaisesRegex(RuntimeError, "autograd.Function"):
            transform(input)

only_for = ("cpu", "cuda")
instantiate_device_type_tests(TestVmapOperatorsOpInfo, globals(), only_for=only_for)

instantiate_device_type_tests(
    TestVmapBatchedGradient,
    globals(),
    only_for=only_for,
)
instantiate_device_type_tests(TestTransformFailure, globals(), only_for=only_for)
instantiate_device_type_tests(TestRandomness, globals(), only_for=only_for)

if __name__ == '__main__':
    run_tests()<|MERGE_RESOLUTION|>--- conflicted
+++ resolved
@@ -3523,12 +3523,6 @@
         xfail('native_batch_norm'),
         xfail('_native_batch_norm_legit'),
         xfail('histogram'),
-<<<<<<< HEAD
-        xfail('nansum'),
-        xfail('nanmean'),
-=======
-        xfail('index_fill'),
->>>>>>> 08a47549
         xfail('scatter_reduce', 'sum'),
         xfail('scatter_reduce', 'mean'),
         xfail('scatter_reduce', 'amax'),
