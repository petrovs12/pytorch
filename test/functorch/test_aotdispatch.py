--- conflicted
+++ resolved
@@ -6,10 +6,7 @@
 # This source code is licensed under the BSD-style license found in the
 # LICENSE file in the root directory of this source tree.
 
-<<<<<<< HEAD
-=======
 from typing import Union, Callable, List, Any, Optional, Dict
->>>>>>> 93772305
 from unittest.mock import patch
 from torch.testing._internal.common_utils import TestCase, run_tests, IS_ARM64, IS_WINDOWS
 import torch
@@ -236,8 +233,8 @@
         self.assertEqual(grads, grads2)
 
 
-def _outs_and_grads(fn, inps):
-    outs = fn(*inps)
+def _outs_and_grads(fn, graph_inps, inps):
+    outs = fn(*graph_inps)
     for out in pytree.tree_flatten(outs)[0]:
         if isinstance(out, torch.Tensor) and out.requires_grad:
             out.sum().backward(retain_graph=True)
@@ -248,16 +245,6 @@
 
 
 class TestAOTAutograd(AOTTestCase):
-<<<<<<< HEAD
-    def verify_aot_autograd(self, f, inp):
-        if isinstance(f, nn.Module):
-            compiled_f = aot_module(f, nop)
-        else:
-            compiled_f = aot_function(f, nop)
-        ref_out, ref_grad = _outs_and_grads(f, inp)
-        test_out, test_grad = _outs_and_grads(compiled_f, inp)
-        self.assertEqual(ref_out, test_out)
-=======
     # test_mutation will:
     # - Ensure that inputs are non-leaves, so our graphs can mutate them
     # - try to mutate outputs of the graph (to ensure that autograd meta is set properly on outputs)
@@ -313,7 +300,6 @@
                 f, fw_compiler=partial(extract_graph, graph_cell=fw_graph_cell), bw_compiler=nop, decompositions=decompositions)
         ref_out, ref_grad = _outs_and_grads(f, graph_inps, inp)
         test_out, test_grad = _outs_and_grads(compiled_f, graph_inps_copy, inp_copy)
->>>>>>> 93772305
         self.assertEqual(ref_grad, test_grad)
 
         if isinstance(ref_out, torch.Tensor):
@@ -322,8 +308,6 @@
         for ref_o, test_o in zip(ref_out, test_out):
             if isinstance(ref_o, torch.Tensor):
                 self.assertEqual(ref_o.requires_grad, test_o.requires_grad)
-<<<<<<< HEAD
-=======
                 self.assertEqual(ref_o.is_leaf, test_o.is_leaf)
                 if ref_o.requires_grad:
                     # _is_view() should probably unconditionally be the same,
@@ -342,7 +326,6 @@
                 self.assertEqual(ref_i, test_i)
         if return_fw_graph:
             return fw_graph_cell[0]
->>>>>>> 93772305
 
     def test_single_output(self):
         def f(a, b):
@@ -362,8 +345,6 @@
         inp = [torch.randn(3, 3, requires_grad=True), torch.randn(3, 3)]
         self.verify_aot_autograd(f, inp)
 
-<<<<<<< HEAD
-=======
     def test_input_mutation_simple(self):
         def f(a):
             a.mul_(2)
@@ -897,7 +878,6 @@
     add = torch.ops.aten.add.Tensor(as_strided_4, mul);  as_strided_4 = None
     return [mul, add, 2, 2, 1, 2, 0, 2, 2, 2, 1, 0]""")
 
->>>>>>> 93772305
     def test_no_grad_input_output(self):
         def f(a, b):
             return a.cos(), b.cos(), a * b
@@ -907,9 +887,23 @@
             inps = [i() for i in inps]
             self.verify_aot_autograd(f, inps)
 
-    def test_some_outputs_dont_require_grad(self):
+    def test_some_output_requires_grad_input_doesnt(self):
+        def f(a, b):
+            a_view = a.view(-1)
+            a_view.requires_grad_(True)
+            return a_view
+        inp = [torch.randn(3, 3), torch.randn(3, 3, requires_grad=True)]
+        self.verify_aot_autograd(f, inp)
+
+    def test_some_outputs_dont_require_grad_view(self):
         def f(a, b):
             return a.detach(), b
+        inp = [torch.randn(3, 3, requires_grad=True), torch.randn(3, 3, requires_grad=True)]
+        self.verify_aot_autograd(f, inp)
+
+    def test_some_outputs_dont_require_grad_non_view(self):
+        def f(a, b):
+            return a.add(1).detach(), b
         inp = [torch.randn(3, 3, requires_grad=True), torch.randn(3, 3, requires_grad=True)]
         self.verify_aot_autograd(f, inp)
 
@@ -960,8 +954,12 @@
             for k in x:
                 new_d[k] = x[k] * 2
             return new_d
-        inp = [{'a': torch.randn(3, requires_grad=True), 'b': torch.randn(3, requires_grad=True)}]
-        self.verify_aot_autograd(f, inp)
+
+        def inp_callable():
+            inps = [{'a': torch.randn(3, requires_grad=True), 'b': torch.randn(3, requires_grad=True)}]
+            return inps, inps
+
+        self.verify_aot_autograd(f, inp_callable)
 
     def test_module(self):
         mod = nn.Sequential(nn.Linear(32, 32), nn.ReLU())
@@ -993,7 +991,8 @@
         inp = [torch.randn(5, requires_grad=True) for _ in range(3)]
         f(*inp).sum().backward()
 
-    def test_compilation_context(self):
+    @patch('functorch._src.aot_autograd.AOT_COUNTER', new_callable=itertools.count)
+    def test_compilation_context(self, counter):
         def f(x):
             return x.sin().sin()
         count = []
@@ -1008,7 +1007,7 @@
         f = aot_function(f, compiler)
         f(torch.randn(5))
         out.sum().backward()
-        self.assertEqual(count, [(['forward'], 4), (['inference'], 4), (['backward'], 8)])
+        self.assertEqual(count, [(['0_forward'], 4), (['1_inference'], 4), (['0_backward'], 8)])
 
     def test_dupe_arg(self):
         def f(x, y):
@@ -1017,8 +1016,6 @@
         x = torch.randn(3, 3, requires_grad=True)
         self.verify_aot_autograd(f, [x, x])
 
-<<<<<<< HEAD
-=======
     @patch('functorch._src.aot_autograd.AOT_COUNTER', new_callable=itertools.count)
     @patch("functorch._src.config.debug_assert", True)
     def test_invalid_dupe(self, counter):
@@ -1069,7 +1066,6 @@
             """At compilation time, graph 1 was compiled under the assumption that input 1 would not require grad, but at runtime this was not the case.  This indicates a guard bug in AOTAutograd or Dynamo, please file a bug to PyTorch."""  # noqa: B950
         )
 
->>>>>>> 93772305
     def test_resize_input(self):
         def f(x, y):
             y.resize_(4)
@@ -1359,15 +1355,20 @@
         (compiled_outs[0].sum() + compiled_outs[2].sum()).backward()
         bw_graph = bw_graph_cell[0]
 
-        self.assertEqual(get_num_ins_outs(fw_graph), (4, 13))
-        self.assertEqual(get_num_ins_outs(bw_graph), (13, 4))
+        # 12 outs because:
+        # - 5 original outputs -> 4 graph outputs (the 3rd output is an input alias, gets moved outside)
+        # - 8 saved outputs for backward: 5 tensors, 3 symints
+        self.assertEqual(get_num_ins_outs(fw_graph), (4, 12))
+        self.assertEqual(get_num_ins_outs(bw_graph), (12, 4))
         _, fw_graph_out_nodes = get_ins_outs(fw_graph)
         self.assertEqual(
             # fw outputs include b.size() which expands to 2 symints,
             #
             # TODO(whc)- are the saved-tensors/saved-symints correct here?
             # i just made the test pass based on what default partition did
-            [False, True, True, False, False] + [False] * 4 + [True] * 4,
+            # Of the 5 original forward outputs, the 4th (c) is an input,
+            # which won't show up in the compiled forward graph
+            [False, True, True, False] + [False] * 4 + [True] * 4,
             [is_sym_node(n) for n in fw_graph_out_nodes]
         )
 
@@ -1415,14 +1416,14 @@
         (compiled_outs[0].sum() + compiled_outs[2].sum()).backward()
         bw_graph = bw_graph_cell[0]
 
-        self.assertEqual(get_num_ins_outs(fw_graph), (4, 13))
-        self.assertEqual(get_num_ins_outs(bw_graph), (13, 4))
+        self.assertEqual(get_num_ins_outs(fw_graph), (4, 12))
+        self.assertEqual(get_num_ins_outs(bw_graph), (12, 4))
         _, fw_graph_out_nodes = get_ins_outs(fw_graph)
         self.assertEqual(
             # fw outputs include b.size() which expands to 2 symints,
             # then 4 tensors (transposes of matricies used for mm) are saved
             # finally 4 symints are saved
-            [False, True, True, False, False] + [False] * 4 + [True] * 4,
+            [False, True, True, False] + [False] * 4 + [True] * 4,
             [is_sym_node(n) for n in fw_graph_out_nodes]
         )
 
@@ -1660,8 +1661,6 @@
         res = compiled_f(*inputs)
         res[0].sum().backward()
 
-<<<<<<< HEAD
-=======
     def test_aot_module_simplified_fake_tensor_gm_raises(self):
         class MockModule(torch.nn.Module):
             def __init__(self, y):
@@ -1726,7 +1725,6 @@
         )
 
 
->>>>>>> 93772305
 # entries in here don't work and need to be fixed.
 # Each one of these is a bug (or needs to be investigated)
 aot_autograd_failures = {
