--- conflicted
+++ resolved
@@ -1563,7 +1563,34 @@
         inp = torch.randn(6, 7)
         self.assertEqual(gm(inp), f(inp))
 
-<<<<<<< HEAD
+    def test_export_cond_in_aten_symbolic(self):
+        class ConditionOp(torch.nn.Module):
+            def __init__(self):
+                super().__init__()
+
+            def true_fn(self, x, y):
+                return x * y
+
+            def false_fn(self, x, y):
+                return x + y
+
+            def forward(self, pred, x, y):
+                return cond(pred, self.true_fn, self.false_fn, [x, y])
+
+        model = ConditionOp()
+        inp = (
+            torch.tensor(False),
+            torch.randn(4, 4),
+            torch.randn(4, 4),
+        )
+        gm, _ = torch._dynamo.export(
+            model, *inp, aten_graph=True, tracing_mode="symbolic"
+        )
+
+        gm.print_readable()
+
+        self.assertEqual(gm(*inp), model(*inp))
+
     def test_export_with_kwargs(self):
         def fn_with_kwargs(pos0, tuple0, *myargs, mykw0=None, **mykwargs):
             out = pos0
@@ -1641,35 +1668,6 @@
         dynamo_result = out_graph(pos0, tuple0, *myargs)
         real_result = fn_with_kwargs(pos0, tuple0, *myargs)
         self.assertTrue(torch._dynamo.utils.same(real_result, dynamo_result))
-=======
-    def test_export_cond_in_aten_symbolic(self):
-        class ConditionOp(torch.nn.Module):
-            def __init__(self):
-                super().__init__()
-
-            def true_fn(self, x, y):
-                return x * y
-
-            def false_fn(self, x, y):
-                return x + y
-
-            def forward(self, pred, x, y):
-                return cond(pred, self.true_fn, self.false_fn, [x, y])
-
-        model = ConditionOp()
-        inp = (
-            torch.tensor(False),
-            torch.randn(4, 4),
-            torch.randn(4, 4),
-        )
-        gm, _ = torch._dynamo.export(
-            model, *inp, aten_graph=True, tracing_mode="symbolic"
-        )
-
-        gm.print_readable()
-
-        self.assertEqual(gm(*inp), model(*inp))
->>>>>>> a20c678c
 
 
 if __name__ == "__main__":
