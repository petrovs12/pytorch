# Owner(s): ["oncall: distributed"]

import contextlib
import sys
from collections import Counter
from functools import partial

import torch
import torch.distributed as dist
import torch.nn as nn

from torch.distributed.distributed_c10d import _rank_not_in_group
from torch.distributed.fsdp import FullyShardedDataParallel as FSDP, ShardingStrategy
<<<<<<< HEAD
from torch.distributed.fsdp._init_utils import HYBRID_SHARDING_STRATEGIES
=======
>>>>>>> dd64c228
from torch.distributed.fsdp.wrap import ModuleWrapPolicy
from torch.nn import TransformerDecoderLayer, TransformerEncoderLayer
from torch.testing._internal.common_distributed import skip_if_lt_x_gpu
from torch.testing._internal.common_fsdp import (
    CUDAInitMode,
    FSDPInitMode,
    FSDPTest,
    TransformerWithSharedParams,
)
from torch.testing._internal.common_utils import (
    instantiate_parametrized_tests,
    run_tests,
    TEST_WITH_DEV_DBG_ASAN,
)

if not dist.is_available():
    print("Distributed not available, skipping tests", file=sys.stderr)
    sys.exit(0)

if TEST_WITH_DEV_DBG_ASAN:
    print(
        "Skip dev-asan as torch + multiprocessing spawn have known issues",
        file=sys.stderr,
    )
    sys.exit(0)


@contextlib.contextmanager
def patch_allreduce(new_allreduce):
    """
    Patches dist.all_reduce with a new all_reduce and
    restores upon exiting.
    """
    orig_ar = dist.all_reduce
    dist.all_reduce = new_allreduce
    try:
        yield
    finally:
        dist.all_reduce = orig_ar


@contextlib.contextmanager
def patch_reduce_scatter(new_reduce_scatter):
    """
    Patches dist.reduce_scatter_tensor with a new reduce_scatter_tensor and
    restores upon exiting.
    """
    orig_reduce_scatter = dist.reduce_scatter_tensor
    dist.reduce_scatter_tensor = new_reduce_scatter
    try:
        yield
    finally:
        dist.reduce_scatter_tensor = orig_reduce_scatter


class MyModel(nn.Module):
    def __init__(self):
        super().__init__()
        self.lin1 = nn.Linear(10, 10)
        self.lin2 = nn.Linear(10, 10)
        self.lin3 = nn.Linear(10, 10)


class TestFSDPHybridShard(FSDPTest):
    @property
    def world_size(self):
        return max(torch.cuda.device_count(), 2)

    @property
    def process_group(self):
        return dist.distributed_c10d._get_default_group()

    @skip_if_lt_x_gpu(2)
    def test_raises_manual_wrap_hybrid_shard_when_none_policy(self):
        model = MyModel().cuda()
        err_ctx = self.assertRaisesRegex(
            ValueError, "requires explicit specification of process group"
        )

        with err_ctx:
            model = FSDP(model, sharding_strategy=ShardingStrategy.HYBRID_SHARD)

        with err_ctx:
            model = FSDP(model, sharding_strategy=ShardingStrategy._HYBRID_SHARD_ZERO2)

<<<<<<< HEAD
=======
    @skip_if_lt_x_gpu(2)
    def test_hybrid_shard_strategy_mismatch_raises(self):
        for sharding_strategy in [
            ShardingStrategy._HYBRID_SHARD_ZERO2,
            ShardingStrategy.HYBRID_SHARD,
        ]:
            with self.subTest(sharding_strategy=sharding_strategy):
                model = MyModel().cuda()
                intra_pg = self.process_group
                inter_pg = dist.new_group(ranks=[self.rank])
                model.lin1 = FSDP(
                    model.lin1,
                    process_group=(intra_pg, inter_pg),
                    sharding_strategy=sharding_strategy,
                )
                self.assertEqual(model.lin1.process_group, intra_pg)
                self.assertEqual(model.lin1._inter_node_pg, inter_pg)
                model = FSDP(model, process_group=intra_pg)
                inp = torch.randn(4, 10)
                # Errors during _lazy_init
                with self.assertRaisesRegex(
                    ValueError, "expect sharding strategies to be the same"
                ):
                    model(inp)

>>>>>>> dd64c228
    @skip_if_lt_x_gpu(2)
    def test_hybrid_shard_pg_mismatch_raises(self):
        model = MyModel().cuda()
        intra_pg = self.process_group
        inter_pg = dist.new_group(ranks=[self.rank])
        # Mismatched process groups for intra-node
        model.lin1 = FSDP(
            model.lin1,
            process_group=(intra_pg, inter_pg),
            sharding_strategy=ShardingStrategy.HYBRID_SHARD,
        )
        model = FSDP(
            model,
            process_group=(dist.new_group(), dist.new_group()),
            sharding_strategy=ShardingStrategy.HYBRID_SHARD,
        )
        # Errors during _lazy_init
        inp = torch.randn(4, 10)
        with self.assertRaisesRegex(
            ValueError, "intra-node process groups do not match"
        ):
            model(inp)

        # Mismatched process groups for inter-node
        model = MyModel().cuda()
        model.lin1 = FSDP(
            model.lin1,
            process_group=(intra_pg, inter_pg),
            sharding_strategy=ShardingStrategy.HYBRID_SHARD,
        )
        model = FSDP(
            model,
            process_group=(intra_pg, dist.new_group()),
            sharding_strategy=ShardingStrategy.HYBRID_SHARD,
        )
        with self.assertRaisesRegex(
            ValueError, "inter-node process groups do not match"
        ):
            model(inp)

    @skip_if_lt_x_gpu(2)
    def test_invalid_pg_specification_raises(self):
        pol = ModuleWrapPolicy({nn.Linear})
        model = MyModel().cuda()
        with self.assertRaisesRegex(
            ValueError, "Expected process_group to be passed in"
        ):
            model = FSDP(
                model,
                auto_wrap_policy=pol,
                process_group=self.process_group,
                sharding_strategy=ShardingStrategy.HYBRID_SHARD,
            )

    # TODO - add test for ZeRO-2 style sharding ensure params are not
    # resharded after forward.

    @skip_if_lt_x_gpu(2)
    def test_fsdp_hybrid_shard_basic_setup(self):
        """
        Tests basic functionality of HYBRID_SHARD and _HYBRID_SHARD_ZERO2:
            1. Inter and intra-node process groups are correctly setup
            2. Process groups are the same across FSDP wrapped instances
            3. reduce_scatter and allreduce called the expected no. of times
        """
        self.run_subtests(
            {
<<<<<<< HEAD
                "hsdp_sharding_strategy": [
                    ShardingStrategy.HYBRID_SHARD,
                    ShardingStrategy._HYBRID_SHARD_ZERO2,
                ],
                "init_mode": ["uniform", "mixed"],
=======
                "sharding_strategy": [
                    ShardingStrategy.HYBRID_SHARD,
                    ShardingStrategy._HYBRID_SHARD_ZERO2,
                ]
>>>>>>> dd64c228
            },
            self._test_fsdp_hybrid_shard_basic_setup,
        )

<<<<<<< HEAD
    def _test_fsdp_hybrid_shard_basic_setup(
        self,
        hsdp_sharding_strategy: ShardingStrategy,
        init_mode: str,
    ):
=======
    def _test_fsdp_hybrid_shard_basic_setup(self, sharding_strategy: ShardingStrategy):
>>>>>>> dd64c228
        auto_wrap_policy = ModuleWrapPolicy(
            {TransformerEncoderLayer, TransformerDecoderLayer},
        )
        fsdp_kwargs = {
            "auto_wrap_policy": auto_wrap_policy,
            "device_id": torch.cuda.current_device(),
<<<<<<< HEAD
            "sharding_strategy": hsdp_sharding_strategy,
=======
            "sharding_strategy": sharding_strategy,
>>>>>>> dd64c228
        }
        fsdp_model = TransformerWithSharedParams.init(
            self.process_group,
            FSDPInitMode.RECURSIVE,
            CUDAInitMode.CUDA_BEFORE,
            fsdp_kwargs,
        )
<<<<<<< HEAD
        fsdp_model = self._init_hsdp_model(hsdp_sharding_strategy, init_mode)
=======
>>>>>>> dd64c228
        # All FSDP modules should have state.process_group as the process group over which to
        # shard (default process group), and state._inter_node_pg (process group containing only
        # this rank)
        intra_node_pgs = set()
        inter_node_pgs = set()
<<<<<<< HEAD
        for fsdp_module in fsdp_model.fsdp_modules(fsdp_model):
            # TODO: This needs to be replaced if we deprecate
            # `FSDP.sharding_strategy` to only use the handle one.
            if fsdp_module.sharding_strategy not in HYBRID_SHARDING_STRATEGIES:
                self.assertEqual(init_mode, "mixed")
                continue
            # process_group should be across the node, which is just the
            # whole world here.
            self.assertEqual(
                dist.get_world_size(fsdp_module.process_group),
                dist.get_world_size(self.process_group),
            )
            intra_node_pgs.add(fsdp_module.process_group)
            inter_node_pg = fsdp_module._inter_node_pg
            inter_node_pgs.add(inter_node_pg)
            self.assertEqual(1, dist.get_world_size(inter_node_pg))
            self.assertFalse(_rank_not_in_group(inter_node_pg))
            self.assertEqual(hsdp_sharding_strategy, fsdp_module.sharding_strategy)
=======
        for mod in fsdp_model.fsdp_modules(fsdp_model):
            # process_group should be across the node, which is just the
            # whole world here.
            self.assertEqual(
                dist.get_world_size(mod.process_group),
                dist.get_world_size(self.process_group),
            )
            intra_node_pgs.add(mod.process_group)
            inter_node_pg = mod._inter_node_pg
            inter_node_pgs.add(inter_node_pg)
            self.assertEqual(1, dist.get_world_size(inter_node_pg))
            self.assertFalse(_rank_not_in_group(inter_node_pg))
            self.assertEqual(sharding_strategy, mod.sharding_strategy)
>>>>>>> dd64c228
        # All fsdp modules should share the same process groups
        self.assertEqual(1, len(intra_node_pgs))
        self.assertEqual(1, len(inter_node_pgs))

        orig_ar = dist.all_reduce
        orig_rs = dist.reduce_scatter_tensor

        def patched_collective(orig_collective, counter, *args, **kwargs):
            counter[orig_collective] += 1
            return orig_collective(*args, **kwargs)

        cntr = Counter()
        patched_allreduce = partial(patched_collective, orig_ar, cntr)
        patched_reduce_scatter = partial(patched_collective, orig_rs, cntr)
        with patch_allreduce(patched_allreduce), patch_reduce_scatter(
            patched_reduce_scatter
        ):
            inp = fsdp_model.get_input(device=torch.cuda.current_device())
            out = fsdp_model(inp[0], inp[1])
            loss = fsdp_model.get_loss(inp, out)
            loss.backward()

<<<<<<< HEAD
        if init_mode == "uniform":
            num_flat_params = len(list(FSDP._fsdp_handles(fsdp_model)))
            self.assertEqual(num_flat_params, cntr[orig_ar])
            self.assertEqual(num_flat_params, cntr[orig_rs])
        elif init_mode == "mixed":
            num_hsdp_flat_params = len(list(FSDP._fsdp_handles(fsdp_model.transformer)))
            num_flat_params = len(list(FSDP._fsdp_handles(fsdp_model)))
            self.assertEqual(num_hsdp_flat_params, cntr[orig_ar])
            self.assertEqual(num_flat_params, cntr[orig_rs])

    def _init_hsdp_model(
        self,
        hsdp_sharding_strategy: ShardingStrategy,
        init_mode: str,
    ):
        if init_mode == "uniform":
            auto_wrap_policy = ModuleWrapPolicy(
                {TransformerEncoderLayer, TransformerDecoderLayer},
            )
            fsdp_kwargs = {
                "auto_wrap_policy": auto_wrap_policy,
                "device_id": torch.cuda.current_device(),
                "sharding_strategy": hsdp_sharding_strategy,
            }
            fsdp_model = TransformerWithSharedParams.init(
                self.process_group,
                FSDPInitMode.RECURSIVE,
                CUDAInitMode.CUDA_BEFORE,
                fsdp_kwargs,
            )
        elif init_mode == "mixed":
            model = TransformerWithSharedParams.init(
                self.process_group,
                FSDPInitMode.NO_FSDP,
                CUDAInitMode.CUDA_BEFORE,
                {},
            )
            transformer_auto_wrap_policy = ModuleWrapPolicy(
                {TransformerEncoderLayer, TransformerDecoderLayer},
            )
            # Use the HSDP strategy for the transformer module
            model.transformer = FSDP(
                model.transformer,
                auto_wrap_policy=transformer_auto_wrap_policy,
                device_id=torch.cuda.current_device(),
                sharding_strategy=hsdp_sharding_strategy,
            )
            # Use `FULL_SHARD` for the embedding and output projection
            fsdp_model = FSDP(
                model,
                device_id=torch.cuda.current_device(),
                sharding_strategy=ShardingStrategy.FULL_SHARD,
            )
        return fsdp_model
=======
        num_flat_params = len(list(FSDP._fsdp_handles(fsdp_model)))
        self.assertEqual(num_flat_params, cntr[orig_ar])
        self.assertEqual(num_flat_params, cntr[orig_rs])
>>>>>>> dd64c228


instantiate_parametrized_tests(TestFSDPHybridShard)

if __name__ == "__main__":
    run_tests()<|MERGE_RESOLUTION|>--- conflicted
+++ resolved
@@ -3,6 +3,7 @@
 import contextlib
 import sys
 from collections import Counter
+from enum import auto, Enum
 from functools import partial
 
 import torch
@@ -11,10 +12,7 @@
 
 from torch.distributed.distributed_c10d import _rank_not_in_group
 from torch.distributed.fsdp import FullyShardedDataParallel as FSDP, ShardingStrategy
-<<<<<<< HEAD
 from torch.distributed.fsdp._init_utils import HYBRID_SHARDING_STRATEGIES
-=======
->>>>>>> dd64c228
 from torch.distributed.fsdp.wrap import ModuleWrapPolicy
 from torch.nn import TransformerDecoderLayer, TransformerEncoderLayer
 from torch.testing._internal.common_distributed import skip_if_lt_x_gpu
@@ -78,6 +76,11 @@
         self.lin3 = nn.Linear(10, 10)
 
 
+class ShardingStrategyMode(Enum):
+    ALL_HYBRID_SHARD = auto()
+    MIXED_HYBRID_FULL_SHARD = auto()
+
+
 class TestFSDPHybridShard(FSDPTest):
     @property
     def world_size(self):
@@ -100,34 +103,6 @@
         with err_ctx:
             model = FSDP(model, sharding_strategy=ShardingStrategy._HYBRID_SHARD_ZERO2)
 
-<<<<<<< HEAD
-=======
-    @skip_if_lt_x_gpu(2)
-    def test_hybrid_shard_strategy_mismatch_raises(self):
-        for sharding_strategy in [
-            ShardingStrategy._HYBRID_SHARD_ZERO2,
-            ShardingStrategy.HYBRID_SHARD,
-        ]:
-            with self.subTest(sharding_strategy=sharding_strategy):
-                model = MyModel().cuda()
-                intra_pg = self.process_group
-                inter_pg = dist.new_group(ranks=[self.rank])
-                model.lin1 = FSDP(
-                    model.lin1,
-                    process_group=(intra_pg, inter_pg),
-                    sharding_strategy=sharding_strategy,
-                )
-                self.assertEqual(model.lin1.process_group, intra_pg)
-                self.assertEqual(model.lin1._inter_node_pg, inter_pg)
-                model = FSDP(model, process_group=intra_pg)
-                inp = torch.randn(4, 10)
-                # Errors during _lazy_init
-                with self.assertRaisesRegex(
-                    ValueError, "expect sharding strategies to be the same"
-                ):
-                    model(inp)
-
->>>>>>> dd64c228
     @skip_if_lt_x_gpu(2)
     def test_hybrid_shard_pg_mismatch_raises(self):
         model = MyModel().cuda()
@@ -195,42 +170,27 @@
         """
         self.run_subtests(
             {
-<<<<<<< HEAD
                 "hsdp_sharding_strategy": [
                     ShardingStrategy.HYBRID_SHARD,
                     ShardingStrategy._HYBRID_SHARD_ZERO2,
                 ],
-                "init_mode": ["uniform", "mixed"],
-=======
-                "sharding_strategy": [
-                    ShardingStrategy.HYBRID_SHARD,
-                    ShardingStrategy._HYBRID_SHARD_ZERO2,
-                ]
->>>>>>> dd64c228
+                "sharding_strategy_mode": ["uniform", "mixed"],
             },
             self._test_fsdp_hybrid_shard_basic_setup,
         )
 
-<<<<<<< HEAD
     def _test_fsdp_hybrid_shard_basic_setup(
         self,
         hsdp_sharding_strategy: ShardingStrategy,
-        init_mode: str,
+        sharding_strategy_mode: ShardingStrategyMode,
     ):
-=======
-    def _test_fsdp_hybrid_shard_basic_setup(self, sharding_strategy: ShardingStrategy):
->>>>>>> dd64c228
         auto_wrap_policy = ModuleWrapPolicy(
             {TransformerEncoderLayer, TransformerDecoderLayer},
         )
         fsdp_kwargs = {
             "auto_wrap_policy": auto_wrap_policy,
             "device_id": torch.cuda.current_device(),
-<<<<<<< HEAD
             "sharding_strategy": hsdp_sharding_strategy,
-=======
-            "sharding_strategy": sharding_strategy,
->>>>>>> dd64c228
         }
         fsdp_model = TransformerWithSharedParams.init(
             self.process_group,
@@ -238,21 +198,25 @@
             CUDAInitMode.CUDA_BEFORE,
             fsdp_kwargs,
         )
-<<<<<<< HEAD
-        fsdp_model = self._init_hsdp_model(hsdp_sharding_strategy, init_mode)
-=======
->>>>>>> dd64c228
+        fsdp_model = self._init_hsdp_model(
+            hsdp_sharding_strategy, sharding_strategy_mode
+        )
         # All FSDP modules should have state.process_group as the process group over which to
         # shard (default process group), and state._inter_node_pg (process group containing only
         # this rank)
         intra_node_pgs = set()
         inter_node_pgs = set()
-<<<<<<< HEAD
         for fsdp_module in fsdp_model.fsdp_modules(fsdp_model):
             # TODO: This needs to be replaced if we deprecate
             # `FSDP.sharding_strategy` to only use the handle one.
+            # https://github.com/pytorch/pytorch/issues/90857
             if fsdp_module.sharding_strategy not in HYBRID_SHARDING_STRATEGIES:
-                self.assertEqual(init_mode, "mixed")
+                self.assertEqual(
+                    sharding_strategy_mode, ShardingStrategyMode.MIXED_HYBRID_FULL_SHARD
+                )
+                self.assertEqual(
+                    fsdp_module.sharding_strategy, ShardingStrategy.FULL_SHARD
+                )
                 continue
             # process_group should be across the node, which is just the
             # whole world here.
@@ -266,21 +230,6 @@
             self.assertEqual(1, dist.get_world_size(inter_node_pg))
             self.assertFalse(_rank_not_in_group(inter_node_pg))
             self.assertEqual(hsdp_sharding_strategy, fsdp_module.sharding_strategy)
-=======
-        for mod in fsdp_model.fsdp_modules(fsdp_model):
-            # process_group should be across the node, which is just the
-            # whole world here.
-            self.assertEqual(
-                dist.get_world_size(mod.process_group),
-                dist.get_world_size(self.process_group),
-            )
-            intra_node_pgs.add(mod.process_group)
-            inter_node_pg = mod._inter_node_pg
-            inter_node_pgs.add(inter_node_pg)
-            self.assertEqual(1, dist.get_world_size(inter_node_pg))
-            self.assertFalse(_rank_not_in_group(inter_node_pg))
-            self.assertEqual(sharding_strategy, mod.sharding_strategy)
->>>>>>> dd64c228
         # All fsdp modules should share the same process groups
         self.assertEqual(1, len(intra_node_pgs))
         self.assertEqual(1, len(inter_node_pgs))
@@ -303,12 +252,11 @@
             loss = fsdp_model.get_loss(inp, out)
             loss.backward()
 
-<<<<<<< HEAD
-        if init_mode == "uniform":
+        if sharding_strategy_mode == "uniform":
             num_flat_params = len(list(FSDP._fsdp_handles(fsdp_model)))
             self.assertEqual(num_flat_params, cntr[orig_ar])
             self.assertEqual(num_flat_params, cntr[orig_rs])
-        elif init_mode == "mixed":
+        elif sharding_strategy_mode == "mixed":
             num_hsdp_flat_params = len(list(FSDP._fsdp_handles(fsdp_model.transformer)))
             num_flat_params = len(list(FSDP._fsdp_handles(fsdp_model)))
             self.assertEqual(num_hsdp_flat_params, cntr[orig_ar])
@@ -317,9 +265,9 @@
     def _init_hsdp_model(
         self,
         hsdp_sharding_strategy: ShardingStrategy,
-        init_mode: str,
+        sharding_strategy_mode: str,
     ):
-        if init_mode == "uniform":
+        if sharding_strategy_mode == ShardingStrategyMode.ALL_HYBRID_SHARD:
             auto_wrap_policy = ModuleWrapPolicy(
                 {TransformerEncoderLayer, TransformerDecoderLayer},
             )
@@ -334,7 +282,7 @@
                 CUDAInitMode.CUDA_BEFORE,
                 fsdp_kwargs,
             )
-        elif init_mode == "mixed":
+        elif sharding_strategy_mode == ShardingStrategyMode.MIXED_HYBRID_FULL_SHARD:
             model = TransformerWithSharedParams.init(
                 self.process_group,
                 FSDPInitMode.NO_FSDP,
@@ -358,11 +306,6 @@
                 sharding_strategy=ShardingStrategy.FULL_SHARD,
             )
         return fsdp_model
-=======
-        num_flat_params = len(list(FSDP._fsdp_handles(fsdp_model)))
-        self.assertEqual(num_flat_params, cntr[orig_ar])
-        self.assertEqual(num_flat_params, cntr[orig_rs])
->>>>>>> dd64c228
 
 
 instantiate_parametrized_tests(TestFSDPHybridShard)
