--- conflicted
+++ resolved
@@ -187,11 +187,7 @@
 
       bool shrinking_sparse_dims = false;
       bool shrinking_dense_dim = false;
-<<<<<<< HEAD
-      auto sparse_size_original = impl_sizes<T>().slice(0, sparse_dim);
-=======
       auto sparse_size_original = generic_sizes<T>().slice(0, sparse_dim);
->>>>>>> 1a7c4b0d
       auto sparse_size_new = size.slice(0, sparse_dim);
       for (const auto i : c10::irange(sparse_dim)) {
         if (sparse_size_new[i] < sparse_size_original[i]) {
@@ -199,11 +195,7 @@
           break;
         }
       }
-<<<<<<< HEAD
-      auto dense_size_original = impl_sizes<T>().slice(sparse_dim);
-=======
       auto dense_size_original = generic_sizes<T>().slice(sparse_dim);
->>>>>>> 1a7c4b0d
       auto dense_size_new = size.slice(sparse_dim);
       for (const auto i : c10::irange(dense_dim)) {
         if (dense_size_new[i] < dense_size_original[i]) {
@@ -231,11 +223,7 @@
           alt_options_msg);
     }
 
-<<<<<<< HEAD
-    auto sizes_and_strides = impl_sizes<T>();
-=======
     auto sizes_and_strides = generic_sizes<T>();
->>>>>>> 1a7c4b0d
     const bool size_equals_sizes = std::equal(
         size.begin(),
         size.end(),
