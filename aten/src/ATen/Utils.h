#pragma once

#include <ATen/core/ATenGeneral.h>
<<<<<<< HEAD
=======
#include <ATen/core/Generator.h>
#include <ATen/EmptyTensor.h>
>>>>>>> 99e441b0
#include <ATen/Formatting.h>
#include <c10/core/ScalarType.h>
#include <c10/core/StorageImpl.h>
#include <c10/core/UndefinedTensorImpl.h>
#include <c10/util/accumulate.h>
#include <c10/util/ArrayRef.h>
#include <c10/util/Exception.h>
#include <c10/util/irange.h>

#include <algorithm>
#include <sstream>
#include <typeinfo>
#include <numeric>
#include <memory>

#define AT_DISALLOW_COPY_AND_ASSIGN(TypeName) \
  TypeName(const TypeName&) = delete; \
  void operator=(const TypeName&) = delete

namespace at {

TORCH_API int _crash_if_asan(int);

// TODO: This unwrapping code is ONLY used for TH bindings; once TH goes
// away, we can delete this function
static inline TensorImpl* checked_dense_tensor_unwrap(const Tensor& expr, const char * name, int pos, const char * api, bool allowNull, DeviceType device_type, ScalarType scalar_type) {
  if(allowNull && !expr.defined()) {
    return nullptr;
  }
  if (expr.layout() != Layout::Strided) {
    AT_ERROR("Expected dense tensor but got ", expr.layout(),
             " for argument #", pos, " '", name, "' in call to ", api);
  }
  if (expr.device().type() != device_type) {
    AT_ERROR("Expected object of device type ", device_type, " but got device type ", expr.device().type(),
             " for argument #", pos, " '", name, "' in call to ", api);
  }
  if (expr.scalar_type() != scalar_type) {
    AT_ERROR("Expected object of scalar type ", scalar_type, " but got scalar type ", expr.scalar_type(),
             " for argument #", pos, " '", name, "' in call to ", api);
  }
  return expr.unsafeGetTensorImpl();
}

// Converts a TensorList (i.e. ArrayRef<Tensor> to vector of TensorImpl*)
// NB: This is ONLY used by legacy TH bindings, and ONLY used by cat.
// Once cat is ported entirely to ATen this can be deleted!
static inline std::vector<TensorImpl*> checked_dense_tensor_list_unwrap(ArrayRef<Tensor> tensors, const char * name, int pos, DeviceType device_type, ScalarType scalar_type) {
  std::vector<TensorImpl*> unwrapped;
  unwrapped.reserve(tensors.size());
  for (const auto i : c10::irange(tensors.size())) {
    const auto& expr = tensors[i];
    if (expr.layout() != Layout::Strided) {
      AT_ERROR("Expected dense tensor but got ", expr.layout(),
               " for sequence element ", i , " in sequence argument at position #", pos, " '", name, "'");
    }
    if (expr.device().type() != device_type) {
      AT_ERROR("Expected object of device type ", device_type, " but got device type ", expr.device().type(),
               " for sequence element ", i , " in sequence argument at position #", pos, " '", name, "'");
    }
    if (expr.scalar_type() != scalar_type) {
      AT_ERROR("Expected object of scalar type ", scalar_type, " but got scalar type ", expr.scalar_type(),
               " for sequence element ", i , " in sequence argument at position #", pos, " '", name, "'");
    }
    unwrapped.emplace_back(expr.unsafeGetTensorImpl());
  }
  return unwrapped;
}

template <size_t N>
std::array<int64_t, N> check_intlist(ArrayRef<int64_t> list, const char * name, int pos) {
  if (list.empty()) {
    // TODO: is this necessary?  We used to treat nullptr-vs-not in IntList differently
    // with strides as a way of faking optional.
    list = {};
  }
  auto res = std::array<int64_t, N>();
  if (list.size() == 1 && N > 1) {
    res.fill(list[0]);
    return res;
  }
  if (list.size() != N) {
    AT_ERROR("Expected a list of ", N, " ints but got ", list.size(), " for argument #", pos, " '", name, "'");
  }
  std::copy_n(list.begin(), N, res.begin());
  return res;
}

<<<<<<< HEAD
inline void check_size_nonnegative(IntArrayRef size) {
  for (auto x: size) {
    TORCH_CHECK(x >= 0, "Trying to create tensor with negative dimension ", x, ": ", size);
  }
}
=======
/**
 * Utility function to static cast input Generator* to
 * the backend generator type (CPU/CUDAGeneratorImpl etc.)
 */
template <typename T>
static inline T * check_generator(c10::optional<Generator> gen) {
  TORCH_CHECK(gen.has_value(), "Expected Generator but received nullopt");
  TORCH_CHECK(gen->defined(), "Generator with undefined implementation is not allowed");
  TORCH_CHECK(T::device_type() == gen->device().type(), "Expected a '", T::device_type(), "' device type for generator but found '", gen->device().type(), "'");
  return gen->get<T>();
}

/**
 * Utility function used in tensor implementations, which
 * supplies the default generator to tensors, if an input generator
 * is not supplied. The input Generator* is also static casted to
 * the backend generator type (CPU/CUDAGeneratorImpl etc.)
 */
template <typename T>
static inline T* get_generator_or_default(const c10::optional<Generator>& gen, const Generator& default_gen) {
  return gen.has_value() && gen->defined() ? check_generator<T>(gen) : check_generator<T>(default_gen);
}

using at::detail::check_size_nonnegative;
>>>>>>> 99e441b0

namespace detail {

template <typename T>
TORCH_API
Tensor tensor_cpu(ArrayRef<T> values, const TensorOptions& options);

template <typename T>
TORCH_API
Tensor tensor_backend(ArrayRef<T> values, const TensorOptions& options);

template <typename T>
TORCH_API
Tensor tensor_complex_cpu(ArrayRef<T> values, const TensorOptions& options);

template <typename T>
TORCH_API
Tensor tensor_complex_backend(ArrayRef<T> values, const TensorOptions& options);
} // namespace detail


} // at<|MERGE_RESOLUTION|>--- conflicted
+++ resolved
@@ -1,11 +1,8 @@
 #pragma once
 
 #include <ATen/core/ATenGeneral.h>
-<<<<<<< HEAD
-=======
 #include <ATen/core/Generator.h>
 #include <ATen/EmptyTensor.h>
->>>>>>> 99e441b0
 #include <ATen/Formatting.h>
 #include <c10/core/ScalarType.h>
 #include <c10/core/StorageImpl.h>
@@ -94,38 +91,7 @@
   return res;
 }
 
-<<<<<<< HEAD
-inline void check_size_nonnegative(IntArrayRef size) {
-  for (auto x: size) {
-    TORCH_CHECK(x >= 0, "Trying to create tensor with negative dimension ", x, ": ", size);
-  }
-}
-=======
-/**
- * Utility function to static cast input Generator* to
- * the backend generator type (CPU/CUDAGeneratorImpl etc.)
- */
-template <typename T>
-static inline T * check_generator(c10::optional<Generator> gen) {
-  TORCH_CHECK(gen.has_value(), "Expected Generator but received nullopt");
-  TORCH_CHECK(gen->defined(), "Generator with undefined implementation is not allowed");
-  TORCH_CHECK(T::device_type() == gen->device().type(), "Expected a '", T::device_type(), "' device type for generator but found '", gen->device().type(), "'");
-  return gen->get<T>();
-}
-
-/**
- * Utility function used in tensor implementations, which
- * supplies the default generator to tensors, if an input generator
- * is not supplied. The input Generator* is also static casted to
- * the backend generator type (CPU/CUDAGeneratorImpl etc.)
- */
-template <typename T>
-static inline T* get_generator_or_default(const c10::optional<Generator>& gen, const Generator& default_gen) {
-  return gen.has_value() && gen->defined() ? check_generator<T>(gen) : check_generator<T>(default_gen);
-}
-
 using at::detail::check_size_nonnegative;
->>>>>>> 99e441b0
 
 namespace detail {
 
