#define TORCH_ASSERT_NO_OPERATORS
#include <c10/core/ScalarType.h>
#include <c10/util/irange.h>
#include <c10/util/hash.h>
#include <c10/util/Optional.h>
#include <ATen/jit_macros.h>
#include <ATen/cuda/CUDAContext.h>
#include <ATen/cuda/detail/OffsetCalculator.cuh>
#include <ATen/cuda/nvrtc_stub/ATenNVRTC.h>
#include <ATen/code_template.h>
#include <ATen/OpMathType.h>
#include <ATen/native/cuda/jit_utils.h>
#include <ATen/cuda/llvm_jit_strings.h>
#include <ATen/native/cuda/reduction_template.cuh>

#include <sstream>
#include <fstream>
#include <cstdio>
#include <iterator> // istreambuf_iterator
#include <cstdlib>
#include <string>

// TODO: C++17 has the fileystem header, which may replace these
#ifdef _WIN32
  // On Windows, the POSIX implementations are considered deprecated. We simply map to the newer variant.
  #include <process.h>
  #include <direct.h>
  #include <io.h>
  #define access _access
  #define getpid _getpid
  #define R_OK    4
  #define W_OK    2
  #define F_OK    0
#else
  #include <sys/types.h>
  #include <sys/stat.h> // mkdir
  #include <unistd.h>
#endif


namespace at::cuda::jit {

// hiprtc already includes some traits, so this removes duplicate definitions of
// integral_constant, is_same, is_integral, enable_if, is_floating_point, is_arithmetic.
// Copied from aten/src/ATen/cuda/llvm_basic.cpp, then modified as above.
// If not compiling for ROCm, return the original get_traits_string().
std::string get_traits_string_but_hiprtc_safe() {
#ifdef USE_ROCM
    return R"ESCAPE(
namespace std {

template <class _Tp>
_Tp&& __declval(int);
template <class _Tp>
_Tp __declval(long);
template <class _Tp>
decltype(__declval<_Tp>(0)) declval() noexcept;

template <class _Tp> struct remove_const            {typedef _Tp type;};
template <class _Tp> struct remove_const<const _Tp> {typedef _Tp type;};
template <class _Tp> using remove_const_t = typename remove_const<_Tp>::type;

template <class _Tp> struct remove_volatile               {typedef _Tp type;};
template <class _Tp> struct remove_volatile<volatile _Tp> {typedef _Tp type;};
template <class _Tp> using remove_volatile_t = typename remove_volatile<_Tp>::type;

template <class _Tp> struct remove_cv
{typedef typename remove_volatile<typename remove_const<_Tp>::type>::type type;};
template <class _Tp> using remove_cv_t = typename remove_cv<_Tp>::type;

template <class _Tp> struct __libcpp_is_floating_point              : public false_type {};
template <>          struct __libcpp_is_floating_point<float>       : public true_type {};
template <>          struct __libcpp_is_floating_point<double>      : public true_type {};
template <>          struct __libcpp_is_floating_point<long double> : public true_type {};

template <class _Tp>
inline constexpr bool is_arithmetic_v = is_arithmetic<_Tp>::value;

template <class _Tp>
struct __numeric_type
{
   static void __test(...);
   static float __test(float);
   static double __test(char);
   static double __test(int);
   static double __test(unsigned);
   static double __test(long);
   static double __test(unsigned long);
   static double __test(long long);
   static double __test(unsigned long long);
   static double __test(double);
   static long double __test(long double);

   typedef decltype(__test(declval<_Tp>())) type;
   static const bool value = !is_same<type, void>::value;
};

template <>
struct __numeric_type<void>
{
   static const bool value = true;
};

// __promote

template <class _A1, class _A2 = void, class _A3 = void,
          bool = __numeric_type<_A1>::value &&
                 __numeric_type<_A2>::value &&
                 __numeric_type<_A3>::value>
class __promote_imp
{
public:
    static const bool value = false;
};

template <class _A1, class _A2, class _A3>
class __promote_imp<_A1, _A2, _A3, true>
{
private:
    typedef typename __promote_imp<_A1>::type __type1;
    typedef typename __promote_imp<_A2>::type __type2;
    typedef typename __promote_imp<_A3>::type __type3;
public:
    typedef decltype(__type1() + __type2() + __type3()) type;
    static const bool value = true;
};

template <class _A1, class _A2>
class __promote_imp<_A1, _A2, void, true>
{
private:
    typedef typename __promote_imp<_A1>::type __type1;
    typedef typename __promote_imp<_A2>::type __type2;
public:
    typedef decltype(__type1() + __type2()) type;
    static const bool value = true;
};

template <class _A1>
class __promote_imp<_A1, void, void, true>
{
public:
    typedef typename __numeric_type<_A1>::type type;
    static const bool value = true;
};

template <class _A1, class _A2 = void, class _A3 = void>
class __promote : public __promote_imp<_A1, _A2, _A3> {};

} // namespace std
)ESCAPE";
#else
    return get_traits_string();
#endif
}

#ifdef USE_ROCM
const std::string jit_preamble = R"ESCAPE(
#pragma clang force_cuda_host_device begin
)ESCAPE";
const std::string jit_epilogue = R"ESCAPE(
#pragma clang force_cuda_host_device end
)ESCAPE";
#else
const std::string jit_preamble;
const std::string jit_epilogue;
#endif

const std::string jit_common_types = R"ESCAPE(
  #ifdef __HIPCC__
  #define ERROR_UNSUPPORTED_CAST ;
  // corresponds to aten/src/ATen/native/cuda/thread_constants.h
  #define CUDA_OR_ROCM_NUM_THREADS 256
  // corresponds to aten/src/ATen/cuda/detail/OffsetCalculator.cuh
  #define MAX_DIMS 16
  #ifndef __forceinline__
  #define __forceinline__ inline __attribute__((always_inline))
  #endif
  #else
  //TODO use _assert_fail, because assert is disabled in non-debug builds
  #define ERROR_UNSUPPORTED_CAST assert(false);
  #define CUDA_OR_ROCM_NUM_THREADS 128
  #define MAX_DIMS 25
  #endif
  #define POS_INFINITY __int_as_float(0x7f800000)
  #define INFINITY POS_INFINITY
  #define NEG_INFINITY __int_as_float(0xff800000)
  #define NAN __int_as_float(0x7fffffff)

  typedef long long int int64_t;
  typedef unsigned int uint32_t;
  typedef signed char int8_t;
  typedef unsigned char uint8_t;  // NOTE: this MUST be "unsigned char"! "char" is equivalent to "signed char"
  typedef short int16_t;
  static_assert(sizeof(int64_t) == 8, "expected size does not match");
  static_assert(sizeof(uint32_t) == 4, "expected size does not match");
  static_assert(sizeof(int8_t) == 1, "expected size does not match");
  constexpr int num_threads = CUDA_OR_ROCM_NUM_THREADS;
  constexpr int thread_work_size = 4; // TODO: make template substitution once we decide where those vars live
  constexpr int block_work_size = thread_work_size * num_threads;

  ${traits_string}
  ${cmath_string}

  // NB: Order matters for this macro; it is relied upon in
  // _promoteTypesLookup and the serialization format.
  // Note, some types have ctype as void because we don't support them in codegen
  #define AT_FORALL_SCALAR_TYPES_WITH_COMPLEX(_) \
  _(uint8_t, Byte) /* 0 */                               \
  _(int8_t, Char) /* 1 */                                \
  _(int16_t, Short) /* 2 */                              \
  _(int, Int) /* 3 */                                    \
  _(int64_t, Long) /* 4 */                               \
  _(at::Half, Half) /* 5 */                                  \
  _(float, Float) /* 6 */                                \
  _(double, Double) /* 7 */                              \
  _(std::complex<at::Half>, ComplexHalf) /* 8 */        \
  _(std::complex<float>, ComplexFloat) /* 9 */                          \
  _(std::complex<double>, ComplexDouble) /* 10 */                         \
  _(bool, Bool) /* 11 */                                 \
  _(void, QInt8) /* 12 */                          \
  _(void, QUInt8) /* 13 */                        \
  _(void, QInt32) /* 14 */                        \
  _(at::BFloat16, BFloat16) /* 15 */                             \

  #define AT_FORALL_SCALAR_TYPES_WITH_COMPLEX_EXCEPT_QINT(_)       \
  _(uint8_t, Byte)                                                 \
  _(int8_t, Char)                                                  \
  _(int16_t, Short)                                                \
  _(int, Int)                                                      \
  _(int64_t, Long)                                                 \
  _(at::Half, Half)                                                \
  _(float, Float)                                                  \
  _(double, Double)                                                \
  _(std::complex<at::Half>, ComplexHalf)                           \
  _(std::complex<float>, ComplexFloat)                             \
  _(std::complex<double>, ComplexDouble)                           \
  _(bool, Bool)                                                    \
  _(at::BFloat16, BFloat16)


  enum class ScalarType : int8_t {
  #define DEFINE_ENUM(_1, n) n,
  AT_FORALL_SCALAR_TYPES_WITH_COMPLEX(DEFINE_ENUM)
  #undef DEFINE_ENUM
      Undefined,
  NumOptions
  };

  template <typename T, int size>
  struct Array {
  T data[size];

  __device__ T operator[](int i) const {
      return data[i];
  }
  __device__ T& operator[](int i) {
      return data[i];
  }
  Array() = default;
  Array(const Array&) = default;
  Array& operator=(const Array&) = default;
  __device__ Array(T x) {
    for (int i = 0; i < size; i++) {
      data[i] = x;
    }
  }
  };

  ${half_string}
  ${bfloat16_string}
  ${complex_body_string}
  ${complex_half_body_string}
  ${complex_math_string}


)ESCAPE";

//we need to include half, bfloat16 and complex strings to all kernels with half arguments and to all kernels with type casting
//regardless of whether they have half arguments (because fetch_and_cast and cast_and_store loop over all types)
const std::string jiterator_half_support_literal = R"ESCAPE(
namespace at {
struct alignas(2) Half {
  unsigned short x;

  Half() = default;
  inline __host__ __device__ Half(float value){
#ifdef __HIPCC__
    x = __half_as_short(__float2half(value));
#else
    asm("{  cvt.rn.f16.f32 %0, %1;}\n" : "=h"(x) : "f"(value));
#endif
  }
  inline __host__ __device__ operator float() const{
#ifdef __HIPCC__
      return __half2float(*reinterpret_cast<const __half*>(&x));
#else
      float val;
      asm("{  cvt.f32.f16 %0, %1;}\n" : "=f"(val) : "h"(x)); // do we need const cast here?
      //asm("{  cvt.f32.f16 %0, %1;}\n" : "=f"(val) : "h"(__HALF_TO_CUS(x)));
      return val;
#endif
  }
};
}
)ESCAPE";

const std::string jiterator_bfloat16_support_literal = R"ESCAPE(
namespace at {
struct alignas(2) BFloat16 {
  unsigned short x;

  __device__ unsigned short __internal_float2bfloat16(
      const float f,
      unsigned int& sign,
      unsigned int& remainder) {
    unsigned int x;

    x = __float_as_uint(f);

    if ((x & 0x7fffffffU) > 0x7f800000U) {
      sign = 0U;
      remainder = 0U;
      return static_cast<unsigned short>(0x7fffU);
    }
    sign = x >> 31;
    remainder = x << 16;
    return static_cast<unsigned short>(x >> 16);
  }


  BFloat16() = default;
  inline __host__ __device__ BFloat16(float value){
  #if __CUDA_ARCH__ >= 800
  asm("{  cvt.rn.bf16.f32 %0, %1;}\n" : "=h"(x) : "f"(value));
  )ESCAPE"
  R"ESCAPE(
  #else
  unsigned int sign;
  unsigned int remainder;
  x = __internal_float2bfloat16(value, sign, remainder);
  if ((remainder > 0x80000000U) ||
      ((remainder == 0x80000000U) && ((x & 0x1U) != 0U))) {
    x++;
  }
  #endif
  }

  inline __host__ __device__ operator float() const{
#ifdef __HIPCC__
    union
    {
        uint32_t int32;
        float    fp32;
    } u = {uint32_t(x) << 16};
    return u.fp32;
#else
    float val;
    asm("{ mov.b32 %0, {0,%1};}\n" : "=f"(val) : "h"(x)); //do we need const cast here?
    return val;
#endif
  }

};
}
)ESCAPE";

// From c10/util/Load.h
const std::string load_support_literal = R"ESCAPE(

  namespace c10 {
    template <typename T>
    struct LoadImpl {
      __device__ static T apply(const void *src) {
        return *reinterpret_cast<const T*>(src);
      }
    };

    template <>
    struct LoadImpl<bool> {
      __device__ static bool apply(const void *src) {
        static_assert(sizeof(bool) == sizeof(char), "");
        return LoadImpl<char>::apply(src);
      }
    };

    template <typename T>
    __device__ T load(const void *src) {
      return LoadImpl<T>::apply(src);
    }

    template <typename scalar_t>
    __device__ scalar_t load(const scalar_t *src) {
      return LoadImpl<scalar_t>::apply(src);
    }
  }  // namespace c10

)ESCAPE";

// copy-pasted from c10/util/TypeCast.h and c10/core/DynamicCast.h
const std::string dynamic_cast_support_literal = R"ESCAPE(

  template <typename T>
  struct is_complex : public std::false_type {};

  template <typename T>
  struct is_complex<std::complex<T>> : public std::true_type {};

  template <typename dest_t, typename src_t>
  struct needs_real {
    constexpr static bool value =
        (is_complex<src_t>::value && !is_complex<dest_t>::value);
  };

  template <bool, typename src_t>
  struct maybe_real {
    static inline src_t apply(src_t src) {
      return src;
    }
  };

  template <typename src_t>
  struct maybe_real<true, src_t> {
    static inline decltype(auto) apply(src_t src) {
      return src.real();
    }
  };

  template <typename dest_t, typename src_t>
  struct static_cast_with_inter_type {
    static inline dest_t apply(
        src_t src) {
      constexpr bool real = needs_real<dest_t, src_t>::value;
      return static_cast<dest_t>(maybe_real<real, src_t>::apply(src));
    }
  };

  template <typename src_t>
  struct static_cast_with_inter_type<uint8_t, src_t> {
    static inline uint8_t apply(
        src_t src) {
      constexpr bool real = needs_real<uint8_t, src_t>::value;
      return static_cast<uint8_t>(
          static_cast<int64_t>(maybe_real<real, src_t>::apply(src)));
    }
  };

  template <>
  struct static_cast_with_inter_type<std::complex<at::Half>, at::BFloat16> {
    static inline std::complex<at::Half> apply(at::BFloat16 src) {
      return static_cast<std::complex<at::Half>>(float{src});
    }
  };

  template <>
  struct static_cast_with_inter_type<std::complex<at::Half>, at::Half> {
    static inline std::complex<at::Half> apply(at::Half src) {
      return static_cast<std::complex<at::Half>>(float{src});
    }
  };

  template <>
  struct static_cast_with_inter_type<
      std::complex<at::Half>,
      std::complex<double>> {
    static inline std::complex<at::Half> apply(std::complex<double> src) {
      return static_cast<std::complex<at::Half>>(static_cast<std::complex<float>>(src));
    }
  };

  // Fetch a value with dynamic type src_type from ptr, and cast it to static type dest_t.
  #define FETCH_AND_CAST_CASE(type, scalartype) \
    case ScalarType::scalartype:                \
      return static_cast_with_inter_type<dest_t, type>::apply(c10::load<type>(ptr));
  template<typename dest_t>
  __device__ inline dest_t fetch_and_cast(const ScalarType src_type, const void *ptr) {
    switch (src_type) {
        AT_FORALL_SCALAR_TYPES_WITH_COMPLEX_EXCEPT_QINT(FETCH_AND_CAST_CASE)
        default:
          ERROR_UNSUPPORTED_CAST
    }
    return dest_t(0); // just to avoid compiler warning
  }

  // Cast a value with static type src_t into dynamic dest_type, and store it to ptr.
  #define CAST_AND_STORE_CASE(type, scalartype)                             \
    case ScalarType::scalartype:                                            \
      *(type*)ptr = static_cast_with_inter_type<type, src_t>::apply(value); \
      return;
  template<typename src_t>
  __device__ inline void cast_and_store(const ScalarType dest_type, void *ptr, src_t value) {
  switch (dest_type) {
      AT_FORALL_SCALAR_TYPES_WITH_COMPLEX_EXCEPT_QINT(CAST_AND_STORE_CASE)
      default:;
  }
  ERROR_UNSUPPORTED_CAST
  }

  template <int N>
  struct LoadWithCast {
    using array_t = Array<ScalarType, N==0? 1 : N>;
    using size_array_t = Array<uint32_t, N==0? 1: N>;

    array_t dtypes;
    size_array_t element_sizes;
    template <typename scalar_t>
    __device__ scalar_t load(char* base_ptr, uint32_t offset, int arg) {
        void* ptr = base_ptr + element_sizes[arg] * offset;
        return fetch_and_cast<scalar_t>(dtypes[arg], ptr);
    }
  };

  template <int N = 1>
  struct StoreWithCast {
    using array_t = Array<ScalarType, N==0? 1 : N>;
    using size_array_t = Array<uint32_t, N==0? 1: N>;

    array_t dtypes;
    size_array_t element_sizes;

    template<typename scalar_t>
    __device__ void store(scalar_t value, char *base_ptr, uint32_t offset, int arg = 0) {
        void *ptr = base_ptr + element_sizes[arg] * offset;
        cast_and_store<scalar_t>(dtypes[arg], ptr, value);
    }
  };

)ESCAPE";

const std::string no_dynamic_cast_support_literal = R"ESCAPE(

  struct LoadWithoutCast {
  template <typename scalar_t>
  __device__ scalar_t load(char* base_ptr, uint32_t offset, int arg=0) {
    return c10::load(reinterpret_cast<scalar_t*>(base_ptr) + offset);
  }
  };

  struct StoreWithoutCast {
  template<typename scalar_t>
  __device__ void store(scalar_t value, char *base_ptr, uint32_t offset, int arg=0) {
    *(reinterpret_cast<scalar_t *>(base_ptr) + offset) = value;
  }
  };

)ESCAPE";

const std::string offset_calc_template = R"ESCAPE(
  template <typename T>
  struct DivMod {
  T div;
  T mod;

  __device__ DivMod(T _div, T _mod) {
      div = _div;
      mod = _mod;
  }
  };

  //<unsigned int>
  struct IntDivider {
  IntDivider() = default;

  __device__ inline unsigned int div(unsigned int n) const {
  unsigned int t = __umulhi(n, m1);
  return (t + n) >> shift;
  }

  __device__ inline unsigned int mod(unsigned int n) const {
  return n - div(n) * divisor;
  }

  __device__ inline DivMod<unsigned int> divmod(unsigned int n) const {
  unsigned int q = div(n);
  return DivMod<unsigned int>(q, n - q * divisor);
  }

  unsigned int divisor;  // d above.
  unsigned int m1;  // Magic number: m' above.
  unsigned int shift;  // Shift amounts.
  };

  template <int NARGS>
  struct TrivialOffsetCalculator {
    // The offset for each argument. Wrapper around fixed-size array.
    // The offsets are in # of elements, not in bytes.
    Array<${index_type}, NARGS> get(${index_type} linear_idx) const {
      Array<${index_type}, NARGS> offsets;
      #pragma unroll
      for (int arg = 0; arg < NARGS; arg++) {
        offsets[arg] = linear_idx;
      }
      return offsets;
    }
  };

  template<int NARGS>
  struct OffsetCalculator {
  OffsetCalculator() = default;
  __device__ __forceinline__ Array<${index_type}, NARGS> get(${index_type} linear_idx) const {
      Array<${index_type}, NARGS> offsets;
      #pragma unroll
      for (int arg = 0; arg < NARGS; ++arg) {
      offsets[arg] = 0;
      }

      #pragma unroll
      for (int dim = 0; dim < MAX_DIMS; ++dim) {
      if (dim == dims) {
          break;
      }

      auto divmod = sizes_[dim].divmod(linear_idx);
      linear_idx = divmod.div;

      #pragma unroll
      for (int arg = 0; arg < NARGS; ++arg) {
          offsets[arg] += divmod.mod * strides_[dim][arg];
      }
      //printf("offset calc thread dim size stride offset %d %d %d %d %d %d %d %d\n",
      //threadIdx.x, dim, sizes_[dim].divisor, strides_[dim][0], offsets[0], linear_idx, divmod.div, divmod.mod);
      }
      return offsets;
  }

    int dims;
    IntDivider sizes_[MAX_DIMS];
    // NOTE: this approach will not support nInputs == 0
    ${index_type} strides_[MAX_DIMS][NARGS];
  };


)ESCAPE";

const std::string jit_code_template = R"ESCAPE(

  ${load_support}
  ${dynamic_casting_string}


  ${functor}

  // TODO: setup grid-stride loop
  extern "C" __global__
  void ${name}_kernel(
      const int numel,
      Array<char*, ${nInputs}+${nOutputs}> data, //[${nInputs}+${nOutputs}],
      ${offset_calculator}<${nInputs}> input_calculator,
      ${offset_calculator}<${nOutputs}> output_calculator,
      ${loader} l,
      ${storer} s,
      ${compute_type} scalar_val${extra_params}) {
    ${declare_load_arrays}
    ${declare_store_arrays}

    int idx = blockIdx.x;

    int remaining = numel - block_work_size * idx;
    int thread_idx = threadIdx.x;

    #pragma unroll
    for (int j = 0; j < thread_work_size; j++){
        if (thread_idx >= remaining) {
            break;
        }

        int linear_idx = thread_idx + block_work_size * idx;
        auto input_offsets = input_calculator.get(linear_idx);
        ${load_inputs}
        // printf(
        //    "thread %d a %f offsets %d\n", threadIdx.x, arg0[j], input_offsets[0]);
        thread_idx += num_threads;
    }

    #pragma unroll
    for (int j = 0; j < thread_work_size; j++) {
      if ((threadIdx.x  + j*num_threads) < remaining) {
        ${call_functor}
      }
    }

    thread_idx = threadIdx.x;
    #pragma unroll
    for (int j = 0; j < thread_work_size; j++){
        if (thread_idx >= remaining) {
            break;
        }
        //TODO maybe think about unifying offset calculators and reuse
        //offsets computed in the load loop
        int linear_idx = thread_idx + block_work_size * idx;
        auto output_offsets = output_calculator.get(linear_idx);
        //printf("output thread %d offset %d\n", threadIdx.x, output_offsets[0]);
        ${store_outputs}
        thread_idx += num_threads;
    }
  }
)ESCAPE";

const std::string jit_vectorized_code_template = R"ESCAPE(

  ${load_support}

  template <typename scalar_t>
  __device__ __inline__ scalar_t load(char* base_ptr, uint32_t offset) {
      return c10::load(reinterpret_cast<scalar_t*>(base_ptr) + offset);
  }

  template<typename scalar_t>
  __device__ __inline__ void store(scalar_t value, char *base_ptr, uint32_t offset) {
      *(reinterpret_cast<scalar_t *>(base_ptr) + offset) = value;
  }

  // aligned vector generates vectorized load/store on CUDA
  template<typename scalar_t, int vec_size>
  struct alignas(sizeof(scalar_t) * vec_size) aligned_vector {
    scalar_t val[vec_size];
  };

  template <int vec_size, typename scalar_t>
  __device__ aligned_vector<scalar_t, vec_size> load_vector(const scalar_t *base_ptr, uint32_t offset) {
    using vec_t = aligned_vector<scalar_t, vec_size>;
    auto *from = reinterpret_cast<const vec_t *>(base_ptr);
    return from[offset];
  }

  template <int vec_size>
  __device__ aligned_vector<bool, vec_size> load_vector(const bool *base_ptr, uint32_t offset) {
    // See NOTE [Loading boolean values]
    auto tmp = load_vector<vec_size>(reinterpret_cast<const uint8_t*>(base_ptr), offset);
    aligned_vector<bool, vec_size> ret;
    for (int i = 0; i < vec_size; ++i) {
      ret.val[i] = bool(tmp.val[i]);
    }
    return ret;
  }

  ${functor}

  // TODO: setup grid-stride loop

  extern "C" __global__
  void ${name}_vectorized${vec_size}_kernel(
      const int N,
      Array<char*, ${nInputs}+${nOutputs}> data,
      ${compute_type} scalar_val${extra_params}) //[${nInputs}+${nOutputs}],
      {
      constexpr int vec_size = ${vec_size};
      using scalar_t = ${scalar_type};
      int remaining = N - block_work_size * blockIdx.x;
      int thread_idx = threadIdx.x;
      int idx = blockIdx.x;
      ${declare_load_arrays}
      ${declare_store_arrays}

      if (remaining < block_work_size) {
        #pragma unroll
        for (int j = 0; j < thread_work_size; j++){
          if (thread_idx >= remaining) {
            break;
          }
          int linear_idx = thread_idx + block_work_size * idx;
          ${load_unrolled_inputs}
          thread_idx += num_threads;
        }
        #pragma unroll
        for (int j = 0; j < thread_work_size; j++) {
          if ((threadIdx.x  + j*num_threads) < remaining) {
            ${call_functor}
          }
        }
        thread_idx = threadIdx.x;
        #pragma unroll
        for (int j = 0; j < thread_work_size; j++) {
          if (thread_idx >= remaining) {
              break;
          }
          int linear_idx = thread_idx + block_work_size * idx;
          ${store_unrolled_outputs}
          thread_idx += num_threads;
        }
      } else {
        static constexpr int loop_size = thread_work_size / vec_size;
  //actual loading
        ${vector_inputs}
        #pragma unroll
        for (int i = 0; i<loop_size; i++){
          ${load_vectorized_inputs}
          thread_idx += num_threads;
        }

        #pragma unroll
        for (int j = 0; j < thread_work_size; j++) {
          ${call_functor}
        }

        using vec_t_output = aligned_vector<${result_type}, vec_size>;
        ${vector_outputs}
        int thread_idx = threadIdx.x;
        #pragma unroll
        for (int i = 0; i<loop_size; i++){
          vec_t_output v;
          ${store_vectorized_outputs}
          thread_idx += num_threads;
        }
      }
  }
)ESCAPE";

static void replace_all(std::string& s, const std::string& to_replace, const std::string& replace_with) {
  std::ostringstream oss;
  std::size_t pos = 0;
  std::size_t prev_pos = pos;

  while (true) {
    prev_pos = pos;
    pos = s.find(to_replace, pos);
    if (pos == std::string::npos)
      break;
    oss << s.substr(prev_pos, pos - prev_pos);
    oss << replace_with;
    pos += to_replace.size();
  }

  oss << s.substr(prev_pos);
  s = oss.str();
}

// hipify replaces certain device math functions, e.g., std::max -> ::max
// See torch/utils/hipify/cuda_to_hip_mappings.py.
// Replace them back. Search for " ::<name>" to avoid duplicate replacements.
static std::string unhipify_math_functions(const std::string &original) {
  static std::vector<std::pair<std::string,std::string>> mappings = {
    {" std::max", " ::max"},
    {" std::min", " ::min"},
    {" std::ceil", " ::ceil"},
    {" std::floor", " ::floor"},
    {" std::exp", " ::exp"},
    {" std::log", " ::log"},
    {" std::pow", " ::pow"},
    {" std::fabs", " ::fabs"},
    {" std::fmod", " ::fmod"},
    {" std::remainder", " ::remainder"},
    {" std::frexp", " ::frexp"}
  };
  std::string ret = original;
  for (const auto& mapping : mappings) {
    replace_all(ret, mapping.second, mapping.first);
  }
  return ret;
}

// The following is copied from fused_kernel.cpp
// TODO: refactor codegenOutputQuery into its own file
//   that can be included by both files
// See NOTE [ USE OF NVRTC AND DRIVER API ]
const at::cuda::NVRTC& nvrtc() {
  return at::globalContext().getNVRTC();
}

// query codegen output arch and target
// TODO refactor so this function is usable both from jit and from aten
void codegenOutputQuery(
    const cudaDeviceProp* const prop,
    int& cuda_major,
    int& cuda_minor,
    int& nvrtc_major,
    int& nvrtc_minor,
    bool& compile_to_sass) {
#ifdef USE_ROCM
  AT_CUDA_NVRTC_CHECK(nvrtc().nvrtcVersion(&nvrtc_major, &nvrtc_minor));
  cuda_major = prop->major;
  cuda_minor = prop->minor;
  compile_to_sass = false;
#else
  AT_CUDA_NVRTC_CHECK(nvrtc().nvrtcVersion(&nvrtc_major, &nvrtc_minor));
  TORCH_CHECK(
      nvrtc_major >= 6, "NVRTC versions less than 6 are not supported. Is: ", nvrtc_major);

  // Version supported by device
  // Usually any lower version works too but is less efficient
  using CUDAVersion = std::pair<int, int>;
  const CUDAVersion nvrtc_version{nvrtc_major, nvrtc_minor};
  const CUDAVersion dev_version{prop->major, prop->minor};
  // Maximum version supported by the driver, cap dev_version to this
  CUDAVersion max_dev_version;
  if (nvrtc_major <= 7) { // 7 supports 2-5.x
    max_dev_version = CUDAVersion(5, 0);
  } else if (nvrtc_major <= 8) { // 8 supports 2-6.x
    max_dev_version = CUDAVersion(6, 0);
  } else if (nvrtc_major <= 9) { // 9 supports 3-7.2
    max_dev_version = CUDAVersion(7, 2);
  } else if (nvrtc_major <= 10) { // 10 supports 3-7.5
    max_dev_version = CUDAVersion(7, 5);
  } else if (nvrtc_version == CUDAVersion(11, 0)) { // 11.0 supports 3-8.0
    max_dev_version = CUDAVersion(8, 0);
  } else if (nvrtc_major == 11 && nvrtc_minor < 8) {
    max_dev_version = CUDAVersion(8, 6);
  } else {
    // If the driver version is unknown (i.e. newer than this code)
    // assume the driver supports this device
    max_dev_version = dev_version;
  }

  if (dev_version > max_dev_version) {
    cuda_major = max_dev_version.first;
    cuda_minor = max_dev_version.second;
    // if we are clamping major/minor, sass is not compatible
    compile_to_sass = false;
  } else {
    cuda_major = dev_version.first;
    cuda_minor = dev_version.second;
    compile_to_sass = true;
  }

  #if defined(CUDA_VERSION) && CUDA_VERSION < 11010
    // compile to sass is not allowed prior to CUDA 11.1
    compile_to_sass = false;
  #endif
#endif
}

// TODO: another copy paste from jit, refactor so it's usable from both
// TODO: try making the CUcontext thread local to see if that improves performance - why is this slow?
void initializeCudaContext() {
  // lazily construct context if non-existing yet;
  // NOLINTNEXTLINE(cppcoreguidelines-init-variables)
  CUcontext pctx = nullptr;
  AT_CUDA_DRIVER_CHECK(at::globalContext().getNVRTC().cuCtxGetCurrent(&pctx));
  if (!pctx) {
    std::unique_lock<std::mutex> cudaFreeMutexLock(
        *(c10::cuda::getFreeMutex()));
    cudaFree(nullptr);
  }
}

std::string generate_code(
    const KernelDescriptor &desc,
    bool contiguous,
    bool dynamic_casting,
    BinaryFuncVariant scalar_pos,
    bool vectorized,
    int vec_size,
    bool return_by_ref) {
  c10::SmallVector<std::string> extra_args_typenames(desc.extra_args_types.size());
  for (auto i : c10::irange(extra_args_typenames.size())) {
    extra_args_typenames[i] = typeName(desc.extra_args_types[i]);
  }

  return generate_code(
      desc.nInputs,
      desc.nOutputs,
      desc.f,
      desc.name,
      typeName(desc.f_inputs_type),
      typeName(toOpMathType(desc.f_inputs_type)),
      typeName(desc.result_type),
      contiguous,
      dynamic_casting,
      scalar_pos,
      extra_args_typenames,
      vectorized,
      vec_size,
      return_by_ref);
}

//FIXME - this are defined in Loops.cuh, but including Loops.cuh here would lead to circular includes Loops.cuh -> CUDALoops.cuh -> jit_utils.h -> Loops.cuh
#define THREAD_WORK_SIZE 4
constexpr int thread_work_size = THREAD_WORK_SIZE;

std::string generate_code(
    int nInputs,
    int nOutputs,
    const std::string& func_,
    const std::string& name,
    const std::string& f_inputs_type,
    const std::string& compute_type,
    const std::string& result_type,
    bool contiguous,
    bool dynamic_casting,
    BinaryFuncVariant scalar_pos,
    c10::SmallVector<std::string>& extra_args_typenames,
    bool vectorized,
    int vec_size,
    bool return_by_ref) {
  std::string func = func_;
  at::jit::TemplateEnv env;

  env.s("index_type", "unsigned int");
  env.s("nInputs", std::to_string(nInputs));
  env.s("nOutputs", std::to_string(nOutputs));
  env.s("scalar_type", f_inputs_type);
  env.s("compute_type", compute_type);
  env.s("functor", func);
  env.s("name", name);
  env.s("cmath_string", get_cmath_string());

  // Generate `extra_params` for function signature
  // and `extra_args` for computation call if
  // extra arguments to capture runtime state are passed.
  // (look at polygamma for example).
  std::string extra_params = "";
  std::string extra_args = "";
  for (size_t i = 0; i < extra_args_typenames.size(); i++) {
    auto type = std::string(extra_args_typenames[i]);
    auto name = "extra_arg_" + std::string(to_string(i));
    extra_params += "," + type + " " + name;
    extra_args += ", " + name;
  }
  env.s("extra_params", extra_params);
  env.s("extra_args", extra_args);

  std::stringstream declare_load_arrays;
  for (int i = 0; i < nInputs; i++) {
    // TODO these arrays are potentially of the different types, use function
    // traits to determine the types
    declare_load_arrays << f_inputs_type << " arg" << std::to_string(i)
                        << "[" << std::to_string(thread_work_size) << "];\n";
  }
  env.s("declare_load_arrays", declare_load_arrays.str());

  std::stringstream declare_store_arrays;
  for (int i = 0; i < nOutputs; i++) {
    declare_store_arrays << result_type << " out" << std::to_string(i)
                        << "[" << std::to_string(thread_work_size) << "];\n";
  }
  env.s("declare_store_arrays", declare_store_arrays.str());

  std::stringstream functor_args;
  if (scalar_pos == BinaryFuncVariant::NoScalar) {
    for (int i = 0; i < nInputs - 1; i++) {
      functor_args << "arg" << std::to_string(i) << "[j], ";
    }
    functor_args << "arg" << std::to_string(nInputs - 1) << "[j]";
  } else if (scalar_pos == BinaryFuncVariant::LhsScalar) {
    TORCH_INTERNAL_ASSERT_DEBUG_ONLY(nInputs == 1);
    functor_args << "scalar_val, arg0[j]";
  } else { //RhsScalar
    TORCH_INTERNAL_ASSERT_DEBUG_ONLY(nInputs == 1);
    functor_args << "arg0[j], scalar_val";
  }
  env.s("args", functor_args.str());

  std::string call_functor_template;
  if (return_by_ref) {  // return one or more outputs by reference
    bool need_temp_out = (compute_type != result_type);
    std::stringstream functor_outs;
    if (need_temp_out) {
      for (int i = 0; i < nOutputs - 1; i++) {
        functor_outs << "temp_out" << std::to_string(i) << ", ";
      }
      functor_outs << "temp_out" << std::to_string(nOutputs - 1);
    } else {
      for (int i = 0; i < nOutputs - 1; i++) {
        functor_outs << "out" << std::to_string(i) << "[j], ";
      }
      functor_outs << "out" << std::to_string(nOutputs - 1) << "[j]";
    }
    env.s("functor_outs", functor_outs.str());

    if (need_temp_out) {
      call_functor_template += "${compute_type} ${functor_outs};\n";
    }

    call_functor_template += "${name}<${compute_type}>(${args} ${extra_args}, ${functor_outs});\n";

    if (need_temp_out) {
      for (int i = 0; i < nOutputs; i++) {
        auto i_string = std::to_string(i);
        call_functor_template += "out" +i_string + "[j] = temp_out" + i_string + ";\n";
      }
    }

  } else {  // return by value for single output functor
    call_functor_template = "out0[j] = ${name}<${compute_type}>(${args} ${extra_args});";
  }
  env.s("call_functor", at::jit::CodeTemplate(call_functor_template).format(env));

  if (f_inputs_type == "at::Half" || result_type == "at::Half" ||
      f_inputs_type == "std::complex<at::Half>" ||
      result_type == "std::complex<at::Half>" || dynamic_casting) {
    // complex<Half> depends on complex<T> and Half dtypes.
    env.s("half_string", jiterator_half_support_literal);
  } else {
    env.s("half_string", "");
  }
  if (f_inputs_type == "at::BFloat16" || result_type == "at::BFloat16" || dynamic_casting) {
    env.s("bfloat16_string", jiterator_bfloat16_support_literal);
  } else {
    env.s("bfloat16_string", "");
  }
  // the definition of complex math functions is only needed when the compute type is complex
  // but the definition of std::complex is needed for dynamic casting even if the compute type is not complex
  if (f_inputs_type == "std::complex<float>" || result_type == "std::complex<float>" ||
      f_inputs_type == "std::complex<double>" || result_type == "std::complex<double>" ||
      f_inputs_type == "std::complex<at::Half>" || result_type == "std::complex<at::Half>") {
    // complex<Half> depends on complex<T> and Half dtypes.
    env.s("traits_string", get_traits_string_but_hiprtc_safe());
    env.s("complex_body_string", get_complex_body_string());
    env.s("complex_math_string", get_complex_math_string());
#ifdef USE_ROCM
    // unhipify math functions, but only if std::complex is used.
    func = unhipify_math_functions(func);
    env.s("functor", func);
#endif
  } else if (dynamic_casting) {
    env.s("traits_string", get_traits_string_but_hiprtc_safe());
    env.s("complex_body_string", get_complex_body_string());
    env.s("complex_math_string", "");
  } else {
    env.s("traits_string", "");
    env.s("complex_body_string", "");
    env.s("complex_math_string", "");
  }
  if (f_inputs_type == "std::complex<at::Half>" ||
      result_type == "std::complex<at::Half>" || dynamic_casting) {
    // dynamic_casting requires the definition of all types
    // include complex<at::Half>
    // Look at the definition of `StoreWithCast` and `LoadWithCast`.
    env.s("complex_half_body_string", get_complex_half_body_string());
  } else {
    env.s("complex_half_body_string", "");
  }

  env.s("load_support", load_support_literal);

  if (!vectorized) {
    if (!dynamic_casting) {
      env.s("loader", "LoadWithoutCast");
      env.s("storer", "StoreWithoutCast");
      env.s("dynamic_casting_string", no_dynamic_cast_support_literal);
    } else {
      env.s("loader", std::string("LoadWithCast<" + std::to_string(nInputs) + ">"));
      env.s("storer", std::string("StoreWithCast<" + std::to_string(nOutputs) + ">"));
      env.s("dynamic_casting_string", dynamic_cast_support_literal);
    }

    if (contiguous) {
      env.s("offset_calculator", "TrivialOffsetCalculator");
    } else {
      env.s("offset_calculator", "OffsetCalculator");
    }

    std::stringstream load_inputs;
    for (int i = 0; i < nInputs; i++) {
      auto i_string = std::to_string(i);
      load_inputs << "arg" << i_string << "[j] = l.load<" << f_inputs_type
                  << ">(data[" << std::to_string(i + nOutputs)
                  << "], input_offsets[" << i_string << "], " << i_string
                  << ");\n";
    }
    env.s("load_inputs", load_inputs.str());

    std::stringstream store_outputs;
    for (int i = 0; i < nOutputs; i++) {
      auto i_string = std::to_string(i);
      store_outputs << "s.store<" << result_type
                    << ">(out" << i_string << "[j], data[" << i_string
                    << "], output_offsets[" << i_string << "], " << i_string
                    << ");\n";
    }
    env.s("store_outputs", store_outputs.str());

    static auto cuda_template = at::jit::CodeTemplate(
      jit_preamble + jit_common_types + offset_calc_template + jit_code_template + jit_epilogue);
    const auto code = cuda_template.format(env);
    return code;
  }

  // vectorized case
  env.s("vec_size", std::to_string(vec_size));
  env.s("result_type", result_type);

  std::stringstream vector_inputs;
  for (const auto i : c10::irange(nInputs)){
    auto i_string = std::to_string(i);
    vector_inputs << "auto * input" << i_string <<
        " = reinterpret_cast<const scalar_t*>(data[" << i_string << "+" << nOutputs << "])" <<
        " + block_work_size * idx;\n";
  }
  env.s("vector_inputs", vector_inputs.str());

  std::stringstream vector_outputs;
  for (const auto i : c10::irange(nOutputs)){
    auto i_string = std::to_string(i);
    vector_outputs << "vec_t_output* to_" << i_string <<
    " = reinterpret_cast<vec_t_output*>(data[" << i_string << "])" <<
    " + block_work_size / vec_size * idx;\n";
  }
  env.s("vector_outputs", vector_outputs.str());

  std::stringstream load_vectorized_inputs;
  for (const auto i : c10::irange(nInputs)) {
    auto i_string = std::to_string(i);
    load_vectorized_inputs << "const auto vec" << i_string << " = load_vector<vec_size>("
                           << "input" << i_string << ", thread_idx);\n";
    load_vectorized_inputs << "#pragma unroll\n";
    load_vectorized_inputs << "for (int j=0; j < vec_size; j++){\n";
    load_vectorized_inputs << "  arg" << i_string << "[vec_size * i + j] = vec" << i_string << ".val[j];\n";
    load_vectorized_inputs << "}\n";
  }
  env.s("load_vectorized_inputs", load_vectorized_inputs.str());

  std::stringstream store_vectorized_outputs;
  for (const auto i : c10::irange(nOutputs)) {
    auto i_string = std::to_string(i);
    store_vectorized_outputs << "#pragma unroll\n";
    store_vectorized_outputs << "for (int j=0; j<vec_size; j++){\n";
    store_vectorized_outputs <<   "v.val[j] = out" << i_string << "[vec_size * i + j];\n";
    store_vectorized_outputs << "}\n";
    store_vectorized_outputs << "to_"<< i_string << "[thread_idx] = v;\n";
  }
  env.s("store_vectorized_outputs", store_vectorized_outputs.str());

  std::stringstream load_unrolled_inputs;
  for (const auto i: c10::irange(nInputs)){
    auto i_string = std::to_string(i);
    load_unrolled_inputs << "arg" << i_string << "[j] = load<" << f_inputs_type
      << ">(data[" << std::to_string(i + nOutputs) << "], linear_idx);\n";
  }
  env.s("load_unrolled_inputs", load_unrolled_inputs.str());

  std::stringstream store_unrolled_outputs;
  for (const auto i : c10::irange(nOutputs)) {
    auto i_string = std::to_string(i);
    store_unrolled_outputs << "store<" << result_type << ">(out" << i_string
      << "[j], data[" << i_string << "], linear_idx);\n";
  }
  env.s("store_unrolled_outputs", store_unrolled_outputs.str());

  static auto cuda_template = at::jit::CodeTemplate(
    jit_preamble + jit_common_types + jit_vectorized_code_template + jit_epilogue);
  const auto code = cuda_template.format(env);
  return code;
}

// Creates directories recursively
bool _r_mkdir(const std::string& dir) {
  // Check if current dir exists
  const char* p_dir = dir.c_str();
  const bool dir_exists = (access(p_dir, F_OK) == 0);
  if (dir_exists) {
    return true;
  }

  // Try to create current directory
#ifdef _WIN32
  int ret = _mkdir(dir.c_str());
#else
  int ret = mkdir(dir.c_str(), S_IRWXU | S_IRWXG | S_IRWXO);
#endif
  // Success
  if (ret == 0) {
    return true;
  }

  // Find folder separator and check if we are at the top
  auto  pos = dir.find_last_of("/\\");
  if (pos == std::string::npos) {
    return false;
  }

  // Try to create parent directory
  if (!(_r_mkdir(dir.substr(0, pos)))) {
    return false;
  }

  // Try to create complete path again
#ifdef _WIN32
  ret = _mkdir(dir.c_str());
#else
  ret = mkdir(dir.c_str(), S_IRWXU | S_IRWXG | S_IRWXO);
#endif
  return ret == 0;
}

// Creates directories recursively assuming that base exists
bool r_mkdir_with_base(std::string& base, std::string& dir){
  const char* p_base = base.c_str();
  const bool base_exists = (access(p_base, F_OK) == 0);
  if (!base_exists) {
    return false;
  }

  // remove trailing '/' or '\\'
  if ((base[base.size()-1]=='/') || base[base.size()-1]=='\\') {
    base.pop_back();
  }
  if ((dir[dir.size()-1]=='/') || dir[dir.size()-1]=='\\') {
    dir.pop_back();
  }

  return _r_mkdir(base+dir);

}

std::string load_code_template(const std::string& path) {
  std::ifstream ifs{path};
  std::string s{
    std::istreambuf_iterator<char>(ifs),
    std::istreambuf_iterator<char>()};
  return s;
}

std::string generate_reduction_code(
    const KernelDescriptor &desc,
    int vt0,
    bool contiguous,
    bool vectorized,
    int vec_size,
    int max_threads_codegen) {
  TORCH_INTERNAL_ASSERT(desc.nInputs == 1);
  TORCH_INTERNAL_ASSERT(desc.extra_args_types.size() == 0);

  return generate_reduction_code(
      desc.nOutputs,
      desc.f,
      desc.name,
      vt0,
      typeName(desc.f_inputs_type),
      typeName(toOpMathType(desc.f_inputs_type)),
      typeName(desc.result_type),
      contiguous,
      vectorized,
      vec_size,
      max_threads_codegen
    );
}

std::string generate_reduction_code(
    int nOutputs,
    const std::string& func_,
    const std::string& name,
    const int vt0,
    const std::string& f_inputs_type,
    const std::string& reduction_accum_type,
    const std::string& result_type,
    bool contiguous,
    bool vectorized,
    int vec_size,
    int max_threads_codegen) {
      std::string func = func_;
      at::jit::TemplateEnv env;
      env.s("index_type", "unsigned int");
      env.s("scalar_type", f_inputs_type);
      env.s("result_type", result_type);
      env.s("reduction_accum_type", reduction_accum_type);
      env.s("vt0", std::to_string(vt0));
      env.s("name", name);
      env.s("max_threads_lb", std::to_string(max_threads_codegen));
      // reductions don't support dynamic casting, so the only way to get nonstandard types
      // is through input
      if (f_inputs_type == "at::Half" || f_inputs_type == "std::complex<at::Half>") {
        // complex<Half> depends on complex<T> and Half dtypes.
        env.s("half_string", jiterator_half_support_literal);
      } else {
        env.s("half_string", "");
      }
      if (f_inputs_type == "at::BFloat16") {
        env.s("bfloat16_string", jiterator_bfloat16_support_literal);
      } else {
        env.s("bfloat16_string", "");
      }
      if (f_inputs_type == "std::complex<float>" ||
          f_inputs_type == "std::complex<double>" ||
          f_inputs_type == "std::complex<at::Half>" ) {
        // complex<Half> depends on complex<T> and Half dtypes.
        env.s("traits_string", get_traits_string_but_hiprtc_safe());
        env.s("complex_body_string", get_complex_body_string());
        env.s("complex_math_string", get_complex_math_string());
        env.s("complex", std::to_string(1));
#ifdef USE_ROCM
        // unhipify math functions, but only if std::complex is used.
        func = unhipify_math_functions(func);
#endif
      } else {
        env.s("traits_string", "");
        env.s("complex_body_string", "");
        env.s("complex_math_string", "");
        env.s("complex", std::to_string(0));
      }
      if (f_inputs_type == "std::complex<at::Half>") {
        env.s("complex_half_body_string", get_complex_half_body_string());
      } else {
        env.s("complex_half_body_string", "");
      }
      env.s("cmath_string", get_cmath_string());
      env.s("functor", func);
      env.s("output_vec_size", std::to_string(vec_size));
      static auto cuda_template = at::jit::CodeTemplate(
        jit_preamble + jit_common_types + offset_calc_template + get_reduction_template() + jit_epilogue);
      const auto code = cuda_template.format(env);
      return code;
}

// Acquires (possibly creating) the kernel cache directory
c10::optional<std::string> get_cache_dir() {
  // If the environment variable USE_TORCH_KERNEL_CACHE is set to "0" then no persistent cache is used
  const char* uptkc = std::getenv("USE_PYTORCH_KERNEL_CACHE");
  const bool use_kernel_cache = (uptkc == nullptr) ? true : std::strcmp(uptkc, "0");

  if (!use_kernel_cache) {
    return {};
  }

  // Cache path comes from PYTORCH_KERNEL_CACHE_PATH, then TEMP (Windows) or XDG_CACHE_HOME (Linux), then HOME environment variables
  std::string cache_dir;
  char* ptkcp = std::getenv("PYTORCH_KERNEL_CACHE_PATH");
  // Create kernel_cache_dir if needed as we do not want to create the base directory passed by the user
  std::string kernels_cache_dir = "";
  if (ptkcp != nullptr) {
    cache_dir = std::string(ptkcp);
  } else {
#ifdef _WIN32
    ptkcp = std::getenv("TEMP");
#else
    // USES XDG_CACHE_HOME if it's set
    ptkcp = std::getenv("XDG_CACHE_HOME");
#endif
    if (ptkcp != nullptr) {
      kernels_cache_dir = "/torch/kernels";
      cache_dir = std::string(ptkcp) + kernels_cache_dir;
    } else {
      // Falls back to HOME/.cache
      ptkcp = std::getenv("HOME");
      if (ptkcp == nullptr) {
        TORCH_WARN_ONCE("No PYTORCH_KERNEL_CACHE_PATH or HOME environment variable set!",
                        " This disables kernel caching.");
        return {};
      } else {
        kernels_cache_dir = "/.cache/torch/kernels";
        cache_dir = std::string(ptkcp) + kernels_cache_dir;
      }
    }
  }

  // Creates the cache directory if it does not exist
  const char* p_cache_dir = cache_dir.c_str();
  const bool cache_dir_exists = (access(p_cache_dir, F_OK) == 0);
  if (!cache_dir_exists) {
    std::string s_ptkcp = std::string(ptkcp);
    if (!r_mkdir_with_base(s_ptkcp, kernels_cache_dir)) {
      TORCH_WARN_ONCE("Specified kernel cache directory could not be created! This disables kernel caching.",
                      " Specified directory is ", cache_dir, ".",
                      " This warning will appear only once per process.");
      return {};
    }
  }

  // Checks that the cache directory is readable and writable
  const bool cache_dir_readable = (access(p_cache_dir, R_OK) == 0);
  if (!cache_dir_readable) {
    TORCH_WARN_ONCE("Specified kernel cache directory is not readable! This disables kernel caching.",
                    " Specified directory is ", cache_dir, ".",
                    " This warning will appear only once per process.");
    return {};
  }

  const bool cache_dir_writable = (access(p_cache_dir, W_OK) == 0);
  if (!cache_dir_writable) {
    TORCH_WARN_ONCE("Specified kernel cache directory is not writable! This disables kernel caching.",
                    " Specified directory is ", cache_dir, ".",
                    " This warning will appear only once per process.");
    return {};
  }

  return cache_dir;
}

// Compiles the kernel, or acquires if from the cache if caching
NvrtcFunction jit_pwise_function(
    const std::string& code,
    const std::string& kernel_name) {
  initializeCudaContext();
  // Acquires CUDA and nvrtc versions and whether we're compiling to ptx or SASS
  const cudaDeviceProp* prop = at::cuda::getCurrentDeviceProperties();
  int cuda_major = 0, cuda_minor = 0, nvrtc_major = 0, nvrtc_minor = 0;
  bool compile_to_sass = false;
  at::cuda::jit::codegenOutputQuery(
    prop, cuda_major, cuda_minor, nvrtc_major, nvrtc_minor, compile_to_sass);

  // Objects used whether loading from the cache or jit compiling
  const auto& nvrtc = at::globalContext().getNVRTC();
  NvrtcFunction compiled_kernel_;
  std::string name = kernel_name + "_kernel";

  static const c10::optional<std::string> cache_dir = get_cache_dir();

  std::string file_path;
  if (cache_dir.has_value()) {
    // Attemps to read from the cache.
    // Cubin name is <kernel name>_arch<major>.<minor>_nvrtc<major>.<minor>_<ptx or sass>_<program length>_<string hash>
    // Note that the SHA1 hash used in the file name is NOT the SHA1 hash of the file's contents,
    //   because we hash on the CUDA code, but we save the compiled ptx or sass

    // Acquires SHA1 hash
    c10::sha1 sha1_hash{code};
    const auto hash_code = sha1_hash.str();

    // Constructs file path by appending constructed cubin name to cache path
    std::stringstream ss;
    ss << *cache_dir << "/";
    ss << kernel_name;
    ss << "_arch" << cuda_major << "." << cuda_minor;
    ss << "_nvrtc" << nvrtc_major << "." << nvrtc_minor;
    ss << (compile_to_sass ? "_sass" : "_ptx");
    ss << "_" << code.length();
    ss << "_" << hash_code;
    file_path = ss.str();

    std::ifstream readin{file_path, std::ios::in | std::ifstream::binary};
    if (readin.fail()) {
      // NOTE: this does not warn because the file might not exist
      // TODO: consider if this should explicilty check for the file's existence or not to throw
      //   an informative warning
      readin.close();
    } else {
      // TODO: try passing the "mapped" file directly to cuModuleLoadCall instead of using an intermediate buffer
      std::vector<char> buffer(std::istreambuf_iterator<char>(readin), {});
      AT_CUDA_DRIVER_CHECK(nvrtc.cuModuleLoadData(&(compiled_kernel_.module), buffer.data()));
      AT_CUDA_DRIVER_CHECK(
        nvrtc.cuModuleGetFunction(&(compiled_kernel_.function), compiled_kernel_.module, name.c_str()));
      readin.close();
      return compiled_kernel_;
    }
  }

  // Just-in-time compiles the program

  // Creates the NVRTC program
  nvrtcProgram program;
  AT_CUDA_NVRTC_CHECK(nvrtc.nvrtcCreateProgram(
      &program, code.c_str(), nullptr, 0, nullptr, nullptr));

#ifdef USE_ROCM
  std::vector<const char*> args = {"--std=c++17"};
#else
  // Constructs nvrtc build arguments
  // CUDA 11.1 allows going directly to SASS (sm_) instead of PTX (compute_)
  // which gives better backwards compatibility to work on older driver,
  // (since older driver doesn't necessrily recognize PTX emitted by new
  // toolkit);
  // Meanwhile, for forward compatibility (future device with
  // `unsupported_arch==True`), since SASS are not necessarily compatible,
  // we fallback to PTX instead.
  const std::string compute = std::string("--gpu-architecture=") +
      (compile_to_sass ? "sm_" : "compute_") + std::to_string(cuda_major) +
      std::to_string(cuda_minor);
  // NOLINTNEXTLINE(cppcoreguidelines-init-variables)
  std::vector<const char*> args = {
      "--std=c++17", compute.c_str(), "-default-device"};
#endif

  #ifndef NDEBUG
    // Add line info to generated kernels
    args.push_back("-lineinfo");
  #else
    // Avoid excessive register usage from assertion
    args.push_back("-DNDEBUG");
  #endif

  const auto compilation_result =
      nvrtc.nvrtcCompileProgram(program, args.size(), args.data());

  // Throws an error on compilation failure
  if (compilation_result != NVRTC_SUCCESS) {
    size_t logsize;
    AT_CUDA_NVRTC_CHECK(nvrtc.nvrtcGetProgramLogSize(program, &logsize));
    std::vector<char> log(logsize);
    AT_CUDA_NVRTC_CHECK(nvrtc.nvrtcGetProgramLog(program, log.data()));
    std::stringstream cu;
    cu << log.data();
    throw std::runtime_error(code + cu.str());
  }

  size_t ptx_size = 0;
  std::vector<char> ptx;
  #if defined(CUDA_VERSION) && CUDA_VERSION >= 11010
    // compile_to_sass determines whether we are generating SASS or PTX, hence
    // the different API.
    const auto getSize = compile_to_sass
        ? at::globalContext().getNVRTC().nvrtcGetCUBINSize
        : at::globalContext().getNVRTC().nvrtcGetPTXSize;
    const auto getFunc = compile_to_sass
        ? at::globalContext().getNVRTC().nvrtcGetCUBIN
        : at::globalContext().getNVRTC().nvrtcGetPTX;
  #else
    const auto getSize = at::globalContext().getNVRTC().nvrtcGetPTXSize;
    const auto getFunc = at::globalContext().getNVRTC().nvrtcGetPTX;
  #endif

  AT_CUDA_NVRTC_CHECK(getSize(program, &ptx_size));
  ptx.resize(ptx_size);
  AT_CUDA_NVRTC_CHECK(getFunc(program, ptx.data()));

  AT_CUDA_DRIVER_CHECK(nvrtc.cuModuleLoadData(&(compiled_kernel_.module), ptx.data()));

  AT_CUDA_DRIVER_CHECK(
      nvrtc.cuModuleGetFunction(&(compiled_kernel_.function), compiled_kernel_.module, name.c_str()));
  // TODO: use guards to avoid leaking
  AT_CUDA_NVRTC_CHECK(nvrtc.nvrtcDestroyProgram(&program));

  if (cache_dir.has_value()) {
    // Writes the program to the cache if caching
    // NOTE: Actually writes to a per-process temporary file to avoid multi-process contention.
    //   The temporary file is then renamed to the actual file.
    //   If the actual file already exists then the rename may fail or replace the actual file,
    //     the behavior is implementation-specific.
    //   Files replaced through this process should remain extant if they are being read because
    //     of UNIX filesystem properties, but this behavior is unverified and may require
    //     additional review in the future.
    // TODO: In C++17 we should be able to use the filesystem header.
    const auto pid = getpid();
    std::stringstream tmp_file_path_ss;
    tmp_file_path_ss << file_path << "_tmp_" << pid;
    const std::string tmp_file_path = tmp_file_path_ss.str();
    std::ofstream cubin(tmp_file_path, std::ios::out | std::ofstream::binary);
    if (cubin.fail()) {
      TORCH_WARN_ONCE("Failed to write temporarily kernel cache file!",
                      " File path was ", tmp_file_path, ".",
                      " This warning will only appear once per process.");
    } else {
      std::copy(ptx.begin(), ptx.end(), std::ostreambuf_iterator<char>(cubin));
      if (std::rename(tmp_file_path.c_str(), file_path.c_str()) != 0) {
        // Removes tmp file if the rename failed
        std::remove(tmp_file_path.c_str());
      }
    }
    cubin.close();
  }

  return compiled_kernel_;
}

// TODO: may need/want to initialize CUDA context here (refactor into nvrtc call)
void launch_jitted_pwise_function(
    NvrtcFunction function,
    void* args[],
    const dim3 nBlocks,
    const dim3 kBlockSize,
    const int smem) {
  initializeCudaContext();
  const auto& nvrtc = at::globalContext().getNVRTC();
  // Launches kernel on current stream
  auto stream = at::cuda::getCurrentCUDAStream();
  AT_CUDA_DRIVER_CHECK(nvrtc.cuLaunchKernel(
    function.function,
    nBlocks.x,
    nBlocks.y,
    nBlocks.z,
    kBlockSize.x,
    kBlockSize.y,
    kBlockSize.z,
    smem,
    stream,
    args,
    nullptr));
}

<<<<<<< HEAD
}}} // at::cuda::jit
=======

} // at::cuda::jit
>>>>>>> 933cc67e
<|MERGE_RESOLUTION|>--- conflicted
+++ resolved
@@ -1656,9 +1656,4 @@
     nullptr));
 }
 
-<<<<<<< HEAD
-}}} // at::cuda::jit
-=======
-
-} // at::cuda::jit
->>>>>>> 933cc67e
+} // at::cuda::jit