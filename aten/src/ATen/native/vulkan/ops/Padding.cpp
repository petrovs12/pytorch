--- conflicted
+++ resolved
@@ -1,4 +1,3 @@
-#include <ATen/native/vulkan/api/OpProfiler.h>
 #include <ATen/native/vulkan/ops/Common.h>
 #include <c10/util/irange.h>
 #include <torch/library.h>
@@ -92,15 +91,9 @@
       // shader arguments
       v_output.image(
           pipeline_barrier,
-          api::PipelineStage::Compute,
+          api::PipelineStage::COMPUTE,
           api::MemoryAccessType::WRITE),
-<<<<<<< HEAD
-      v_self.image(
-          pipeline_barrier,
-          api::PipelineStage::Compute),
-=======
       v_self.image(pipeline_barrier, api::PipelineStage::COMPUTE),
->>>>>>> 0b5b1000
       // params buffer
       params.buffer());
 
