#pragma once

#include <torch/csrc/python_headers.h>

#include <ATen/ATen.h>
#include <pybind11/pybind11.h>
#include <pybind11/stl.h>

#include <torch/csrc/DynamicTypes.h>
#include <torch/csrc/autograd/python_variable.h>
#include <torch/csrc/utils/python_tuples.h>
#include <torch/csrc/utils/python_numbers.h>
#include <torch/csrc/Generator.h>

#include <stdexcept>
#include <utility>

namespace py = pybind11;

<<<<<<< HEAD
// This makes intrusive_ptr to be available as a custom pybind11 holder type, see
=======
// This makes intrusive_ptr to be available as a custom pybind11 holder type,
// see
>>>>>>> 7691cf17
// https://pybind11.readthedocs.io/en/stable/advanced/smart_ptrs.html#custom-smart-pointers
PYBIND11_DECLARE_HOLDER_TYPE(T, c10::intrusive_ptr<T>, true);

namespace pybind11 { namespace detail {

// torch.autograd.Variable <-> at::Tensor conversions (without unwrapping)
template <>
struct type_caster<at::Tensor> {
 public:
  PYBIND11_TYPE_CASTER(at::Tensor, _("at::Tensor"));

  bool load(handle src, bool) {
    PyObject* obj = src.ptr();
    if (THPVariable_Check(obj)) {
      value = reinterpret_cast<THPVariable*>(obj)->cdata;
      return true;
    }
    return false;
  }

  static handle
  cast(const at::Tensor& src, return_value_policy /* policy */, handle /* parent */) {
    return handle(THPVariable_Wrap(torch::autograd::Variable(src)));
  }
};

template <>
struct type_caster<at::Generator> {
 public:
  PYBIND11_TYPE_CASTER(at::Generator, _("at::Generator"));

  bool load(handle src, bool) {
    PyObject* obj = src.ptr();
    if (THPGenerator_Check(obj)) {
      value = reinterpret_cast<THPGenerator*>(obj)->cdata;
      return true;
    }
    return false;
  }

  static handle
  cast(const at::Generator& src, return_value_policy /* policy */, handle /* parent */) {
    return handle(THPGenerator_Wrap(src));
  }
};

template<> struct type_caster<at::IntArrayRef> {
public:
  PYBIND11_TYPE_CASTER(at::IntArrayRef, _("at::IntArrayRef"));

  bool load(handle src, bool) {
    PyObject *source = src.ptr();
    auto tuple = PyTuple_Check(source);
    if (tuple || PyList_Check(source)) {
      auto size = tuple ? PyTuple_GET_SIZE(source) : PyList_GET_SIZE(source);
      v_value.resize(size);
      for (int idx = 0; idx < size; idx++) {
        PyObject* obj = tuple ? PyTuple_GET_ITEM(source, idx) : PyList_GET_ITEM(source, idx);
        if (THPVariable_Check(obj)) {
          v_value[idx] = THPVariable_Unpack(obj).item<int64_t>();
        } else if (PyLong_Check(obj)) {
          // use THPUtils_unpackLong after it is safe to include python_numbers.h
          v_value[idx] = THPUtils_unpackLong(obj);
        } else {
          return false;
        }
      }
      value = v_value;
      return true;
    }
    return false;
  }
  static handle cast(at::IntArrayRef src, return_value_policy /* policy */, handle /* parent */) {
    return handle(THPUtils_packInt64Array(src.size(), src.data()));
  }
private:
  std::vector<int64_t> v_value;
};

// Pybind11 bindings for our optional type.
// http://pybind11.readthedocs.io/en/stable/advanced/cast/stl.html#c-17-library-containers
template <typename T>
struct type_caster<c10::optional<T>> : optional_caster<c10::optional<T>> {};
}} // namespace pybind11::detail<|MERGE_RESOLUTION|>--- conflicted
+++ resolved
@@ -17,12 +17,8 @@
 
 namespace py = pybind11;
 
-<<<<<<< HEAD
-// This makes intrusive_ptr to be available as a custom pybind11 holder type, see
-=======
 // This makes intrusive_ptr to be available as a custom pybind11 holder type,
 // see
->>>>>>> 7691cf17
 // https://pybind11.readthedocs.io/en/stable/advanced/smart_ptrs.html#custom-smart-pointers
 PYBIND11_DECLARE_HOLDER_TYPE(T, c10::intrusive_ptr<T>, true);
 
