--- conflicted
+++ resolved
@@ -291,18 +291,8 @@
   return ret;
 }
 
-<<<<<<< HEAD
 FusionExecutorCache::FusionExecutorCache(std::unique_ptr<Fusion> fusion)
     : fusion_(std::move(fusion)) {}
-=======
-// NOLINTNEXTLINE(cppcoreguidelines-pro-type-member-init)
-FusionExecutorCache::FusionExecutorCache(std::unique_ptr<Fusion>&& fusion)
-    : fusion_(std::move(fusion)) {
-  FUSER_PERF_SCOPE("FusionExecutorCache::FusionExecutorCache");
-  // avoid putting `has_reduction_` in the initializer list
-  has_reduction_ = fusion_->hasReduction();
-}
->>>>>>> 76d3cdf9
 
 std::vector<at::Tensor> FusionExecutorCache::runFusionWithInputs(
     const at::ArrayRef<IValue>& inputs) {
@@ -574,7 +564,6 @@
           group_runtime_inputs.push_back(tensor_map.at(input));
         }
 
-<<<<<<< HEAD
         // Run graph segment
         auto group_runtime_outputs =
             runKernelWithInput(group_runtime_inputs, input_id, group);
@@ -589,34 +578,6 @@
         }
         group_ran[group_i] = true;
         one_ran = true;
-=======
-        TORCH_INTERNAL_ASSERT(
-            reduction_tv != nullptr,
-            "Could not find the reduction tensor view in the fusion.");
-
-        // Heavy weight call
-        auto outputsOfReduction =
-            DependencyCheck::getAllOutputsOf({reduction_tv});
-
-        auto tv_entries =
-            ir_utils::filterByType<TensorView>(outputsOfReduction);
-
-        // NOLINTNEXTLINE(cppcoreguidelines-init-variables)
-        std::vector<TensorView*> tvOutputsOfReduction(
-            tv_entries.begin(), tv_entries.end());
-
-        scheduleReduction(
-            &fusion,
-            reduction_params.value(),
-            reduction_tv,
-            tvOutputsOfReduction);
-
-        // This means we have not found a previously generated kernel that's
-        // compatible with the new reduction params. We need to finish codegen.
-        CompileOptions options;
-        options.device = c10::Device(DeviceType::CUDA, device_index);
-        fusion_executor->compileFusion(&fusion, options);
->>>>>>> 76d3cdf9
       }
     }
     TORCH_INTERNAL_ASSERT(
