#include <torch/csrc/jit/codegen/cuda/interface.h>

#include <ATen/DynamicLibrary.h>
#include <ATen/core/dispatch/OperatorOptions.h>
#include <ATen/native/NonSymbolicBC.h>
#include <ATen/native/TensorShape.h>
#include <c10/util/CallOnce.h>
#include <c10/util/irange.h>
#include <torch/csrc/jit/runtime/custom_operator.h>
#include <torch/csrc/jit/runtime/register_ops_utils.h>

// NOLINTNEXTLINE
C10_DEFINE_bool(
    torch_jit_nvfuser_singleton_fusion,
    false,
    "enable single node fusion for nvfuser");

// NOLINTNEXTLINE
C10_DEFINE_bool(
    torch_jit_nvfuser_horizontal_fusion,
    true,
    "enable horizontal fusion for nvfuser");

namespace torch {
namespace jit {
namespace fuser {
namespace cuda {

class LoadingNvfuserLibrary {
 public:
#ifdef USE_CUDA
  LoadingNvfuserLibrary() {
    std::string library_name;
    if (const char* path = std::getenv("TORCH_NVFUSER_LIBRARY_PATH")) {
      library_name = path;
    }
#if defined(_WIN32)
    library_name += "nvfuser_codegen.dll";
#elif defined(__APPLE__)
    library_name += "libnvfuser_codegen.dylib";
#else
    library_name += "libnvfuser_codegen.so";
#endif
    try {
      nvfuserLib_ = std::make_shared<at::DynamicLibrary>(library_name.c_str());
    } catch (const c10::DynamicLibraryError& e) {
      TORCH_WARN("Loading nvfuser library failed with: ", e.msg());
    }
  }

#endif // USE_CUDA
  std::shared_ptr<at::DynamicLibrary> nvfuserLib_;
};

static LoadingNvfuserLibrary loading_nvfuser_library_;

static std::atomic<bool> cuda_fusion_guard_mode{true};

// There are 3 sources of information on whether to enable nvfuser:
// 1. assigned value from setEnabled() - takes precendence if it has been set
// 2. value from environment variable - only used if setEnabled() is unset
// 3. default value - used if both 1 and 2 are unset.
//
// If 1 or 2 tries to enable nvfuser when it cannot be enabled (e.g. cuda not
// available), then an error will be thrown. The default will not error.
class NVFuserEnabler {
 private:
  c10::optional<bool> runtime_assigned_fuser_enabled_ = c10::nullopt;
  c10::once_flag enabled_check_flag_;
  std::mutex mutex_;

 public:
<<<<<<< HEAD
  bool nvfuserCanBeEnabled() {
    return at::globalContext().hasCUDA() && getExecutorMode() &&
        loading_nvfuser_library_.nvfuserLib_ != nullptr;
=======
  static bool nvfuserCanBeEnabled() {
#if defined(USE_ROCM) || defined(FBCODE_CAFFE2)
    return false;
#endif
    return at::globalContext().hasCUDA() &&
        NVFuserPassManager::isRegistered() && getExecutorMode();
>>>>>>> 933cc67e
  }

 private:
  void assertFuserCanBeEnabled(bool is_enabled) {
    if (!is_enabled) {
      return;
    }
    TORCH_CHECK(
        nvfuserCanBeEnabled(),
        "Running CUDA fuser is only supported on CUDA builds.");
  }

  static c10::optional<bool> getFuserEnabledEnvVar() {
    static const char* enable_c_str = std::getenv("PYTORCH_JIT_ENABLE_NVFUSER");
    if (!enable_c_str) {
      return c10::nullopt;
    }
    std::string enable(enable_c_str);
    if (enable == "0" || enable == "OFF") {
      return false;
    }
    return true;
  }

  static c10::optional<bool> getCachedFuserEnabledEnvVar() {
    static c10::optional<bool> default_enabled = getFuserEnabledEnvVar();
    return default_enabled;
  }

  static bool getNNCNotNVFuser() {
    static const char* env_c_str =
        std::getenv("PYTORCH_JIT_USE_NNC_NOT_NVFUSER");
    if (!env_c_str) {
      return false;
    }
    std::string env(env_c_str);
    if (env == "1" || env == "ON") {
      return true;
    }
    return false;
  }

  static bool getCachedNNCNotNVFuser() {
    static bool force_disable = getNNCNotNVFuser();
    return force_disable;
  }

  bool isEnabledImpl() {
    // 0. opportunity to force disable NVFuser
    if (getCachedNNCNotNVFuser()) {
      return false;
    }
    c10::call_once(enabled_check_flag_, [&]() {
      // if environment variable is setting the value, we must
      if (!runtime_assigned_fuser_enabled_.has_value() &&
          getCachedFuserEnabledEnvVar().has_value()) {
        assertFuserCanBeEnabled(*getCachedFuserEnabledEnvVar());
      }
    });
    // 1. if user has explicitly assigned fuser value, that value takes
    // precedence.
    if (runtime_assigned_fuser_enabled_.has_value()) {
      return *runtime_assigned_fuser_enabled_;
    }
    // 2. next precedence is any value assigned by
    if (getCachedFuserEnabledEnvVar().has_value()) {
      return *getCachedFuserEnabledEnvVar();
    }
    // 3. default value
#if defined(USE_ROCM) || defined(FBCODE_CAFFE2)
    return false;
#else
    return nvfuserCanBeEnabled();
#endif
  }

 public:
  bool setEnabled(bool is_enabled) {
    std::lock_guard<std::mutex> lock(mutex_);
    assertFuserCanBeEnabled(is_enabled);
    bool old_value = isEnabledImpl();
    runtime_assigned_fuser_enabled_ = is_enabled;
    return old_value;
  }

  bool isEnabled() {
    std::lock_guard<std::mutex> lock(mutex_);
    return isEnabledImpl();
  }
};

static NVFuserEnabler nvfuser_enabler;

bool isEnabled() {
  return nvfuser_enabler.isEnabled();
}

bool setEnabled(bool is_enabled) {
  return nvfuser_enabler.setEnabled(is_enabled);
}

bool canBeEnabled() {
  return nvfuser_enabler.nvfuserCanBeEnabled();
}

bool getSingletonFusion() {
  return FLAGS_torch_jit_nvfuser_singleton_fusion;
}

bool setSingletonFusion(bool value) {
  bool old_value = FLAGS_torch_jit_nvfuser_singleton_fusion;
  FLAGS_torch_jit_nvfuser_singleton_fusion = value;
  return old_value;
}

bool getHorizontalFusion() {
  return FLAGS_torch_jit_nvfuser_horizontal_fusion;
}

bool setHorizontalFusion(bool value) {
  bool old_value = FLAGS_torch_jit_nvfuser_horizontal_fusion;
  FLAGS_torch_jit_nvfuser_horizontal_fusion = value;
  return old_value;
}

std::atomic<bool>& getCudaFusionGuardMode() {
  return cuda_fusion_guard_mode;
}

CudaFuserInterface* getFuserInterface() {
  static CudaFuserInterface fuser_interface_;
  return &fuser_interface_;
}

void compileFusionGroup(Node* fusion_node) {
  TORCH_CHECK(
      getFuserInterface()->fn_compile_n != nullptr,
      "Running the CUDA fuser requires a CUDA build.");
  getFuserInterface()->fn_compile_n(fusion_node);
}

void runFusionGroup(const Node* fusion_node, Stack& stack) {
  TORCH_CHECK(
      getFuserInterface()->fn_run_n_s != nullptr,
      "Running the CUDA fuser requires a CUDA build.");
  getFuserInterface()->fn_run_n_s(fusion_node, stack);
}

void fuseGraph(std::shared_ptr<Graph>& graph) {
  if (!isEnabled()) {
    return;
  }

  TORCH_CHECK(
      getFuserInterface()->fn_fuse_graph != nullptr,
      "Running the CUDA fuser requires a CUDA build.");
  getFuserInterface()->fn_fuse_graph(graph);
}

bool canFuseNode(const Node* node) {
  return getFuserInterface()->fn_can_fuse_n != nullptr &&
      getFuserInterface()->fn_can_fuse_n(node);
}

void InsertProfileNodesForCUDAFuser(ProfilingRecord* pr) {
  if (getFuserInterface()->fn_insert_profile_inodes) {
    getFuserInterface()->fn_insert_profile_inodes(pr);
  }
}

bool profileNode(const Node* node) {
  return getFuserInterface()->fn_profile_n != nullptr &&
      getFuserInterface()->fn_profile_n(node);
}

bool skipNode(const std::string& symbol_str, bool flip) {
  return getFuserInterface()->fn_skip_n != nullptr &&
      getFuserInterface()->fn_skip_n(symbol_str, flip);
}

} // namespace cuda
} // namespace fuser
} // namespace jit
} // namespace torch<|MERGE_RESOLUTION|>--- conflicted
+++ resolved
@@ -70,18 +70,12 @@
   std::mutex mutex_;
 
  public:
-<<<<<<< HEAD
   bool nvfuserCanBeEnabled() {
-    return at::globalContext().hasCUDA() && getExecutorMode() &&
-        loading_nvfuser_library_.nvfuserLib_ != nullptr;
-=======
-  static bool nvfuserCanBeEnabled() {
 #if defined(USE_ROCM) || defined(FBCODE_CAFFE2)
     return false;
 #endif
-    return at::globalContext().hasCUDA() &&
-        NVFuserPassManager::isRegistered() && getExecutorMode();
->>>>>>> 933cc67e
+    return at::globalContext().hasCUDA() && getExecutorMode() &&
+        loading_nvfuser_library_.nvfuserLib_ != nullptr;
   }
 
  private:
