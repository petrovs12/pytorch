--- conflicted
+++ resolved
@@ -1136,7 +1136,6 @@
 
   //! Check if the no-op heuristics apply in given fusion
   static bool canScheduleCompileTime(Fusion* fusion) {
-<<<<<<< HEAD
     if (fusion->isNoOp()) {
       return true;
     }
@@ -1150,18 +1149,6 @@
             concrete_dimension.begin(),
             concrete_dimension.end(),
             [](IterDomain* id) { return id->extent()->isZeroInt(); });
-=======
-    // Check there're no non-trivial reduction ops.
-    for (auto reduction :
-         ir_utils::getReductionOps(fusion, true /* ignore_trivial */)) {
-      for (auto input :
-           ir_utils::filterByType<TensorView>(reduction->inputs())) {
-        auto root_dom = input->getRootDomain();
-        auto all_nonzero =
-            std::none_of(root_dom.begin(), root_dom.end(), [](IterDomain* id) {
-              return id->extent()->isZeroInt();
-            });
->>>>>>> fca6ed02
         if (all_nonzero) {
           scheduler_debug_utils::canScheduleRejectReason(
               ScheduleHeuristic::NoOp,
@@ -1173,33 +1160,9 @@
 
     // Check that all outputs are either broadcast or ignored reduction.
     for (auto out_tv : ir_utils::filterByType<TensorView>(fusion->outputs())) {
-<<<<<<< HEAD
       auto concrete_dimension = TensorDomain::noReductions(
           TensorDomain::noBroadcasts(out_tv->domain()->domain()));
       if (!concrete_dimension.empty()) {
-=======
-      auto non_zero_candidate_dimension = TensorDomain::noReductions(
-          TensorDomain::noBroadcasts(out_tv->domain()->domain()));
-
-      // non_zero_candidate_dimension is empty would mean this out tv has only
-      //  broadcast and trivial reduction axes, and this out tv would not
-      //  require scheduling ops.
-      // If any of the dimensions in non_zero_candidate_dimension is compile
-      // time
-      //  constant zero, this out tv also does not require any scheduling
-      //  operation as it is essentially a scalar.
-      // TODO:
-      // There seems to be a runtime component to it
-      //  too, i.e. if the runtime sizes are zero, then we should
-      //  handle it through null scheduler.
-      if (!non_zero_candidate_dimension.empty() &&
-          std::none_of(
-              non_zero_candidate_dimension.begin(),
-              non_zero_candidate_dimension.end(),
-              [](IterDomain* id) { return id->extent()->isZeroInt(); })) {
-        // We have found a out_tv with a dimension that NoOp scheduler couldn't
-        //  handle and therefore reject this fusion.
->>>>>>> fca6ed02
         scheduler_debug_utils::canScheduleRejectReason(
             ScheduleHeuristic::NoOp, "output has a concrete dimension");
         return false;
@@ -1270,7 +1233,6 @@
       return false;
     }
 
-<<<<<<< HEAD
     if (ir_utils::getViewOps(fusion).size() > 0) {
       ComputeAtMap ca_map(fusion);
       if (requiresForwardViewReplay(fusion, ca_map)) {
@@ -1288,17 +1250,6 @@
             "View may interfere with reduction scheduling.");
         return false;
       }
-=======
-    // Persistent scheduler simply uses reduction_tvs[0] as the reference, if
-    // that changes, this needs to be changed. Second check here may be overly
-    // conservative.
-    if (SchedulerTopologyChecker::hasViewNotBeforeRef(
-            fusion, {reduction_tvs[0]}) ||
-        !scheduler_utils::allMatchingViews(fusion)) {
-      scheduler_debug_utils::canScheduleRejectReason(
-          ScheduleHeuristic::Reduction, "Unsupported view fusion.");
-      return false;
->>>>>>> fca6ed02
     }
 
     // Make sure reduction axes are consistent through the fusion
@@ -1426,13 +1377,7 @@
       return false;
     }
 
-<<<<<<< HEAD
     auto reduction_ops = ir_utils::getReductionOps(fusion);
-=======
-    // TODO: add support for trivial reduction
-    auto reduction_ops =
-        ir_utils::getReductionOps(fusion, false /* ignore_trivial */);
->>>>>>> fca6ed02
 
     if (!reduction_ops.empty()) {
       scheduler_debug_utils::canScheduleRejectReason(
@@ -1501,7 +1446,6 @@
       return false;
     }
 
-<<<<<<< HEAD
     if (ir_utils::getViewOps(fusion).size() > 0) {
       ComputeAtMap ca_map(fusion);
       if (requiresForwardViewReplay(fusion, ca_map)) {
@@ -1513,18 +1457,6 @@
     }
 
     auto reduction_ops = ir_utils::getReductionOps(fusion);
-=======
-    if (!scheduler_utils::allMatchingViews(fusion) &&
-        SchedulerTopologyChecker::hasViewNotBeforeRef(
-            fusion, {getReferenceTensorView(fusion)})) {
-      scheduler_debug_utils::canScheduleRejectReason(
-          ScheduleHeuristic::PointWise, "Unsupported view fusion.");
-      return false;
-    }
-
-    auto reduction_ops =
-        ir_utils::getReductionOps(fusion, true /* ignore_trivial */);
->>>>>>> fca6ed02
 
     if (!reduction_ops.empty()) {
       scheduler_debug_utils::canScheduleRejectReason(
@@ -1616,7 +1548,6 @@
       return false;
     }
 
-<<<<<<< HEAD
     if (ir_utils::getViewOps(fusion).size() > 0) {
       ComputeAtMap ca_map(fusion);
       if (requiresForwardViewReplay(fusion, ca_map)) {
@@ -1634,23 +1565,6 @@
             "View may interfere with normalization scheduling.");
         return false;
       }
-=======
-    // Persistent scheduler simply uses reduction_tvs[0] as the reference, if
-    // that changes, this needs to be changed. Second check here may be overly
-    // conservative.
-    if (SchedulerTopologyChecker::hasViewNotBeforeRef(
-            fusion, {reduction_tvs[0]}) ||
-        !scheduler_utils::allMatchingViews(fusion)) {
-      scheduler_debug_utils::canScheduleRejectReason(
-          ScheduleHeuristic::Persistent, "Unsupported view fusion.");
-    }
-
-    if (findTransposeOps(fusion).size() > 0) {
-      // Use pointwise logic
-      scheduler_debug_utils::canScheduleRejectReason(
-          ScheduleHeuristic::Persistent, "no support for transpose");
-      return false;
->>>>>>> fca6ed02
     }
 
     // Before examining the reduction axes want to quickly
@@ -2021,10 +1935,7 @@
       // TODO: need to cache the dynamically zero inputs?
       break;
     }
-<<<<<<< HEAD
-=======
     case ScheduleHeuristic::Transpose:
->>>>>>> fca6ed02
     case ScheduleHeuristic::PointWise: {
       if (heuristic_ == ScheduleHeuristic::PointWise) {
         TORCH_INTERNAL_ASSERT(entry_type_map_.count(EntryType::DOMAIN_MAP));
@@ -2052,29 +1963,6 @@
       TORCH_INTERNAL_ASSERT(
           entry_type_map_.count(EntryType::REFERENCE_TENSORS_FOR_GROUPS));
       TORCH_INTERNAL_ASSERT(
-<<<<<<< HEAD
-          entry_type_map_.count(EntryType::BROADCAST_BYTE_MULTIPLES));
-      TORCH_INTERNAL_ASSERT(
-          entry_type_map_.count(EntryType::CAN_SCHEDULE_TRANSPOSE));
-      auto can_schedule_transpose =
-          entry_type_map_.at(EntryType::CAN_SCHEDULE_TRANSPOSE)
-              ->as<
-                  CompileTimeInfo<HeuristicCompileTime::CanScheduleTranspose>>()
-              ->get();
-      if (!*can_schedule_transpose) {
-        break;
-      }
-    }
-    case ScheduleHeuristic::Transpose: {
-      TORCH_INTERNAL_ASSERT(
-          entry_type_map_.count(EntryType::TRANSPOSE_DOMAIN_MAP));
-      TORCH_INTERNAL_ASSERT(entry_type_map_.count(
-          EntryType::INPUTS_AND_OUTPUTS_INNER_DIM_GROUPS));
-      TORCH_INTERNAL_ASSERT(
-          entry_type_map_.count(EntryType::REFERENCE_TENSORS_FOR_GROUPS));
-      TORCH_INTERNAL_ASSERT(
-=======
->>>>>>> fca6ed02
           entry_type_map_.count(EntryType::INNER_MOST_DIMS_INFO));
       break;
     }
