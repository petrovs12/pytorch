--- conflicted
+++ resolved
@@ -114,17 +114,6 @@
     // compose nodes in topo order;
     for (const JitOp* node : block->nodes()) {
       processJitNode(node);
-<<<<<<< HEAD
-=======
-      if (node->kind() == aten::rand_like) {
-        // NOLINTNEXTLINE(clang-analyzer-deadcode.DeadStores)
-        disable_unroll = true;
-      }
-      if (node->kind() == aten::sum) {
-        // NOLINTNEXTLINE(clang-analyzer-deadcode.DeadStores)
-        has_reduction = true;
-      }
->>>>>>> 30c96c94
     }
 
     // mark output;
