<<<<<<< HEAD
import torch
import torch.nn as nn
import torch.nn.functional as F
from torch.nn.intrinsic import LinearReLU
from torch.nn.utils.parametrize import (
    is_parametrized,
    type_before_parametrizations,
    transfer_parametrizations_and_params,
)

__all__ = ['Linear']

class Linear(nn.Linear):
    r"""
    A linear module attached with FakeQuantize modules for weight,
    used for quantization aware training.

    We adopt the same interface as `torch.nn.Linear`, please see
    https://pytorch.org/docs/stable/nn.html#torch.nn.Linear
    for documentation.

    Similar to `torch.nn.Linear`, with FakeQuantize modules initialized to
    default.

    Attributes:
        weight: fake quant module for weight
    """
    _FLOAT_MODULE = nn.Linear

    def __init__(self, in_features, out_features, bias=True,
                 qconfig=None, device=None, dtype=None) -> None:
        factory_kwargs = {'device': device, 'dtype': dtype}
        super().__init__(in_features, out_features, bias, **factory_kwargs)
        assert qconfig, 'qconfig must be provided for QAT module'
        self.qconfig = qconfig
        self.weight_fake_quant = qconfig.weight(factory_kwargs=factory_kwargs)

    def forward(self, input):
        return F.linear(input, self.weight_fake_quant(self.weight), self.bias)

    @classmethod
    def from_float(cls, mod):
        r"""Create a qat module from a float module or qparams_dict
            Args: `mod` a float module, either produced by torch.ao.quantization utilities
            or directly from user
        """
        assert type_before_parametrizations(mod) == cls._FLOAT_MODULE, (
            " qat."
            + cls.__name__
            + ".from_float only works for "
            + cls._FLOAT_MODULE.__name__
        )
        assert hasattr(mod, "qconfig"), "Input float module must have qconfig defined"
        assert mod.qconfig, "Input float module must have a valid qconfig"
        if type_before_parametrizations(mod) == LinearReLU:
            mod = mod[0]

        qconfig = mod.qconfig
        qat_linear = cls(mod.in_features, mod.out_features, bias=mod.bias is not None, qconfig=qconfig)

        if is_parametrized(mod, "weight"):
            transfer_parametrizations_and_params(mod, qat_linear, "weight")
        else:
            qat_linear.weight = mod.weight

        if is_parametrized(mod, "bias"):
            transfer_parametrizations_and_params(mod, qat_linear, "bias")
        else:
            qat_linear.bias = mod.bias

        return qat_linear

    def to_float(self):
        linear = torch.nn.Linear(self.in_features, self.out_features, self.bias is not None)
        linear.weight = torch.nn.Parameter(self.weight.detach())
        if self.bias is not None:
            linear.bias = torch.nn.Parameter(self.bias.detach())
        linear.train(self.training)
        return linear
=======
# flake8: noqa: F401
r"""QAT Modules

This file is in the process of migration to `torch/ao/nn/qat`, and
is kept here for compatibility while the migration process is ongoing.
If you are adding a new entry/functionality, please, add it to the
appropriate file under the `torch/ao/nn/qat/modules`,
while adding an import statement here.
"""
from torch.ao.nn.qat.modules.linear import Linear
>>>>>>> 5803af12
<|MERGE_RESOLUTION|>--- conflicted
+++ resolved
@@ -1,84 +1,3 @@
-<<<<<<< HEAD
-import torch
-import torch.nn as nn
-import torch.nn.functional as F
-from torch.nn.intrinsic import LinearReLU
-from torch.nn.utils.parametrize import (
-    is_parametrized,
-    type_before_parametrizations,
-    transfer_parametrizations_and_params,
-)
-
-__all__ = ['Linear']
-
-class Linear(nn.Linear):
-    r"""
-    A linear module attached with FakeQuantize modules for weight,
-    used for quantization aware training.
-
-    We adopt the same interface as `torch.nn.Linear`, please see
-    https://pytorch.org/docs/stable/nn.html#torch.nn.Linear
-    for documentation.
-
-    Similar to `torch.nn.Linear`, with FakeQuantize modules initialized to
-    default.
-
-    Attributes:
-        weight: fake quant module for weight
-    """
-    _FLOAT_MODULE = nn.Linear
-
-    def __init__(self, in_features, out_features, bias=True,
-                 qconfig=None, device=None, dtype=None) -> None:
-        factory_kwargs = {'device': device, 'dtype': dtype}
-        super().__init__(in_features, out_features, bias, **factory_kwargs)
-        assert qconfig, 'qconfig must be provided for QAT module'
-        self.qconfig = qconfig
-        self.weight_fake_quant = qconfig.weight(factory_kwargs=factory_kwargs)
-
-    def forward(self, input):
-        return F.linear(input, self.weight_fake_quant(self.weight), self.bias)
-
-    @classmethod
-    def from_float(cls, mod):
-        r"""Create a qat module from a float module or qparams_dict
-            Args: `mod` a float module, either produced by torch.ao.quantization utilities
-            or directly from user
-        """
-        assert type_before_parametrizations(mod) == cls._FLOAT_MODULE, (
-            " qat."
-            + cls.__name__
-            + ".from_float only works for "
-            + cls._FLOAT_MODULE.__name__
-        )
-        assert hasattr(mod, "qconfig"), "Input float module must have qconfig defined"
-        assert mod.qconfig, "Input float module must have a valid qconfig"
-        if type_before_parametrizations(mod) == LinearReLU:
-            mod = mod[0]
-
-        qconfig = mod.qconfig
-        qat_linear = cls(mod.in_features, mod.out_features, bias=mod.bias is not None, qconfig=qconfig)
-
-        if is_parametrized(mod, "weight"):
-            transfer_parametrizations_and_params(mod, qat_linear, "weight")
-        else:
-            qat_linear.weight = mod.weight
-
-        if is_parametrized(mod, "bias"):
-            transfer_parametrizations_and_params(mod, qat_linear, "bias")
-        else:
-            qat_linear.bias = mod.bias
-
-        return qat_linear
-
-    def to_float(self):
-        linear = torch.nn.Linear(self.in_features, self.out_features, self.bias is not None)
-        linear.weight = torch.nn.Parameter(self.weight.detach())
-        if self.bias is not None:
-            linear.bias = torch.nn.Parameter(self.bias.detach())
-        linear.train(self.training)
-        return linear
-=======
 # flake8: noqa: F401
 r"""QAT Modules
 
@@ -88,5 +7,4 @@
 appropriate file under the `torch/ao/nn/qat/modules`,
 while adding an import statement here.
 """
-from torch.ao.nn.qat.modules.linear import Linear
->>>>>>> 5803af12
+from torch.ao.nn.qat.modules.linear import Linear