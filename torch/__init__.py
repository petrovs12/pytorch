--- conflicted
+++ resolved
@@ -1329,11 +1329,6 @@
 from torch import func as func
 from torch.func import vmap
 
-<<<<<<< HEAD
-# dynamic registration of sparse triton kernels
-from torch.sparse import _register_impls
-_register_impls(torch.library.Library("aten", "IMPL"))
-=======
 # The function _sparse_coo_tensor_unsafe is removed from PyTorch
 # Python API (v. 1.13), here we temporarily provide its replacement
 # with a deprecation warning.
@@ -1344,4 +1339,8 @@
                   'use torch.sparse_coo_tensor(..., check_invariants=False) instead.')
     kwargs['check_invariants'] = False
     return torch.sparse_coo_tensor(*args, **kwargs)
->>>>>>> f0b592da
+
+
+# dynamic registration of sparse triton kernels
+from torch.sparse import _register_impls
+_register_impls(torch.library.Library("aten", "IMPL"))