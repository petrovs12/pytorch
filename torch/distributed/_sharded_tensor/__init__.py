# coding=utf-8

import copy
import torch
from torch.distributed._sharding_spec import (
    ChunkShardingSpec,
    ShardingSpec,
)
from torch.distributed._sharding_spec._internals import (
    get_chunked_dim_size,
    get_split_size,
)
from typing import List

from .api import (
    CreateOp,
    Shard,
    ShardMetadata,
    ShardedTensor,
    ShardedTensorMetadata,
    TensorInitParams,
    TensorProperties,
)
from .utils import load_with_process_group
import torch.distributed as dist
from torch.distributed import distributed_c10d


def empty(sharding_spec: ShardingSpec,
          *size,
          dtype=None,
          layout=torch.strided,
          requires_grad=False,
          pin_memory=False,
          memory_format=torch.contiguous_format,
          process_group=None,
          init_rrefs=False) -> ShardedTensor:
    """
    Returns a :class:`ShardedTensor` filled with uninitialized data.
        Needs to be called on all ranks in an SPMD fashion.

    Args:
        sharding_spec (:class:`torch.distributed._sharding_spec.ShardingSpec`): The specification
            describing how to shard the Tensor.
        size (int...): a sequence of integers defining the shape of the output
            tensor. Can be a variable number of arguments or a collection like a list or tuple.

    Keyword args:
        dtype (:class:`torch.dtype`, optional): the desired data type of returned tensor.
            Default: if ``None``, uses a global default (see :func:`torch.set_default_tensor_type`).
        layout (:class:`torch.layout`, optional): the desired layout of returned Tensor.
            Default: ``torch.strided``.
        requires_grad (bool, optional): If autograd should record operations on the
            returned tensor. Default: ``False``.
        pin_memory (bool, optional): If set, returned tensor would be allocated in
            the pinned memory. Works only for CPU tensors. Default: ``False``.
        memory_format (:class:`torch.memory_format`, optional): the desired memory format of
            returned Tensor. Default: ``torch.contiguous_format``.
        process_group (ProcessGroup, optional): The process group to work on. If None,
            the default process group will be used.
        init_rrefs (bool, optional): Whether or not to initialize
            :class:`torch.distributed.rpc.RRef`s pointing to remote shards.
            Need to initialize the RPC Framework if specified as ``True``.
            Default: ``False``.

    Returns:
        A :class:`ShardedTensor` object on each rank
    """
    tensor_properties = TensorProperties(dtype=dtype, layout=layout,
                                         requires_grad=requires_grad,
                                         pin_memory=pin_memory, memory_format=memory_format, )
    tensor_init_params = TensorInitParams(create_op=CreateOp.EMPTY, tensor_properties=tensor_properties, )
    return ShardedTensor(
        sharding_spec,
        *size,
        tensor_init_params=tensor_init_params,
        process_group=process_group,
        init_rrefs=init_rrefs,
    )

def ones(sharding_spec: ShardingSpec,
         *size,
         dtype=None,
         layout=torch.strided,
         requires_grad=False,
         pin_memory=False,
         memory_format=torch.contiguous_format,
         process_group=None,
         init_rrefs=False) -> ShardedTensor:
    """
    Returns a :class:`ShardedTensor` with the scalar value 1.
        Needs to be called on all ranks in an SPMD fashion.

    Args:
        sharding_spec (:class:`torch.distributed._sharding_spec.ShardingSpec`): The specification
            describing how to shard the Tensor.
        size (int...): a sequence of integers defining the shape of the output
            tensor. Can be a variable number of arguments or a collection like a list or tuple.

    Keyword args:
        dtype (:class:`torch.dtype`, optional): the desired data type of returned tensor.
            Default: if ``None``, uses a global default (see :func:`torch.set_default_tensor_type`).
        layout (:class:`torch.layout`, optional): the desired layout of returned Tensor.
            Default: ``torch.strided``.
        requires_grad (bool, optional): If autograd should record operations on the
            returned tensor. Default: ``False``.
        pin_memory (bool, optional): If set, returned tensor would be allocated in
            the pinned memory. Works only for CPU tensors. Default: ``False``.
        process_group (ProcessGroup, optional): The process group to work on. If None,
            the default process group will be used.
        init_rrefs (bool, optional): Whether or not to initialize
            :class:`torch.distributed.rpc.RRef`s pointing to remote shards.
            Need to initialize the RPC Framework if specified as ``True``.
            Default: ``False``.

    Returns:
        A :class:`ShardedTensor` object on each rank
    """
    tensor_properties = TensorProperties(dtype=dtype, layout=layout,
                                         requires_grad=requires_grad,
                                         pin_memory=pin_memory, memory_format=memory_format, )
    tensor_init_params = TensorInitParams(create_op=CreateOp.ONES, tensor_properties=tensor_properties)
    return ShardedTensor(
        sharding_spec,
        *size,
        tensor_init_params=tensor_init_params,
        process_group=process_group,
        init_rrefs=init_rrefs,
    )


def rand(sharding_spec: ShardingSpec,
         *size,
         dtype=None,
         layout=torch.strided,
         requires_grad=False,
         pin_memory=False,
         memory_format=torch.contiguous_format,
         process_group=None,
         init_rrefs=False) -> ShardedTensor:
    """
    Returns a :class:`ShardedTensor` filled with random numbers from a uniform distribution on the
        interval :math:`[0, 1)`. Needs to be called on all ranks in an SPMD fashion.

    Args:
        sharding_spec (:class:`torch.distributed._sharding_spec.ShardingSpec`): The specification
            describing how to shard the Tensor.
        size (int...): a sequence of integers defining the shape of the output
            tensor. Can be a variable number of arguments or a collection like a list or tuple.

    Keyword args:
        dtype (:class:`torch.dtype`, optional): the desired data type of returned tensor.
            Default: if ``None``, uses a global default (see :func:`torch.set_default_tensor_type`).
        layout (:class:`torch.layout`, optional): the desired layout of returned Tensor.
            Default: ``torch.strided``.
        requires_grad (bool, optional): If autograd should record operations on the
            returned tensor. Default: ``False``.
        pin_memory (bool, optional): If set, returned tensor would be allocated in
            the pinned memory. Works only for CPU tensors. Default: ``False``.
        process_group (ProcessGroup, optional): The process group to work on. If None,
            the default process group will be used.
        init_rrefs (bool, optional): Whether or not to initialize
            :class:`torch.distributed.rpc.RRef`s pointing to remote shards.
            Need to initialize the RPC Framework if specified as ``True``.
            Default: ``False``.

    Returns:
        A :class:`ShardedTensor` object on each rank
    """
    tensor_properties = TensorProperties(
        dtype=dtype, layout=layout, requires_grad=requires_grad,
        pin_memory=pin_memory, memory_format=memory_format
    )
    tensor_init_params = TensorInitParams(create_op=CreateOp.RAND, tensor_properties=tensor_properties, )
    return ShardedTensor(
        sharding_spec,
        *size,
        tensor_init_params=tensor_init_params,
        process_group=process_group,
        init_rrefs=init_rrefs,
    )


def zeros(sharding_spec: ShardingSpec,
          *size,
          dtype=None,
          layout=torch.strided,
          requires_grad=False,
          pin_memory=False,
          memory_format=torch.contiguous_format,
          process_group=None,
          init_rrefs=False) -> ShardedTensor:
    """
    Returns a :class:`ShardedTensor` filled with the scalar value 0.
        Needs to be called on all ranks in an SPMD fashion.

    Args:
        sharding_spec (:class:`torch.distributed._sharding_spec.ShardingSpec`): The specification
            describing how to shard the Tensor.
        size (int...): a sequence of integers defining the shape of the output
            tensor. Can be a variable number of arguments or a collection like a list or tuple.

    Keyword args:
        dtype (:class:`torch.dtype`, optional): the desired data type of returned tensor.
            Default: if ``None``, uses a global default (see :func:`torch.set_default_tensor_type`).
        layout (:class:`torch.layout`, optional): the desired layout of returned Tensor.
            Default: ``torch.strided``.
        requires_grad (bool, optional): If autograd should record operations on the
            returned tensor. Default: ``False``.
        pin_memory (bool, optional): If set, returned tensor would be allocated in
            the pinned memory. Works only for CPU tensors. Default: ``False``.
        process_group (ProcessGroup, optional): The process group to work on. If None,
            the default process group will be used.
        init_rrefs (bool, optional): Whether or not to initialize
            :class:`torch.distributed.rpc.RRef`s pointing to remote shards.
            Need to initialize the RPC Framework if specified as ``True``.
            Default: ``False``.

    Returns:
        A :class:`ShardedTensor` object on each rank
    """
    tensor_properties = TensorProperties(
        dtype=dtype, layout=layout, requires_grad=requires_grad,
        pin_memory=pin_memory, memory_format=memory_format,
    )
    tensor_init_params = TensorInitParams(create_op=CreateOp.ZEROS, tensor_properties=tensor_properties, )
    return ShardedTensor(
        sharding_spec,
        *size,
        tensor_init_params=tensor_init_params,
        process_group=process_group,
        init_rrefs=init_rrefs,
    )


def full(sharding_spec: ShardingSpec,
         size,
         fill_value=torch.types.Number,
         dtype=None,
         layout=torch.strided,
         requires_grad=False,
         pin_memory=False,
         memory_format=torch.contiguous_format,
         process_group=None,
         init_rrefs=False) -> ShardedTensor:
    """
    Creates a :class:`ShardedTensor` filled with fill_value. The tensor’s dtype
        is inferred from fill_value. If dtype is specified, it will override the
        inferred type from fill_value. Needs to be called on all ranks in an SPMD fashion.

    Args:
        sharding_spec (:class:`torch.distributed._sharding_spec.ShardingSpec`): The specification
            describing how to shard the Tensor.
        size (int...):  a list, tuple, or `torch.Size` of integers defining the shape of the
            output tensor.
        fill_value (Scalar) – the value to fill the output tensor with.

    Keyword args:
        dtype (:class:`torch.dtype`, optional): the desired data type of returned tensor.
            Default: if ``None``, uses a global default (see :func:`torch.set_default_tensor_type`).
        layout (:class:`torch.layout`, optional): the desired layout of returned Tensor.
            Default: ``torch.strided``.
        requires_grad (bool, optional): If autograd should record operations on the
            returned tensor. Default: ``False``.
        pin_memory (bool, optional): If set, returned tensor would be allocated in
            the pinned memory. Works only for CPU tensors. Default: ``False``.
        process_group (ProcessGroup, optional): The process group to work on. If None,
            the default process group will be used.
        init_rrefs (bool, optional): Whether or not to initialize
            :class:`torch.distributed.rpc.RRef`s pointing to remote shards.
            Need to initialize the RPC Framework if specified as ``True``.
            Default: ``False``.

    Returns:
        A :class:`ShardedTensor` object on each rank
    """
    tensor_properties = TensorProperties(
        dtype=dtype, layout=layout, requires_grad=requires_grad,
        pin_memory=pin_memory, memory_format=memory_format,
    )
    tensor_init_params = TensorInitParams(
        create_op=CreateOp.FULL, fill_value=fill_value, tensor_properties=tensor_properties)
    return ShardedTensor(
        sharding_spec,
        *size,
        tensor_init_params=tensor_init_params,
        process_group=process_group,
        init_rrefs=init_rrefs,
    )


def init_from_local_shards(
        local_shards: List[Shard],
        *global_size,
        process_group=None,
        init_rrefs=False) -> ShardedTensor:
    """
    Creates an :class:`ShardedTensor` from local shards and the global metadata.
    Needs to be called on all ranks in an SPMD fashion.

    Args:
        local_shards (List[:class `torch.distributed._sharded_tensor.Shard`]): A list
            of shards that represent the local shards on this rank.
        global_size (int...):  a list, tuple, or `torch.Size` of integers defining the
            shape of the overall sharded tensor.

    Keyword args:
        process_group (ProcessGroup, optional): The process group to work on. If None,
            the default process group will be used.
        init_rrefs (bool, optional): Whether or not to initialize
            :class:`torch.distributed.rpc.RRef`s pointing to remote shards.
            Need to initialize the RPC Framework if specified as ``True``.
            Default: ``False``.

    Returns:
        A :class:`ShardedTensor` object handle on this rank


    Examples:
      Suppose we want construct a sharded tensor on two ranks, global size = (10, 5),
      each shard have a (5, 5) local tensor, we can do it like below:

      on rank 0:
        >>> local_shard_metadata = ShardMetadata(
        >>>     shard_offsets=[0, 0]
        >>>     shard_lengths=[5, 5]
        >>>     placement="rank:0/cuda:0"
        >>> )
        >>> local_shards = [Shard(torch.randn(5, 5), local_shard_metadata)]
        >>> sharded_tensor = init_from_local_shards(local_shards, [10, 5])

      on rank 1:
        >>> local_shard_metadata = ShardMetadata(
        >>>     shard_offsets=[5, 0]
        >>>     shard_lengths=[5, 5]
        >>>     placement="rank:1/cuda:1"
        >>> )
        >>> local_shards = [Shard(torch.randn(5, 5), local_shard_metadata)]
        >>> sharded_tensor = init_from_local_shards(local_shards, [10, 5])
    """
    return ShardedTensor._init_from_local_shards(
        local_shards,
        *global_size,
        process_group=process_group,
        init_rrefs=init_rrefs
    )

def state_dict_hook(module, destination, prefix, local_metadata):
    """
    Hook to add ShardedTensor to Module's ``state_dict``. Needs to be
    registered to the Module using
    :meth:`torch.nn.Module._register_state_dict_hook`.
    """
    _recurse_update_dict(module, destination, prefix)

def pre_load_state_dict_hook(module, state_dict, prefix, local_metadata, strict, missing_keys, unexpected_keys, error_msgs):
    """
    Pre-load state dict hook to add ShardedTensor to the module.
    """
    _recurse_update_module(module, state_dict, prefix)

def _recurse_update_module(module, state_dict, prefix):
    for attr_name, attr in module.__dict__.items():
        key = prefix + attr_name
        if key in state_dict:
            if isinstance(state_dict[key], ShardedTensor):
                setattr(module, attr_name, state_dict[key])

    for submodule_name, submodule in module.named_modules():
        key = prefix + submodule_name
        if submodule_name:
            _recurse_update_module(submodule, state_dict, key + '.')


def _recurse_update_dict(module, destination, prefix):
    for attr_name, attr in module.__dict__.items():
        if isinstance(attr, ShardedTensor):
            destination[prefix + attr_name] = attr

    for submodule_name, submodule in module.named_modules():
<<<<<<< HEAD
        if submodule_name != '':
            _recurse_update_dict(submodule, destination, prefix + submodule_name + '.')
=======
        for attr_name, attr in submodule.__dict__.items():
            key = prefix + submodule_name + '.' + attr_name
            if key in state_dict:
                if isinstance(state_dict[key], ShardedTensor):
                    setattr(submodule, attr_name, state_dict[key])
>>>>>>> d100d98d

def shard_parameter(
        module: torch.nn.Module,
        param_name: str,
        sharding_spec: ShardingSpec,
        src_rank=0,
        process_group=None):
    """
    Given a :class:`torch.nn.Module`, a ``param_name`` for a parameter in that
    module, it shards that parameter according to the provided
    ``sharding_spec``. ``src_rank`` denotes the source rank which would be
    used as the ground truth of the data which would be scattered as shards
    across the rest of the ranks.

    This method replaces ``module.param_name`` with a
    :class:`torch.distributed._sharded_tensor.ShardedTensor`

    Args:
        module (:class:`torch.nn.Module`): Module whose parameter needs to be sharded.
        param_name (str): Name of the parameter of ``module`` that needs to be sharded.
        sharding_spec (:class:`torch.distributed._sharding_spec.ShardingSpec`): The specification
            describing how to shard the Tensor.

    Keyword args:
        src_rank (int, optional): The source rank which is used as the ground truth of
            the data for the parameter that would be sharded and scattered
            across the rest of the ranks.
            Default: 0.
        process_group (ProcessGroup, optional): The process group to work on. If None,
            the default process group will be used.

    .. warning::
        Only :class:`torch.distributed._sharding_spec.ShardingSpec` is
        currently supported as the ``sharding_spec``.
    """
    # Perform some validation first.
    if not isinstance(sharding_spec, ChunkShardingSpec):
        raise ValueError('Only ChunkShardingspec is supported.')

    if not hasattr(module, param_name):
        raise ValueError(f'module: {module} does not have parameter with name: {param_name}')

    tensor = getattr(module, param_name)
    if not isinstance(tensor, torch.Tensor):
        raise ValueError(f'Expected {type(module).__name__}.{param_name} to be a Tensor, but found {type(tensor).__name__}')

    if not tensor.is_contiguous():
        raise ValueError(f'param: {param_name} is not a contiguous Tensor')

    pg = process_group if process_group is not None else distributed_c10d._get_default_group()
    world_size = dist.get_world_size(pg)
    rank = dist.get_rank(pg)

    # Validate src_rank and sharding_spec are same across all ranks.
    gathered_list = [None] * world_size
    with torch.cuda.device(tensor.device):
        dist.all_gather_object(gathered_list, (src_rank, sharding_spec), group=pg)

    for idx, entry in enumerate(gathered_list):
        if src_rank != entry[0]:  # type: ignore[index]
            raise ValueError(
                f'src_rank={src_rank} on rank: {rank} does not '  # type: ignore[index]
                f'match with src_rank={entry[0]} on rank: {idx}')
        if sharding_spec != entry[1]:  # type: ignore[index]
            raise ValueError(
                f'sharding_spec={sharding_spec} on rank: {rank} does not '  # type: ignore[index]
                f'match with sharding_spec={entry[1]} on rank: {idx}')

    # Rearrange chunks according to placement.
    local_metadata = None
    current_offsets = [0] * len(tensor.size())
    shards_metadata = []
    sharding_dim_size = tensor.size(sharding_spec.dim)  # type: ignore[arg-type]
    split_size = get_split_size(sharding_dim_size, world_size)
    tensor_sizes = list(tensor.size())
    for idx, placement in enumerate(sharding_spec.placements):
        chunked_dim_size = get_chunked_dim_size(sharding_dim_size, split_size, idx)
        shard_size = copy.deepcopy(tensor_sizes)
        shard_size[sharding_spec.dim] = chunked_dim_size  # type: ignore[index]

        shard_metadata = ShardMetadata(
            shard_offsets=copy.deepcopy(current_offsets),
            shard_sizes=shard_size,
            placement=placement,
        )
        shards_metadata.append(shard_metadata)

        if rank == placement.rank():  # type: ignore[union-attr]
            local_metadata = shard_metadata

        current_offsets[sharding_spec.dim] += chunked_dim_size  # type: ignore[index]

    # Scatter the shards (use broadcast since NCCL doesn't support scatter, this is very inefficient).
    dist.broadcast(tensor, src=src_rank, group=pg)

    # We don't want autograd recording here for the narrow op and
    # 'local_shard' should be a leaf variable in the autograd graph
    with torch.no_grad():
        # Reshape to get shard for this rank.
        local_shard = tensor.narrow(
            sharding_spec.dim,  # type: ignore[arg-type]
            local_metadata.shard_offsets[sharding_spec.dim],  # type: ignore[union-attr, arg-type, index]
            local_metadata.shard_sizes[sharding_spec.dim],  # type: ignore[union-attr, index]
        ).contiguous()

    # Sync requires_grad to local_shard.
    local_shard.requires_grad = tensor.requires_grad

    # Create ShardedTensor based on local shards.
    local_shards = [
        Shard(
            tensor=local_shard,
            metadata=local_metadata,  # type: ignore[arg-type]
        )
    ]

    st = ShardedTensor._init_from_local_shards(local_shards, tensor.size(), process_group=pg)

    # Manually set sharding_spec
    st._sharding_spec = sharding_spec

    # Replace param with ShardedTensor.

    # Need to delete the attribute first since param_name might be
    # torch.nn.Parameter and can't be replaced with ShardedTensor which is
    # not torch.nn.Parameter.
    delattr(module, param_name)

    # Now we can set the attribute appropriately.
    setattr(module, param_name, st)<|MERGE_RESOLUTION|>--- conflicted
+++ resolved
@@ -1,6 +1,7 @@
 # coding=utf-8
 
 import copy
+import functools
 import torch
 from torch.distributed._sharding_spec import (
     ChunkShardingSpec,
@@ -13,6 +14,7 @@
 from typing import List
 
 from .api import (
+    _register_sharded_op,
     CreateOp,
     Shard,
     ShardMetadata,
@@ -351,43 +353,21 @@
     registered to the Module using
     :meth:`torch.nn.Module._register_state_dict_hook`.
     """
-    _recurse_update_dict(module, destination, prefix)
+    for submodule_name, submodule in module.named_modules():
+        for attr_name, attr in submodule.__dict__.items():
+            if isinstance(attr, ShardedTensor):
+                destination[prefix + submodule_name + '.' + attr_name] = attr
 
 def pre_load_state_dict_hook(module, state_dict, prefix, local_metadata, strict, missing_keys, unexpected_keys, error_msgs):
     """
     Pre-load state dict hook to add ShardedTensor to the module.
     """
-    _recurse_update_module(module, state_dict, prefix)
-
-def _recurse_update_module(module, state_dict, prefix):
-    for attr_name, attr in module.__dict__.items():
-        key = prefix + attr_name
-        if key in state_dict:
-            if isinstance(state_dict[key], ShardedTensor):
-                setattr(module, attr_name, state_dict[key])
-
     for submodule_name, submodule in module.named_modules():
-        key = prefix + submodule_name
-        if submodule_name:
-            _recurse_update_module(submodule, state_dict, key + '.')
-
-
-def _recurse_update_dict(module, destination, prefix):
-    for attr_name, attr in module.__dict__.items():
-        if isinstance(attr, ShardedTensor):
-            destination[prefix + attr_name] = attr
-
-    for submodule_name, submodule in module.named_modules():
-<<<<<<< HEAD
-        if submodule_name != '':
-            _recurse_update_dict(submodule, destination, prefix + submodule_name + '.')
-=======
         for attr_name, attr in submodule.__dict__.items():
             key = prefix + submodule_name + '.' + attr_name
             if key in state_dict:
                 if isinstance(state_dict[key], ShardedTensor):
                     setattr(submodule, attr_name, state_dict[key])
->>>>>>> d100d98d
 
 def shard_parameter(
         module: torch.nn.Module,
@@ -443,8 +423,7 @@
 
     # Validate src_rank and sharding_spec are same across all ranks.
     gathered_list = [None] * world_size
-    with torch.cuda.device(tensor.device):
-        dist.all_gather_object(gathered_list, (src_rank, sharding_spec), group=pg)
+    dist.all_gather_object(gathered_list, (src_rank, sharding_spec), group=pg)
 
     for idx, entry in enumerate(gathered_list):
         if src_rank != entry[0]:  # type: ignore[index]
@@ -483,15 +462,14 @@
     # Scatter the shards (use broadcast since NCCL doesn't support scatter, this is very inefficient).
     dist.broadcast(tensor, src=src_rank, group=pg)
 
-    # We don't want autograd recording here for the narrow op and
-    # 'local_shard' should be a leaf variable in the autograd graph
-    with torch.no_grad():
-        # Reshape to get shard for this rank.
-        local_shard = tensor.narrow(
-            sharding_spec.dim,  # type: ignore[arg-type]
-            local_metadata.shard_offsets[sharding_spec.dim],  # type: ignore[union-attr, arg-type, index]
-            local_metadata.shard_sizes[sharding_spec.dim],  # type: ignore[union-attr, index]
-        ).contiguous()
+    # Reshape to get shard for this rank and we don't want autograd
+    # recording here for the narrow op and 'local_shard' should be a
+    # leaf variable in the autograd graph.
+    local_shard = tensor.narrow(
+        sharding_spec.dim,  # type: ignore[arg-type]
+        local_metadata.shard_offsets[sharding_spec.dim],  # type: ignore[union-attr, arg-type, index]
+        local_metadata.shard_sizes[sharding_spec.dim],  # type: ignore[union-attr, index]
+    ).clone().detach().contiguous()
 
     # Sync requires_grad to local_shard.
     local_shard.requires_grad = tensor.requires_grad
@@ -517,4 +495,46 @@
     delattr(module, param_name)
 
     # Now we can set the attribute appropriately.
-    setattr(module, param_name, st)+    setattr(module, param_name, st)
+
+def sharded_op_impl(func):
+    """
+    Provides a way for users to write their own custom sharded operator. This
+    can be used to override existing ShardedTensor operators or write a new
+    one not supported by ShardedTensor. If the operator in question is covered
+    by ``__torch_function__`` dispatch and has a ShardedTensor as any of its
+    parameters, the function provided will be invoked for that operator.
+
+    Example::
+        >>> @custom_sharded_op(torch.nn.functional.linear)
+        >>> def my_custom_sharded_linear(types, args, kwargs, process_group):
+        >>>   ....
+        >>>
+        >>> input = torch.rand(10, 32)
+        >>> weight = _sharded_tensor.rand(32, 16)
+        >>> bias = torch.rand(16)
+        >>> # This will call 'my_custom_sharded_linear'
+        >>> torch.nn.functional.linear(input, weight, bias)
+
+    The types, args and kwargs parameters are the same parameters that are
+    passed to ``__torch_function__`` dispatch API
+    (https://pytorch.org/docs/stable/notes/extending.html#extending-torch).
+    There is an additional ``process_group`` parameter which is the
+    process_group used for the ShardedTensor and can be used by
+    implementations for communications within a sharded implementation.
+
+    Args:
+        func(Callable): Torch function for which we want to provide a sharded
+            implementation (ex: torch.nn.functional.linear)
+    """
+    def decorator_sharded_func(wrapped_func):
+        _register_sharded_op(func, wrapped_func)
+
+        @functools.wraps(wrapped_func)
+        def wrapper(*args, **kwargs):
+            return wrapped_func(*args, **kwargs)
+        return wrapper
+    return decorator_sharded_func
+
+# Import all builtin sharded ops
+from .ops import *  # noqa: F403