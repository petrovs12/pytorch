import contextlib
import copy
import functools
import itertools
import math
import traceback
import warnings
from contextlib import contextmanager
from dataclasses import dataclass
from enum import Enum, auto
from typing import (
    Any,
    Callable,
    Dict,
    Generator,
    Iterable,
    Iterator,
    List,
    Mapping,
    NamedTuple,
    Optional,
    Set,
    Tuple,
    Union,
    cast,
)

import torch
import torch.distributed as dist
import torch.distributed.algorithms._checkpoint.checkpoint_wrapper as checkpoint_wrapper
import torch.nn as nn
import torch.nn.functional as F
from torch.autograd import Variable
from torch.distributed import ProcessGroup
from torch.distributed._shard.sharded_tensor import (
    Shard,
    ShardedTensor,
    init_from_local_shards,
)
from torch.distributed.algorithms._checkpoint.checkpoint_wrapper import (
    _CHECKPOINT_PREFIX,
)
from torch.distributed.algorithms._comm_hooks import (
    LOW_PRECISION_HOOKS,
    default_hooks,
)
from torch.distributed.distributed_c10d import _get_default_group
from torch.distributed.utils import (
    _replace_by_prefix,
    _sync_params_and_buffers,
    _to_kwargs,
)
from torch.nn.parameter import Parameter
from ._optim_utils import (
    _broadcast_pos_dim_tensor_states,
    _broadcast_processed_optim_state_dict,
    _flatten_optim_state_dict,
    _get_param_id_to_param,
    _get_param_to_param_id,
    _optim_state_dict,
    _process_pos_dim_tensor_state,
    _rekey_sharded_optim_state_dict,
)
from ._shard_utils import _create_chunk_sharded_tensor
from ._utils import (
    _apply_to_modules,
    _apply_to_tensors,
    _contains_batchnorm,
    _override_batchnorm_mixed_precision,
)
from .flat_param import FlatParameter, FlatParamHandle
from .flatten_params_wrapper import (
    FLAT_PARAM,
    FPW_MODULE,
    FlattenParamsWrapper,
)
from .wrap import (
    ParamExecOrderWrapPolicy,
    _or_policy,
    _recursive_wrap,
    _wrap_batchnorm_individually,
)

_TORCHDISTX_AVAIL = True
try:
    from torchdistx import deferred_init, fake
except ImportError:
    _TORCHDISTX_AVAIL = False

_TORCH_FX_AVAIL = True
if not hasattr(torch, "fx"):
    _TORCH_FX_AVAIL = False
if _TORCH_FX_AVAIL:
    from ._symbolic_trace import (
        TracingConfig,
        _init_execution_info,
        _patch_tracer,
    )


__all__ = [
    "FullyShardedDataParallel", "ShardingStrategy", "MixedPrecision",
    "CPUOffload", "BackwardPrefetch", "StateDictType", "StateDictConfig",
    "FullStateDictConfig", "LocalStateDictConfig", "ShardedStateDictConfig",
    "OptimStateKeyType", "TrainingState_", "p_assert", "clean_tensor_name",
]


FSDP_WRAPPED_MODULE = "_fsdp_wrapped_module"
FSDP_PREFIX = FSDP_WRAPPED_MODULE + "." + FPW_MODULE + "."

_PARAM_BROADCAST_BUCKET_SIZE = int(250 * 1024 * 1024)

def _default_meta_device_init_fn(module):
    """
    Default initializer for modules initialized on the meta device.
    """
    # TODO: move module to device_id here once device_id is available.
    module.to_empty(device=torch.cuda.current_device())
    try:
        with torch.no_grad():
            module.reset_parameters()
    except BaseException as e:
        warnings.warn(
            f"Unable to call reset_parameters() for module on meta device with error {str(e)}. "
            "Please ensure your module implements a ``reset_parameters`` function."
        )
        raise e


class ShardingStrategy(Enum):
    """
    This specifies the sharding strategy to be used for distributed training by
    :class:`FullyShardedDataParallel`.
    FULL_SHARD: Parameters, gradients, and optimizer states are sharded. For
                the parameters, this algorithm all-gathers before the forward,
                reshards after the forward, all-gathers before the backward
                computation, and reshards after the backward computation. The
                gradients are synchronized and sharded via reduce-scatter after
                the backward computation. The sharded optimizer states are
                updated locally.
    SHARD_GRAD_OP: Gradients and optimizer states are sharded during
                   computation, and additionally parameters are sharded outside
                   computation. For the parameters, this algorithm all-gathers
                   before the forward, does not reshard after the forward, and
                   only reshards after the backward computation. The gradients
                   are synchronized and sharded via reduce-scatter after the
                   backward computation. The sharded optimizer states are
                   updated locally. Inside ``no_sync()``, the parameters are
                   not resharded after the backward computation.
    NO_SHARD: Parameters, gradients, and optimizer states are not sharded but
              instead replicated across ranks, similar to PyTorch's
              ``DistributedDataParallel`` API. The gradients are synchronized
              via all-reduce after the backward computation. The unsharded
              optimizer states are updated locally.
    HYBRID_SHARD(future support): Apply ``FULL_SHARD`` intra-node and
                                  ``NO_SHARD`` inter-node.

    """
    FULL_SHARD = auto()
    SHARD_GRAD_OP = auto()
    NO_SHARD = auto()
    # TODO
    # HYBRID_SHARD = auto()


@dataclass
class MixedPrecision:
    """
    A config to enable mixed precision training with FullyShardedDataParallel.
    This class can be constructed with three flags:
        ``param_dtype`` controls the precision of model parameters, inputs, and
        therefore the precision under which computation happens. After forward
        and backward passes, FSDP parameters point to full precision shards
        that are kept in memory. Full precision parameters are always
        checkpointed.
        ``reduce_dtype`` controls the precision under which gradient reduction
        would occur, which can potentially be different than ``param_dtype``
        for use cases such as communication efficiency.
        ``buffer_dtype`` controls the precision that buffers are cast to. Note
        that buffers are unsharded and are cast in the first forward pass, and
        remain in their reduced precision state even after forward/backward
        passes. However, when taking checkpoints with ``state_dict``, buffers
        are checkpointed in their full precision (and then restored back to
        to their reduced precision) as expected. Note that this checkpoint
        support is currently limited to ``StateDictType.FULL_STATE_DICT``.

    .. note:: In ``summon_full_params``, parameters are summoned in full
        precision but buffers are not.

    .. note:: Parameters and buffers are checkpointed in full precision. For
        buffers, this is only guaranteed to work for ``StateDictType.FULL_STATE_DICT``.

    .. note:: This API is experimental and subject to change.

    .. note:: Specification of reduced precision types must be explicit, in that
        if, for example, ``param_dtype`` is not specified, it will not be cast by
        FSDP. Thus, a config such as ``MixedPrecision(reduce_dtype=torch.float16)``
        will not cast buffers or parameters. Note that if a ``MixedPrecision``
        config is specified without a ``reduce_dtype``, gradient communication
        would occur in the `param_dtype` precision, if given, otherwise, in the
        original parameter precision.
    """
    # maintain a tensor of this dtype that the fp32 param shard will be cast to.
    # Will control the precision of model params, inputs, and thus compute as
    # well.
    param_dtype: Optional[torch.dtype] = None
    # Gradient communication precision.
    reduce_dtype: Optional[torch.dtype] = None
    # Buffer precision.
    # TODO: buffer + param are usually of the same type, if user specifies
    # param but not buffer, should we automatically make buffer be the same?
    buffer_dtype: Optional[torch.dtype] = None


@dataclass
class CPUOffload:
    """
    CPU offloading config. Currently, only parameter and gradient CPU
    offload are supported.
    offload_params: Offloading parameters to CPUs when these parameters are
                    not used for computation on GPUs. This implicitly enables
                    gradient offloading to CPUs in order for parameters and
                    gradients to be on the same device to work with optimizer.
    """

    offload_params: bool = False


class BackwardPrefetch(Enum):
    """
    Specify where to prefetch next layer's full parameters
    during backward pass.
    BACKWARD_PRE: prefetch right before current layer's backward computation
                  starts, this approach will increase backward communication
                  and computation overalpping and potentialy improve training
                  performance, but it may increase the peak memory usage as
                  the prefetched full parameters will be kept in the GPU memory
                  until next layer's backward computation is done.
    BACKWARD_POST: prefetch right after current layer's backward computation finishes,
                   this approach will not increase peak memory as prefetching happens
                   after current layer's full parameters are freed.
                   It could potentially improve backward communication and computation
                   overlapping as it avoids all_gather and reduce_scatter are blocked
                   each other in the single NCCL stream. However, based on our experiments,
                   for some models, the backward post backward hook fire order is not always
                   the reversed forward computation order, so this
                   approach may prefetch full parameters for layers ahead of next layer,
                   this 'ahead' all_gather could delay next layer's all_gather in the
                   single NCCL stream and cause the next layer's computation delay. So it may
                   cause some performance regession for some models.
    """

    BACKWARD_PRE = auto()
    BACKWARD_POST = auto()
    # TODO, BACKWARD_PRE_CPU, prefetch full parameters and keep them in the CPU memory


class TrainingState_(Enum):
    """
    Simple enum to indicate what state FSDP is in. Used for asserting
    to make sure APIs are called in the correct state.
    ..note::
        ``BACKWARD_PRE`` and ``BACKWARD_POST`` states are used to ensure we
        receives backward hooks in the correct order. It is used to catch
        unexpected order of hooks being called (likely due to our
        hook registration logic or autograd engine logic changes).
    """

    IDLE = auto()
    FORWARD = auto()
    BACKWARD_PRE = auto()
    BACKWARD_POST = auto()
    SUMMON_FULL_PARAMS = auto()


class StateDictType(Enum):
    """
    This enum indicates that which type of ``state_dict`` the FSDP module is
    currently processing (returning or loading).
    The default value is FULL_STATE_DICT to comply the PyTorch convention.
    ..note::
        FSDP currently supports two types of ``state_dict``:
            1. ``state_dict/load_state_dict`: this pair of APIs return and load
               the non-sharded, unflattened parameters. The semantics is the
               same as using DDP.
            2. ``_local_state_dict/_load_local_state_dict``: this pair of APIs return
               and load local sharded, flattened parameters. The values returned
               by ``_local_state_dict`` can be directly used by FSDP and is only
               meaningful to FSDP (because parameters are flattened). Note that
               these APIs are meant for use via the :func:`state_dict_type`
               context manager as follows:
                   >>> # xdoctest: +SKIP("undefined variables")
                   >>> with fsdp.state_dict_type(StateDictType.LOCAL_STATE_DICT):
                   ...     state = fsdp.state_dict()  # loads local state dict
            3. ``_sharded_state_dict/_load_sharded_state_dict``: this pair of APIs
               return and load sharded, unflattened parameters. The ``state_dict``
               return by ``sharded_state_dict`` can be used by all other parallel
               schemes (resharding may be required).
    """

    FULL_STATE_DICT = auto()
    LOCAL_STATE_DICT = auto()
    SHARDED_STATE_DICT = auto()

@dataclass
class StateDictConfig:
    """
    ``StateDictConfig`` is the base class for all state_dict configuration classes.
    Users should instantiate a child version (i.e. ``FullStateDictConfig``) in
    order to configure settings for the particular type of ``state_dict``
    implementation FSDP will use.
    """
    pass

@dataclass
class FullStateDictConfig(StateDictConfig):
    """
    ``FullStateDictConfig`` is a config class meant to be used with
    ``StateDictType.FULL_STATE_DICT``. Currently, it accepts two parameters,
    ``offload_to_cpu`` and ``rank0_only`` which can be configured to offload
    the full ``state_dict`` to CPU and to materialize the ``state_dict`` on
    rank 0 only. When used, it is recommended to enable both of these flags
    together to optimize memory savings when taking checkpoints. Note that
    this config class is meant for user via the :func:`state_dict_type`
    context manager as follows:
        >>> # xdoctest: +SKIP("undefined variables")
        >>> fsdp = FSDP(model, auto_wrap_policy=...)
        >>> cfg = FullStateDictConfig(offload_to_cpu=True, rank0_only=True)
        >>> with FullyShardedDataParallel.state_dict_type(fsdp, StateDictType.FULL_STATE_DICT, cfg):
        >>>     state = fsdp.state_dict()
        >>>     # state will be empty on non rank 0 and contain CPU tensors on rank 0.
        >>> # To reload checkpoint for inference, finetuning, transfer learning, etc:
        >>> model = model_fn() # Initialize model on CPU in preparation for wrapping with FSDP
        >>> if dist.get_rank() == 0:
        >>>     # Load checkpoint only on rank 0 to avoid memory redundancy
        >>>     state_dict = torch.load("my_checkpoint.pt")
        >>>     model.load_state_dict(state_dict)
        >>> # All ranks initialize FSDP module as usual. ``sync_module_states`` argument
        >>> # communicates loaded checkpoint states from rank 0 to rest of the world.
        >>> fsdp = FSDP(model, device_id=torch.cuda.current_device(), auto_wrap_policy=..., sync_module_states=True)
        >>> # After this point, all ranks have FSDP model with loaded checkpoint.
    """
    offload_to_cpu: bool = False
    rank0_only: bool = False

@dataclass
class LocalStateDictConfig(StateDictConfig):
    pass

@dataclass
class ShardedStateDictConfig(StateDictConfig):
    pass

_state_dict_type_to_config = {
    StateDictType.FULL_STATE_DICT: FullStateDictConfig,
    StateDictType.LOCAL_STATE_DICT: LocalStateDictConfig,
    StateDictType.SHARDED_STATE_DICT: ShardedStateDictConfig,
}

class OptimStateKeyType(Enum):
    PARAM_NAME = auto()
    PARAM_ID = auto()


class _ExecOrderWarnStatus(Enum):
    """Used internally for execution order validation."""
    NONE = auto()     # no deviation yet
    WARNING = auto()  # deviated this iteration; currently issuing warnings
    WARNED = auto()   # deviated in a previous iteration


class _ExecOrderData():
    """
    This contains the data used for validating execution order across ranks.

    Attributes:
        _all_flat_params (List[FlatParameter]): A :class:`list` of all
            flattened parameters contained in the FSDP module hierarchy with
            the list index implicitly giving a unique parameter index.
        _param_to_unflat_param_names (Dict[FlatParameter, List[str]]): A
            mapping from flattened parameter to the comprising unflattened
            parameters' names.
        is_first_iter (bool): Whether executing in the first iteration or not.
        param_order (List[int]): Order that parameters participate in the
            forward pass; constructed on the first iteration and validated
            against in subsequent iterations.
        index (int): Index tracking the position in ``param_order``
            when validating the forward pass execution order in subsequent
            iterations.
        warn_status (_ExecOrderWarnStatus): To avoid flooding the console, we
            only issue warnings throughout the first deviating iteration and no
            longer check thereafter; this tracks the warning status.
    """
    def __init__(self) -> None:
        self._all_flat_params: List[FlatParameter] = []
        self._param_to_unflat_param_names: Dict[FlatParameter, List[str]] = []
        # Modified in the first iteration:
        self.is_first_iter: bool = True
        self.param_order: List[int] = []
        # Modified in the subsequent iterations:
        self.index: int = 0
        self.warn_status: _ExecOrderWarnStatus = _ExecOrderWarnStatus.NONE

    def init(self, root_module: "FullyShardedDataParallel"):
        assert root_module._is_root, "This data structure should only be " \
            "initialized on an FSDP root module"
        # Save all `FlatParameter`s in `root_module`'s hierarchy to
        # `_all_flat_params` instead of re-materializing each time to avoid the
        # result depending on the calling context (e.g. when some parameters
        # have been rebuilt)
        self._all_flat_params = [
            param for param in root_module.parameters()
            if isinstance(param, FlatParameter)
        ]
        self._param_to_unflat_param_names = cast(
            Dict[FlatParameter, List[str]],
            _get_param_to_unflat_param_names(root_module)
        )

    def get_param_index(self, param: FlatParameter) -> int:
        """Returns a unique non-negative parameter index for ``param`` if it is
        valid or -1 otherwise. Critically, this index assignment must be the
        same across ranks."""
        assert isinstance(param, FlatParameter), \
            f"Expects `param` is a `FlatParameter` but got {type(param)}"
        for i, p in enumerate(self._all_flat_params):
            if p is param:
                return i
        return -1

    def get_param(self, param_index: int) -> Optional[FlatParameter]:
        """Returns the parameter corresponding to ``param_index`` or ``None``
        if the index is invalid."""
        for i, p in enumerate(self._all_flat_params):
            if i == param_index:
                return p
        return None

    def get_unflat_param_names(self, param_index: int) -> List[str]:
        """Returns a :class:`list` of unflattened parameter names comprising
        the flattened parameter with index ``param_index`` or an empty
        :class:`list` if ``param_index`` is invalid."""
        param = self.get_param(param_index)
        if param is None:
            return []
        assert param in self._param_to_unflat_param_names, \
            "Internal data structures out of sync; check `init()`"
        return self._param_to_unflat_param_names[param]

    def reset(self):
        """Called in :meth:`_wait_for_post_backward` to reset data for the next
        iteration."""
        self.is_first_iter = False
        self.index = 0
        # `reset()` marks the end of an iteration, so transition if needed
        if self.warn_status == _ExecOrderWarnStatus.WARNING:
            self.warn_status = _ExecOrderWarnStatus.WARNED


class FullyShardedDataParallel(nn.Module):
    """
    A wrapper for sharding Module parameters across data parallel workers. This
    is inspired by `Xu et al.`_ as well as the ZeRO Stage 3 from DeepSpeed_.
    FullyShardedDataParallel is commonly shortened to FSDP.

    .. _`Xu et al.`: https://arxiv.org/abs/2004.13336
    .. _DeepSpeed: https://www.deepspeed.ai/

    Example::

        >>> # xdoctest: +SKIP("undefined variables")
        >>> import torch
        >>> from torch.distributed.fsdp import FullyShardedDataParallel as FSDP
        >>> torch.cuda.set_device(device_id)
        >>> sharded_module = FSDP(my_module)
        >>> optim = torch.optim.Adam(sharded_module.parameters(), lr=0.0001)
        >>> x = sharded_module(x, y=3, z=torch.Tensor([1]))
        >>> loss = x.sum()
        >>> loss.backward()
        >>> optim.step()

    .. warning::
        The optimizer must be initialized *after* the module has been wrapped,
        since FSDP will shard parameters in-place and this will break any
        previously initialized optimizers.

    .. warning::
        If the destination CUDA device has ID ``dev_id``, either (1)
        ``module`` should already be placed on that device, (2) the device
        should be set using ``torch.cuda.set_device(dev_id)``, or (3)
        ``dev_id`` should be passed into the ``device_id`` constructor
        argument. This FSDP instance's compute device will be that destination
        device. For (1) and (3), the FSDP initialization always occurs on GPU.
        For (2), the FSDP initialization happens on ``module`` 's current
        device, which may be CPU.

    .. warning::
        FSDP currently does not support gradient accumulation outside
        ``no_sync()`` when using CPU offloading. Trying to do so yields
        incorrect results since FSDP will use the newly-reduced gradient
        instead of accumulating with any existing gradient.

    .. warning::
        Changing the original parameter variable names after construction will
        lead to undefined behavior.

    .. warning::
        Passing in `sync_module_states=True` flag requires module to be put
        on GPU, or to use ``device_id`` argument to specify a CUDA device that
        FSDP will move module to. This is because ``sync_module_states=True``
        requires GPU communication.

    .. warning::
        As of PyTorch 1.12, FSDP only offers limited support for shared parameters
        (for example, setting one ``Linear`` layer's weight to another's). In
        particular, modules that share parameters must be wrapped as part of the
        same FSDP unit. If enhanced shared parameter support is needed for your
        use case, please ping https://github.com/pytorch/pytorch/issues/77724

    .. note::
        Inputs into FSDP ``forward`` function will be moved to compute device
        (same device FSDP module is on) before running ``forward``, so user does
        not have to manually move inputs from CPU -> GPU.

    Args:
        module (nn.Module):
            module to be wrapped with FSDP.
        process_group (Optional[ProcessGroup]):
            process group for sharding
        sharding_strategy (Optional[ShardingStrategy]):
            Config sharding algorithm, different sharding algorithm has trade
            off between memory saving and communication overhead. ``FULL_SHARD``
            will be chosen if sharding_strategy is not specified.
        cpu_offload (Optional[CPUOffload]):
            CPU offloading config. Currently, only parameter and gradient CPU
            offload is supported. It can be enabled via passing in
            ``cpu_offload=CPUOffload(offload_params=True)``. Note that this
            currently implicitly enables gradient offloading to CPU in order for
            params and grads to be on same device to work with optimizer. This
            API is subject to change. Default is ``None`` in which case there
            will be no offloading.
        auto_wrap_policy (Optional[Callable[[nn.Module, bool, int], bool]]):
            A callable specifying a policy to recursively wrap layers with FSDP.
            Note that this policy currently will only apply to child modules of
            the passed in module. The remainder modules are always wrapped in
            the returned FSDP root instance.
            ``size_based_auto_wrap_policy`` written in ``torch.distributed.fsdp.wrap`` is
            an example of ``auto_wrap_policy`` callable, this policy wraps layers
            with the number of parameters larger than 100M. ``transformer_auto_wrap_policy``
            written in ``torch.distributed.fsdp.wrap`` is an example of ``auto_wrap_policy``
            callable for transformer-like model architectures. Users can supply the customized
            ``auto_wrap_policy`` callable that should accept following arguments:
            ``module: nn.Module``, ``recurse: bool``, ``unwrapped_params: int``, and return
            a ``bool`` specifying whether the passed in ``module``` should be wrapped
            (if ``recurse=False``) or whether we should recurse down the subgraph of ``module``
            children (if ``recurse=True``). Extra customized arguments could be added to
            the customized ``auto_wrap_policy`` callable as well. It is a good practice to
            print out the sharded model and check whether the sharded model is what
            the application wants and then adjust accordingly.

            Example::

                >>> def custom_auto_wrap_policy(
                >>>     module: nn.Module,
                >>>     recurse: bool,
                >>>     unwrapped_params: int,
                >>>     # These are customizable for this policy function.
                >>>     min_num_params: int = int(1e8),
                >>> ) -> bool:
                >>>     return unwrapped_params >= min_num_params
                >>> # Configure a custom min_num_params
                >>> my_auto_wrap_policy = functools.partial(custom_auto_wrap_policy, min_num_params=1e5)

        backward_prefetch (Optional[BackwardPrefetch]):
            This is an experimental feature that is subject to change in the
            the near future. It allows users to enable two different backward_prefetch
            algorithms to help backward communication and computation overlapping.
            Pros and cons of each algorithm is explained in the class ``BackwardPrefetch``.
        mixed_precision (Optional[MixedPrecision]): A ``MixedPrecision`` instance
            describing the mixed precision training config to be used. ``MixedPrecision``
            supports configuring parameter, buffer, and gradient communication dtype. Note
            that only floating point data is cast to the reduced precision. This allows
            users potential memory saving and training speedup while trading off
            accuracy during model training. If ``None``, no mixed precision is applied.
            Note that if ``mixed_precision`` is enabled for FSDP model that
            contains ``BatchNorm`` with ``auto_wrap_policy``, FSDP will take
            care to disable mixed precision for ``BatchNorm`` units by wrapping
            them separately in their own FSDP unit with ``mixed_precision=None``.
            This is done because several ``BatchNorm`` kernels do not implement
            reduced type support at the moment. If individually wrapping the model,
            users must take care to set ``mixed_precision=None`` for
            ``BatchNorm`` units.
            (Default: ``None``)
        ignored_modules (Optional[Iterable[torch.nn.Module]]): Modules whose
            own parameters and child modules' parameters and buffers are
            ignored by this instance. None of the modules directly in
            ``ignored_modules`` should be :class:`FullyShardedDataParallel`
            instances, and any child modules that are already-constructed
            :class:`FullyShardedDataParallel` instances will not be ignored if
            they are nested under this instance. This argument may be used to
            avoid sharding specific parameters at module granularity when using an
            ``auto_wrap_policy`` or if parameters' sharding is not managed by
            FSDP. (Default: ``None``)
        param_init_fn (Optional[Callable[[nn.Module], None]]):
            A ``Callable[torch.nn.Module] -> None`` that
            specifies how modules that are currently on the meta device should be initialized
            onto an actual device. Note that as of v1.12, we detect modules on the meta
            device via ``is_meta`` check and apply a default initialization that calls
            ``reset_parameters`` method on the passed in ``nn.Module`` if ``param_init_fn``
            is not specified, otherwise we run ``param_init_fn`` to initialize the passed
            in ``nn.Module``. In particular, this means that if ``is_meta=True`` for any
            module parameters for modules that will be wrapped with FSDP and ``param_init_fn``
            is not specified, we assume your module properly implements a ``reset_paramters()``
            and will throw errors if not. Note that additionally, we offer support for modules
            initialized with torchdistX's (https://github.com/pytorch/torchdistX)
            ``deferred_init`` API. In this case, deferred modules would be initialized
            by a default initialization function that calls torchdistX's
            ``materialize_module``, or the passed in ``param_init_fn``, if it is not
            ``None``. The same ``Callable`` is applied to initialize all meta modules.
            Note that this initialization function is applied before doing any FSDP sharding
            logic.

            Example::

                >>> # xdoctest: +SKIP("undefined variables")
                >>> module = MyModule(device="meta")
                >>> def my_init_fn(module):
                >>>     # responsible for initializing a module, such as with reset_parameters
                >>>     ...
                >>> fsdp_model = FSDP(module, param_init_fn=my_init_fn, auto_wrap_policy=size_based_auto_wrap_policy)
                >>> print(next(fsdp_model.parameters()).device) # current CUDA device
                >>> # With torchdistX
                >>> module = deferred_init.deferred_init(MyModule, device="cuda")
                >>> # Will initialize via deferred_init.materialize_module().
                >>> fsdp_model = FSDP(module, auto_wrap_policy=size_based_auto_wrap_policy)

        device_id (Optional[Union[int, torch.device]]): An ``int`` or ``torch.device``
            describing the CUDA device the FSDP module should be moved to determining where
            initialization such as sharding takes place. If this argument is not specified
            and ``module`` is on CPU, we will move ``module`` to current CUDA device for faster
            initialization and move ``module`` back to CPU before returning.
            If specified, resulting FSDP instances will reside on this device.
            Note that if ``device_id`` is specified but ``module`` is already
            on a different CUDA device, an error will be thrown. (Default: ``None``)

        sync_module_states (bool): If ``True``, each individually wrapped FSDP unit will broadcast
            module parameters from rank 0 to ensure they are the same across all ranks after
            initialization. This helps ensure model parameters are the same across ranks
            before starting training, but adds communication overhead to ``__init__``, as at least
            one broadcast is triggered per individually wrapped FSDP unit.
            This can also help load checkpoints taken by ``state_dict`` and to be loaded by
            ``load_state_dict`` in a memory efficient way. See documentation for
            :class:`FullStateDictConfig` for an example of this. (Default: ``False``)

    """
    def __init__(
        self,
        module: nn.Module,
        process_group: Optional[ProcessGroup] = None,
        sharding_strategy: Optional[ShardingStrategy] = None,
        cpu_offload: Optional[CPUOffload] = None,
        auto_wrap_policy: Optional[Callable] = None,
        backward_prefetch: Optional[BackwardPrefetch] = None,
        mixed_precision: Optional[MixedPrecision] = None,
        ignored_modules: Optional[Iterable[torch.nn.Module]] = None,
        param_init_fn: Optional[Callable[[nn.Module], None]] = None,
        device_id: Optional[Union[int, torch.device]] = None,
        sync_module_states: bool = False,
        forward_prefetch: bool = False,
    ):
        if isinstance(auto_wrap_policy, ParamExecOrderWrapPolicy):
            self._init_param_exec_order_wrap_policy(
                module=module,
                process_group=process_group,
                sharding_strategy=sharding_strategy,
                cpu_offload=cpu_offload,
                auto_wrap_policy=auto_wrap_policy,
                backward_prefetch=backward_prefetch,
                mixed_precision=mixed_precision,
                ignored_modules=ignored_modules,
                param_init_fn=param_init_fn,
                device_id=device_id,
                sync_module_states=sync_module_states,
                forward_prefetch=forward_prefetch,
            )
            return

        torch._C._log_api_usage_once("torch.distributed.fsdp")
        super().__init__()

        self._ignored_modules = self._get_ignored_modules(module, ignored_modules)
        ignored_params, self._ignored_param_names = self._get_ignored_params(
            module, self._ignored_modules
        )
        self._buffer_names = self._get_buffer_names(module)
        if auto_wrap_policy is not None:
            auto_wrap_kwargs = {
                "module": module,
                "auto_wrap_policy": auto_wrap_policy,
                "wrapper_cls": FullyShardedDataParallel,
                "ignored_modules": self._ignored_modules,
                "ignored_params": ignored_params,
                "only_wrap_children": True,  # avoid double wrapping the root
            }
            fsdp_kwargs = {
                "process_group": process_group,
                "sharding_strategy": sharding_strategy,
                "cpu_offload": cpu_offload,
                "backward_prefetch": backward_prefetch,
                "forward_prefetch": forward_prefetch,
                "mixed_precision": mixed_precision,
                "param_init_fn": param_init_fn,
                "device_id": device_id,
                "sync_module_states": sync_module_states,
            }
            self._auto_wrap(auto_wrap_kwargs, fsdp_kwargs)

        self.process_group = process_group or _get_default_group()
        self.rank = self.process_group.rank()
        self.world_size = self.process_group.size()
        self.training_state = TrainingState_.IDLE
        self.cpu_offload = cpu_offload or CPUOffload()
        self.backward_prefetch = backward_prefetch
        self.forward_prefetch = forward_prefetch
        self.sharding_strategy = sharding_strategy or ShardingStrategy.FULL_SHARD
        self.mixed_precision = mixed_precision or MixedPrecision()
        # Save a mapping from fully prefixed buffer name to its original dtype
        # since for mixed precision, buffers are restored to their original
        # dtype for model checkpointing
        self._buffer_name_to_orig_dtype: Dict[str, torch.dtype] = {}

        if not torch.cuda.is_available():
            raise RuntimeError("FSDP does not support CPU only execution")
        self._check_single_device_module(module, ignored_params)
        device_from_device_id: Optional[torch.device] = self._get_device_from_device_id(device_id)
        self._materialize_module(module, param_init_fn, device_from_device_id)
        self._move_module_to_device(module, ignored_params, device_from_device_id)
        self.compute_device = self._get_compute_device(module, ignored_params, device_from_device_id)
        params_to_flatten = list(self._get_orig_params(module, ignored_params))
        if sync_module_states:
            self._sync_module_states(module, params_to_flatten)

        self._fsdp_wrapped_module = FlattenParamsWrapper(module, params_to_flatten)
        self._check_orig_params_flattened(ignored_params)
        # Invariant: `self.params` contains exactly the `FlatParameter`s of the
        # handles in `self._handles`
        self._handles: List[FlatParamHandle] = []
        self.params: List[FlatParameter] = []
        if self._fsdp_wrapped_module.has_params:
            handle = self._fsdp_wrapped_module.handle
            self.params.append(handle.flat_param)
            self._register_param_handle(handle)
            self._shard_parameters()
            if self.cpu_offload.offload_params:
                with torch.no_grad():
                    handle._flat_param_to(torch.device("cpu"))

        self.gradient_predivide_factor: float = self._get_gradient_predivide_factor(self.world_size)
        self.gradient_postdivide_factor: float = self.world_size / self.gradient_predivide_factor
        self._sync_gradients = True
        self.communication_hook = self._get_default_comm_hook()
        self.communication_hook_state = self._get_default_comm_hook_state()
        self._hook_registered = False

        # Used to prevent running the pre-backward hook multiple times
        self._pre_backward_hook_has_run: bool = False
        self._is_root: Optional[bool] = None  # `None` indicates not yet set
        # The following attributes are owned by the root FSDP instance and
        # shared with non-root FSDP instances
        self._streams: Dict[str, torch.cuda.Stream] = {}
        self._fsdp_graph_order: List[FullyShardedDataParallel] = []
        self._my_fsdp_idx_in_graph: Optional[int] = None
        self._pre_backward_hook_full_params_prefetched: bool = False
        self._forward_full_params_prefetched: bool = False
        self._init_reshard_after_forward()
        self._exec_order_data = _ExecOrderData()
        # Used for `BACKWARD_POST` prefetching
        self._need_rebuild_full_params = False

        # `_state_dict_type` controls the `state_dict()` behavior, which is
        # implemented using post-save and pre-load hooks
        self._state_dict_type = StateDictType.FULL_STATE_DICT
        self._state_dict_config = FullStateDictConfig()
        self._register_state_dict_hook(self._post_state_dict_hook)
        self._post_state_dict_hook_fn = {
            StateDictType.FULL_STATE_DICT: self._full_post_state_dict_hook,
            StateDictType.LOCAL_STATE_DICT: self._local_post_state_dict_hook,
            StateDictType.SHARDED_STATE_DICT: self._sharded_post_state_dict_hook,
        }
        self._register_load_state_dict_pre_hook(
            self._pre_load_state_dict_hook, with_module=True
        )
        self._pre_load_state_dict_hook_fn = {
            StateDictType.FULL_STATE_DICT: self._full_pre_load_state_dict_hook,
            StateDictType.LOCAL_STATE_DICT: self._local_pre_load_state_dict_hook,
            StateDictType.SHARDED_STATE_DICT: self._sharded_pre_load_state_dict_hook,
        }
        self.register_load_state_dict_post_hook(
            self._post_load_state_dict_hook
        )
        self._post_load_state_dict_hook_fn = {
            StateDictType.FULL_STATE_DICT: self._full_post_load_state_dict_hook,
            StateDictType.LOCAL_STATE_DICT: self._local_post_load_state_dict_hook,
            StateDictType.SHARDED_STATE_DICT: self._sharded_post_load_state_dict_hook,
        }

<<<<<<< HEAD
=======
        # Flag to guard against preparing gradients multiple times per backward pass.
        self._pre_backward_hook_has_run = False
        # Used for prefetching all gather full params in post backward hook
        self._need_rebuild_full_params = False

        # If specified, offload parameter shard to CPU.
        if self.cpu_offload.offload_params:
            for p in self.params:
                self._offload_to_cpu(p)

        # For validating execution order across ranks
        self._exec_order_data = _ExecOrderData()

        # Setting communication hook to a default:
        # ``reduce_scatter`` for shareded strategies and
        # ``all_reduce`` for ``NO_SHARD``
        self._communication_hook = self._get_default_comm_hook()
        self._communication_hook_state = self._get_default_comm_hook_state()
        self._hook_registered = False

    def _init_param_exec_order_wrap_policy(self, *args, **kwargs) -> None:
        auto_wrap_policy = kwargs["auto_wrap_policy"]
        module = kwargs["module"]
        assert hasattr(auto_wrap_policy, "tracing_config")
        if not _TORCH_FX_AVAIL:
            assert (
                auto_wrap_policy.tracing_config is None
            ), "tracing_config should be None when torch.fx is not enabled"
        elif isinstance(
            auto_wrap_policy.tracing_config,
            TracingConfig
        ):
            tracer = auto_wrap_policy.tracing_config.tracer
            execution_info = _init_execution_info(module)

            for m in module.modules():
                assert not isinstance(
                    m, FullyShardedDataParallel
                ), "The input module of _patch_tracer should not contain FSDP modules"

            with _patch_tracer(
                tracer=tracer,
                root_module=module,
                execution_info=execution_info,
            ):
                try:
                    tracer.trace(module, auto_wrap_policy.tracing_config.concrete_args)
                except BaseException as e:
                    raise RuntimeError(
                        "tracer.trace failed inside _init_param_exec_order_wrap_policy"
                        f" with the error: {e}."
                    )
        else:
            assert (
                auto_wrap_policy.tracing_config is None
            ), "tracing_config should either be an instance of TracingConfig or be None"
        # The initial FSDP wrapping is done with auto_wrap_policy.init_policy
        kwargs["auto_wrap_policy"] = auto_wrap_policy.init_policy
        self.__init__(*args, **kwargs)
        self._param_exec_order_policy: bool = True
        # self._param_exec_order_prep_stage is set to True before we get the execution order
        self._param_exec_order_prep_stage: bool = True
        # A list that stores the flatten parameters and its name based on the parameter execution order
        self._fsdp_params_exec_order: List[FlatParameter] = []
        if _TORCH_FX_AVAIL and isinstance(
            auto_wrap_policy.tracing_config,
            TracingConfig
        ):
            # Initialize a dict that maps each module to its parent FSDP wrap
            module_to_fsdp: Dict[nn.Module, FullyShardedDataParallel] = {}
            for wrap in self.fsdp_modules(self):
                module_to_fsdp[wrap.module] = wrap
            # Set self._fsdp_params_exec_order based on execution_info.module_forward_order.
            # TODO (linjianma): self._fsdp_params_exec_order will be set based on
            # the parameter execution order rather than module_forward_order,
            # once the non-recursive wrapping policy is fully implemented.
            for m in execution_info.module_forward_order:
                if m in module_to_fsdp:
                    for flat_param in module_to_fsdp[m].params:
                        self._fsdp_params_exec_order.append(flat_param)
            self._param_exec_order_prep_stage = False

        for m in self.modules():
            if m is not self and isinstance(m, FullyShardedDataParallel):
                # Assignment by reference, so each children FSDP wrap has access to
                # the _fsdp_params_exec_order of the root module
                m._fsdp_params_exec_order = self._fsdp_params_exec_order
                m._param_exec_order_policy = self._param_exec_order_policy
                m._param_exec_order_prep_stage = self._param_exec_order_prep_stage

    def _move_module_if_needed(self, module) -> None:
        """
        Moves module if module is on CPU and device_id is specified.
        If device_id is not specified and module is on CPU, we log a
        warning to user mentioning to use ``device_id`` argument to speed
        up initialization performance.
        """
        # Move module to device specified. Note that this is done prior to
        # setting compute_device to ensure that they align.
        if self.device_id is not None:
            param = None
            try:
                # Get the next unflat param
                param_gen = module.parameters()
                while True:
                    param = next(param_gen)
                    if not isinstance(param, FlatParameter):
                        break

                if param.device == torch.device("cpu"):
                    module = module.to(self.device_id)
            except StopIteration:
                # this FSDP instance manages no parameters.
                pass

            # For GPU modules, module device should match device_id.
            if (
                param is not None
                and not isinstance(param, FlatParameter)
                and param.device != self.device_id
            ):
                raise RuntimeError(
                    f"Module on rank {self.rank} is given device_id argument "
                    f"{self.device_id}, but is on {param.device}. "
                    " Either move module before FSDP init or omit device_id argument."
                )
        else:
            # device_id argument is not specified
            # If module is on CPU, log a warning asking user to use `device_id` for faster
            # GPU init.
            try:
                # Get the next unflat param
                param_gen = module.parameters()
                while True:
                    param = next(param_gen)
                    if not isinstance(param, FlatParameter):
                        break

                if param.device == torch.device("cpu"):
                    warnings.warn(
                        "Module is put on CPU and will thus have flattening and sharding"
                        " run on CPU, which is less efficient than on GPU. We recommend passing in "
                        "`device_id` argument which will enable FSDP to put module on GPU device,"
                        " module must also be on GPU device to work with `sync_module_states=True` flag"
                        " which requires GPU communication."
                    )
            except StopIteration:
                # this FSDP instance manages no parameters
                pass

    def _init_reshard_after_forward(self):
        if self.sharding_strategy == ShardingStrategy.FULL_SHARD:
            # Free full params and keep shard only after forward
            self.reshard_after_forward = True
        elif self.sharding_strategy == ShardingStrategy.SHARD_GRAD_OP:
            # Keep full params in the GPU memory until backward
            # computation is done
            self.reshard_after_forward = False
        elif self.sharding_strategy == ShardingStrategy.NO_SHARD:
            # self.reshard_after_forward is not used when NO_SHARD
            # is set, just setting it as False here
            self.reshard_after_forward = False
        else:
            raise RuntimeError(
                "sharding_strategy only supports FULL_SHARD, SHARD_GRAD_OP and NO_SHARD right now."
            )

>>>>>>> 63cbdc92
    def _get_ignored_modules(
        self,
        root_module: nn.Module,
        _ignored_modules: Optional[Iterable[torch.nn.Module]],
    ) -> Set[nn.Module]:
        """
        Checks that ``_ignored_modules`` is an iterable of ``nn.Module`` s
        without any FSDP instances, and returns the modules contained in their
        module subtrees as a :class:`set`. Nested FSDP instances are excluded,
        but their already-computed ignored modules are included.
        """
        if _ignored_modules is None:
            return set()
        msg_prefix = "`ignored_modules` should be an iterable of `torch.nn.Module`s "
        try:
            ignored_root_modules = set(_ignored_modules)
        except TypeError:
            raise TypeError(msg_prefix + f"but got {type(_ignored_modules)}")
        for module in ignored_root_modules:
            if not isinstance(module, torch.nn.Module):
                raise TypeError(msg_prefix + f"but got an iterable with {type(module)}")
            if isinstance(module, FullyShardedDataParallel):
                raise ValueError("`ignored_modules` should not include FSDP modules")
        # Include child modules and exclude nested FSDP modules themselves
        ignored_modules = set(
            child
            for module in ignored_root_modules
            for child in module.modules()
            if not isinstance(child, (FullyShardedDataParallel, FlattenParamsWrapper))
        )
        if root_module in ignored_modules:
            warnings.warn(
                "Trying to ignore the top-level module passed into the FSDP "
                "constructor itself will result in all parameters being "
                f"ignored and is not well-supported: {module}"
            )
        # Include nested FSDP modules' ignored modules
        for submodule in root_module.modules():
            if isinstance(submodule, FullyShardedDataParallel):
                assert hasattr(submodule, "_ignored_modules")
                ignored_modules.update(submodule._ignored_modules)
        return ignored_modules

    def _get_ignored_params(
        self,
        root_module: torch.nn.Module,
        ignored_modules: Set[torch.nn.Module],
    ) -> Tuple[Set[torch.nn.Parameter], Set[str]]:
        """
        Returns the parameters of the modules in ``ignored_modules``,
        excluding any :class:`FlatParameter` s, and their fully prefixed names,
        both as :class:`set` s.
        """
        ignored_params = set(
            p
            for m in ignored_modules
            for p in m.parameters()
            if not isinstance(p, FlatParameter)
        )
        # Conservatively include all shared parameters' names
        param_to_unflat_param_names = _get_param_to_unflat_param_names(
            root_module,
            dedup_shared_params=False,
        )
        ignored_param_names = set()
        for param in ignored_params:
            unflat_param_names = param_to_unflat_param_names[param]
            clean_names = []
            for k in unflat_param_names:
                # Clean any module wrapper prefixes in case of nested wrapping
                clean_names.append(clean_tensor_name(k))
            ignored_param_names.update(clean_names)
        return ignored_params, ignored_param_names

    def _get_buffer_names(self, root_module: nn.Module) -> Set[str]:
        """
        Returns the fully prefixed names of all buffers in the module hierarchy
        rooted at ``root_module`` as a class:`set`.
        """

        def module_fn(module: nn.Module, prefix: str, buffer_names: Set[str]):
            # For FSDP modules, only add the entry when considering the
            # contained `FlattenParamsWrapper` to avoid duplication
            if not isinstance(module, FullyShardedDataParallel):
                for buffer_name, _ in module.named_buffers(recurse=False):
                    # Clean module wrapper prefixes in case of nested wrapping
                    prefixed_buffer_name = clean_tensor_name(prefix + buffer_name)
                    buffer_names.add(prefixed_buffer_name)

        def return_fn(buffer_names: Set[str], *args):
            return buffer_names

        buffer_names: Set[str] = set()
        return _apply_to_modules(
            root_module,
            module_fn,
            return_fn,
            buffer_names,
        )

    def _auto_wrap(
        self,
        auto_wrap_kwargs: Dict[str, Any],
        fsdp_kwargs: Dict[str, Any],
    ) -> None:
        """
        Recursively auto wraps the root module given by the key "module" in
        ``auto_wrap_kwargs`` with the arguments in ``auto_wrap_kwargs`` and
        ``fsdp_kwargs``.

        Precondition: ``auto_wrap_policy`` contains the arguments expected by
            ``_recursive_wrap()``, where ``auto_wrap_policy`` is not ``None``.
            ``fsdp_kwargs`` contains all FSDP arguments except ``module``.
        """
        auto_wrap_policy = auto_wrap_kwargs["auto_wrap_policy"]
        root_module = auto_wrap_kwargs["module"]
        assert auto_wrap_policy is not None
        # For auto wrapping, submodules should not already be wrapped with FSDP
        # since double wrapping is not supported
        for module_name, module in root_module.named_modules():
            if isinstance(module, FullyShardedDataParallel):
                raise ValueError(
                    f"Expected {module_name} to NOT be FullyShardedDataParallel "
                    "if using an `auto_wrap_policy`"
                )
        mixed_precision = fsdp_kwargs["mixed_precision"]
        if mixed_precision is not None and _contains_batchnorm(root_module):
            _override_batchnorm_mixed_precision(root_module)
            auto_wrap_policy = functools.partial(
                _or_policy, policies=[_wrap_batchnorm_individually, auto_wrap_policy]
            )
            warnings.warn(
                "Both mixed precision and an `auto_wrap_policy` were specified "
                "for FSDP, where the wrapped module has batch norm submodules. "
                "The batch norm submodules will be wrapped as separate FSDP "
                "instances with mixed precision disabled since some batch norm "
                "kernels do not support low precision."
            )
            auto_wrap_kwargs["auto_wrap_policy"] = auto_wrap_policy
        _recursive_wrap(**auto_wrap_kwargs, **fsdp_kwargs)

    def _check_single_device_module(
        self,
        module: nn.Module,
        ignored_params: Set[nn.Parameter],
    ) -> None:
        """
        Raises an error if ``module`` has original parameters on multiple
        devices, ignoring the parameters in ``ignored_params``. Thus, after
        this method, the module must be either fully on the CPU or fully on a
        non-CPU device.
        """
        devices = set(
            param.device for param in self._get_orig_params(module, ignored_params)
        )
        if len(devices) > 1:
            raise RuntimeError(
                f"FSDP only supports single device modules but got params on {devices}"
            )

    def _get_device_from_device_id(
        self,
        device_id: Optional[Union[int, torch.device]],
    ) -> Optional[torch.device]:
        """
        """
        if device_id is None:
            return None
        device = (
            device_id
            if isinstance(device_id, torch.device)
            else torch.device(device_id)
        )
        if device == torch.device("cuda"):
            warnings.warn(
                f"FSDP got the argument `device_id` {device_id} on rank "
                f"{self.rank}, which does not have an explicit index. "
                f"FSDP will use the current device {torch.cuda.current_device()}. "
                "If this is incorrect, please explicitly call `torch.cuda.set_device()` "
                "before FSDP initialization or pass in the explicit device "
                "index as the `device_id` argument."
            )
            device = torch.device("cuda", torch.cuda.current_device())
        return device

    def _materialize_module(
        self,
        module: nn.Module,
        param_init_fn: Optional[Callable[[nn.Module], None]],
        device_from_device_id: Optional[torch.device],
    ) -> None:
        """
        Materializes the wrapped module ``module`` in place if needed: either
        if the module has parameters that use meta device or are torchdistX
        fake tensors.

        This method uses ``param_init_fn`` to materialize the module if the
        function is not ``None`` and falls back to default behavior otherwise.
        For meta device, this moves the module to ``device_from_device_id`` if
        it is not ``None`` or the current device otherwise and calls
        ``reset_parameters()``, and for torchdistX fake tensors, this calls
        ``deferred_init.materialize_module()``.
        """
        is_meta_module = any(p.is_meta for p in module.parameters())
        is_torchdistX_deferred_init = (
            not is_meta_module
            and _TORCHDISTX_AVAIL
            and any(fake.is_fake(p) for p in module.parameters())
        )
        if (
            is_meta_module or is_torchdistX_deferred_init
        ) and param_init_fn is not None:
            if not callable(param_init_fn):
                raise ValueError(
                    f"Expected {param_init_fn} to be callable but got {type(param_init_fn)}"
                )
            param_init_fn(module)
        elif is_meta_module:
            # Run default meta device initialization
            materialization_device = device_from_device_id or torch.cuda.current_device()
            module.to_empty(device=materialization_device)
            try:
                with torch.no_grad():
                    module.reset_parameters()
            except BaseException as e:
                warnings.warn(
                    "Unable to call `reset_parameters()` for module on meta "
                    f"device with error {str(e)}. Please ensure your "
                    "module implements a `reset_parameters()` method."
                )
                raise e
        elif is_torchdistX_deferred_init:
            # Run default torchdistX initialization
            deferred_init.materialize_module(
                module,
                check_fn=lambda k: not isinstance(k, FullyShardedDataParallel),
            )

    def _move_module_to_device(
        self,
        module: nn.Module,
        ignored_params: Set[nn.Parameter],
        device_from_device_id: Optional[torch.device],
    ):
        """
        Moves ``module`` depending on ``device_from_device_id`` and its current
        device.

        - If ``device_from_device_id`` is not ``None``, then this moves
        ``module`` to the device.
        - If ``device_from_device_id`` is ``None``, then this does not move
        ``module`` but warns the user if it is on CPU.

        Precondition: ``_check_single_device_module()``.
        """
        cpu_device = torch.device("cpu")
        param = next(self._get_orig_params(module, ignored_params), None)
        if param is None:
            return  # no original parameters to manage
        if device_from_device_id is not None:
            if param.device == cpu_device:
                # NOTE: This includes moving ignored parameters.
                module = module.to(device_from_device_id)
                # TODO (awgu): This is a temporary fix to move already-
                # constructed `FlatParameter`s back to CPU if needed. This is
                # needed to make CPU offload work with `device_id`.
                for submodule in module.modules():
                    if (
                        isinstance(submodule, FullyShardedDataParallel)
                        and submodule.cpu_offload.offload_params
                    ):
                        with torch.no_grad():
                            for handle in submodule._handles:
                                handle._flat_param_to(torch.device("cpu"))
        elif param.device == cpu_device:
            warnings.warn(
                "Module is put on CPU and will thus have flattening and sharding"
                " run on CPU, which is less efficient than on GPU. We recommend passing in "
                "`device_id` argument which will enable FSDP to put module on GPU device,"
                " module must also be on GPU device to work with `sync_module_states=True` flag"
                " which requires GPU communication."
            )

    def _get_compute_device(
        self,
        module: nn.Module,
        ignored_params: Set[nn.Parameter],
        device_from_device_id: Optional[torch.device],
    ) -> torch.device:
        """
        Determines and returns this FSDP instance's compute device. If the
        module is already on a non-CPU device, then the compute device is that
        non-CPU device. If the module is on CPU, then the compute device is the
        current device.

        Since this method should be called after materializing the module, any
        non-CPU device should not be meta device. For now, the compute device
        is always a CUDA GPU device with its explicit index.

        Precondition: ``_check_single_device_module()`` and
        ``_move_module_to_device()``.
        """
        # If the module is on GPU already, then that GPU device has priority
        # over the current device
        param = next(self._get_orig_params(module, ignored_params), None)
        if param is not None and param.device.type == "cuda":
            compute_device = param.device
        else:
            compute_device = torch.device("cuda", torch.cuda.current_device())
        if (
            device_from_device_id is not None
            and compute_device != device_from_device_id
        ):
            raise ValueError(
                "Inconsistent compute device and `device_id` on rank "
                f"{self.rank}: {compute_device} vs {device_from_device_id}"
            )
        return compute_device

    def _sync_module_states(
        self, module: nn.Module, params: List[nn.Parameter]
    ) -> None:
        """
        Synchronizes module states (i.e. parameters ``params`` and all
        not-yet-synced buffers) by broadcasting from rank 0 to all ranks.
        Precondition: ``sync_module_states == True`` and ``self.process_group``
        has been set.
        """
        if params and any(param.device == torch.device("cpu") for param in params):
            raise ValueError(
                "Module has CPU parameters, but sync_module_states=True is specified."
                "This only works for GPU module, please specify `device_id` argument or move"
                " module to GPU before init."
            )
        module_states: List[torch.Tensor] = []
        # TODO (awgu): When exposing the original parameters, we need to also
        # use this attribute to prevent re-synchronizing parameters.
        for buffer in module.buffers():
            # Avoid re-synchronizing buffers in case of nested wrapping
            if not getattr(buffer, "_fsdp_synced", False):
                buffer._fsdp_synced = True
                module_states.append(buffer.detach())
        module_states.extend(param.detach() for param in params)
        _sync_params_and_buffers(
            self.process_group, module_states, _PARAM_BROADCAST_BUCKET_SIZE, src=0,
        )

    def _get_orig_params(
        self,
        module: nn.Module,
        ignored_params: Set[nn.Parameter],
    ) -> Iterator[nn.Parameter]:
        """
        Returns an iterator over the original parameters in ``module``,
        ignoring the parameters in ``ignored_params`` and any ``FlatParameter``
        s (which may be present due to nested FSDP wrapping).
        """
        param_gen = module.parameters()
        try:
            while True:
                param = next(param_gen)
                if param not in ignored_params and not isinstance(param, FlatParameter):
                    yield param
        except StopIteration:
            pass

    def _check_orig_params_flattened(self, ignored_params: Set[nn.Parameter]) -> None:
        """
        Checks that all original parameters have been flattened and hence made
        invisible to ``named_parameters()``. This should be called as a sanity
        check after flattening the wrapped module's parameters.
        """
        for param_name, param in self.named_parameters():
            if param not in ignored_params and not isinstance(param, FlatParameter):
                raise RuntimeError(
                    f"Found an unflattened parameter: {param_name}; "
                    f"{param.size()} {param.__class__}"
                )

    def _register_param_handle(self, handle: FlatParamHandle) -> None:
        """Registers the parameter handle to this FSDP instance."""
        if handle not in self._handles:
            self._handles.append(handle)

    @property
    def module(self) -> nn.Module:
        """Make model.module accessible, just like DDP. Return the
        underlying module without the flatten_params_wrapper
        """
        assert isinstance(self._fsdp_wrapped_module, FlattenParamsWrapper)
        return self._fsdp_wrapped_module.module

    def check_is_root(self) -> bool:
        self._lazy_init()
        assert self._is_root is not None
        return self._is_root

    @staticmethod
    def fsdp_modules(
        module: nn.Module,
        root_only: bool = False,
    ) -> List["FullyShardedDataParallel"]:
        """
        Returns all nested FSDP instances, possibly including ``module`` itself
        and only including FSDP root modules if ``root_only=True``.

        Args:
            module (torch.nn.Module): Root module, which may or may not be an
                ``FSDP`` module.
            root_only (bool): Whether to return only FSDP root modules.
                (Default: ``False``)

        Returns:
            List[FullyShardedDataParallel]: FSDP modules that are nested in
            the input ``module``.
        """
        return [
            submodule for submodule in module.modules()
            if isinstance(submodule, FullyShardedDataParallel) and
            (not root_only or submodule.check_is_root())
        ]

    def apply(self, fn: Callable[[nn.Module], None]) -> "FullyShardedDataParallel":
        r"""Applies ``fn`` recursively to every submodule (as returned by ``.children()``)
        as well as self. Typical use includes initializing the parameters of a model
        (see also :ref:`nn-init-doc`).

        Compared to ``torch.nn.Module.apply``, this version additionally gathers
        the full parameters before applying ``fn``. It should not be called from
        within another ``summon_full_params`` context.

        Args:
            fn (:class:`Module` -> None): function to be applied to each submodule

        Returns:
            Module: self
        """
        uninitialized = self._is_root is None
        self._assert_state(TrainingState_.IDLE)
        with self._summon_full_params(recurse=False, writeback=True):
            ret = super().apply(fn)

        # Reset lazy init that might be called by _summon_full_params, since
        # it could have set is_root incorrectly for non-root FSDP instances.
        if uninitialized and self._is_root:
            for module in self.fsdp_modules(self):
                module._reset_lazy_init()

        return ret

    def _offload_to_cpu(self, p):
        """
        Offloads parameter to CPU from self.compute_device. If the parameter is
        already on CPU then this is a noop.
        """
        cpu_device = torch.device("cpu")
        if p.device == cpu_device:
            return
        with torch.no_grad():
            p.data = p.to(cpu_device)

    def _mixed_precision_enabled_for_params(self) -> bool:
        """
        Whether user explicitly enabled mixed precision for
        parameters or not.
        """
        return (
            self.mixed_precision is not None
            and self.mixed_precision.param_dtype is not None
        )

    def _mixed_precision_enabled_for_buffers(self) -> bool:
        """
        Whether user explicitly enabled mixed precision for
        buffers or not.
        """
        return (
            self.mixed_precision is not None
            and self.mixed_precision.buffer_dtype is not None
        )

    def _mixed_precision_enabled_for_reduce(self) -> bool:
        """
        Whether user explicitly enabled mixed precision for
        gradient reduction or not.
        """
        return (
            self.mixed_precision is not None
            and self.mixed_precision.reduce_dtype is not None
        )

    def _low_precision_hook_enabled(self) -> bool:
        """
        Wether a low precision hook is registered or not.
        """
        return (
            self._communication_hook is not None
            and self._communication_hook in LOW_PRECISION_HOOKS
        )

    def _cast_fp_inputs_to_precision(
        self, dtype: torch.dtype, *args: Any, **kwargs: Any
    ) -> Tuple[Any, Any]:
        """
        Casts floating point tensors in args and kwargs to precision given by dtype.
        requires_grad field is respected.
        """
        def cast_fn(x: torch.Tensor) -> torch.Tensor:
            if not torch.is_floating_point(x):
                return x
            y = x.to(dtype)
            # Explicitly copy over requires_grad context since this is happening
            # within torch.no_grad.
            if x.is_leaf:
                y.requires_grad = x.requires_grad
            return y

        with torch.no_grad():
            return (
                _apply_to_tensors(cast_fn, args),
                _apply_to_tensors(cast_fn, kwargs)
            )

    @torch.no_grad()
    def _cast_param_shards_to_dtype(self):
        """
        Allocates a mixed precision paramter shard and casts parameter shards to
        reduced precision by copying into this mixed precision shard. Note that
        if we are CPU offloading, this also implicitly loads the parameter shard
        back to GPU.
        """
        assert (
            self._mixed_precision_enabled_for_params()
        ), "Expected to only be called when mixed precision for parameters is enabled."
        with torch.cuda.stream(self._streams["mixed_precision_params"]):
            for p in self.params:
                assert p._mp_shard is not None
                _alloc_storage(data=p._mp_shard, size=p._local_shard.size())
                # Cast is done by copy
                p._mp_shard.copy_(
                    # no-op if not CPU offloading, otherwise nonblocking because
                    # p._local_shard is pinned in _init_param_attributes.
                    p._local_shard.to(p._mp_shard.device, non_blocking=True)
                )
                # Point p to the mp shard
                p.data = p._mp_shard
        # Block current stream on this copy work.
        torch.cuda.current_stream().wait_stream(self._streams["mixed_precision_params"])

    @torch.no_grad()
    def _free_mp_shard(self, params: List[FlatParameter]):
        """
        Deallocate storage for parameter's mixed precision shard.
        """
        assert (
            self._mixed_precision_enabled_for_params()
        ), "Expected to only be called when mixed precision for parameters is enabled."
        current_stream = torch.cuda.current_stream()
        for p in params:
            # mp_shard should always be allocated.
            assert p._mp_shard is not None
            # Shard is allocated in "mixed_precision_stream" and then we block
            # current stream on this stream, so don't free it until work in the
            # current stream is completed.
            p._mp_shard.record_stream(current_stream)
            _free_storage(p._mp_shard)

    def _cast_buffers(
        self,
        device: Optional[torch.device] = None,
        dtype: Optional[Dict[str, torch.dtype]] = None,
        memo: Optional[Set] = None,
        recurse: bool = True,
    ) -> None:
        """Move all buffers to the given *device* and *dtype*.
        If *device* is not given, then it will default to
        ``self.compute_device``, otherwise buffer will be moved to ``device``.
        In the case of nested FSDP instances, we will respect the child instance's
        ``compute_device`` configuration.
        If *dtype* is given, it must be a mapping of buffer name to buffer dtype,
            and this argument is currently only given to restore back to original
            buffer types during checkpoint. If *dtype* is not given, and we are
            in mixed precision training, the buffer will be cast to buffer_dtype,
            otherwise the buffer will not be cast.
        Args:
            device (torch.device, Optional):
                device to cast buffers to (defaults to compute_device)
            dtype: (Dict[str, torch.dtype], Optional):
                Mapping of buffer name to their dtype to cast to.
            memo (Set, Optional):
                set of modules that have already been processed
            recurse (bool, Optional):
                Whether to call _cast_buffers recursively on nested FSDP
                instances (default is True).
        """
        if memo is None:
            memo = set()
        for module in self.modules():
            if module is not self and isinstance(module, FullyShardedDataParallel) and recurse:
                # Allow any child FSDP instances to handle their own buffers.
                module._cast_buffers(device=device, dtype=dtype, memo=memo, recurse=recurse)
            elif module not in memo:
                memo.add(module)
                for name, buf in module.named_buffers(recurse=False):
                    if buf is None:
                        continue
                    buf = buf.to(device=device or self.compute_device)
                    if name not in self._buffer_name_to_orig_dtype:
                        self._buffer_name_to_orig_dtype[name] = buf.dtype
                    # If given, cast buffer to the given dtype. This is used to
                    # suppport mixed precision for buffers
                    # (given by self.mixed_precision.buffer_dtype) and also used
                    # to restore the buffer dtype to the original precision for
                    # state_dict() calls.
                    # Note that non-floating point buffers are not casted.
                    if torch.is_floating_point(buf):
                        # We are restoring the original buffer type in
                        # preparation for checkpoint.
                        if dtype:
                            buf = buf.to(dtype=dtype[name])
                        # Note that we don't pass in self.mixed_precision.buffer_dtype
                        # recursively into _cast_buffers, as we want to respect
                        # mp config for child FSDP instances.
                        elif self._mixed_precision_enabled_for_buffers():
                            buf = buf.to(self.mixed_precision.buffer_dtype)

                    setattr(module, name, buf)

    @torch.no_grad()
    def _shard_parameters(self) -> None:
        """
        At initialization we wrap a module with full parameters and shard the
        parameters in-place. Sharding is implemented by viewing each parameter
        as a 1D Tensor and retaining only a single slice, where the slice size
        is determined by the number of data parallel workers.
        After this initial sharding is complete, the user can initialize a
        ``torch.optim.Optimizer`` in the usual way, i.e.::
        .. code-block:: python
            optim = torch.optim.Adam(sharded_module.parameters(), lr=0.0001)
        The optimizer will see only a single slice of parameters and will thus
        allocate less memory for optimizer state, avoiding redundancy across
        data parallel workers.
        """
        for handle in self._handles:
            p = handle.flat_param
            assert not p._is_sharded, "Param should have not been sharded yet."
            assert (
                p.is_floating_point()
            ), "Autograd does not support operations for integer type."

            # Sharding is done only when world_size is larger than 1 and
            # sharding_strategy!=NO_SHARD.
            p._is_sharded = (  # type: ignore[attr-defined]
                self.world_size > 1
                and self.sharding_strategy != ShardingStrategy.NO_SHARD
            )

            if not p._is_sharded:  # type: ignore[attr-defined]
                continue

            # Save the original storage and free it later on.
            # Since we're modifying the tensor's storage directly,
            # make sure the tensor is the sole occupant of the storage.
            assert (
                p.storage_offset() == 0
            ), "The tensor is not the sole occupant of the storage."
            orig_storage = p.storage()

            # Replace p with the relevant shard.
            local_shard, numel_padded = FlatParamHandle._get_shard(p, self.rank, self.world_size)
            p.set_(local_shard)  # type: ignore[call-overload]
            handle.init_shard_metadata(local_shard.numel(), numel_padded, self.rank)

            # Free storage that contains the original full data.
            if orig_storage.size() > 0:
                orig_storage.resize_(0)  # type: ignore[attr-defined]

    def __getattr__(self, name: str) -> Any:
        """Forward missing attributes to wrapped module."""
        try:
            return super().__getattr__(name)  # defer to nn.Module's logic
        except AttributeError:
            return getattr(self._fsdp_wrapped_module, name)

    def __getitem__(self, key: int) -> Any:
        """Forward indexing calls in case the module is a nn.Sequential."""
        return self._fsdp_wrapped_module.__getitem__(key)  # type: ignore[operator]

    def _reset_lazy_init(self) -> None:
        """
        Reset instance so :func:`_lazy_init` will run on the next forward.
        """
        self._is_root: Optional[bool] = None
        self._streams: Dict[str, torch.cuda.Stream] = {}
        self._fsdp_graph_order: List[nn.Module] = []
        self._my_fsdp_idx_in_graph: Optional[int] = None
        self._pre_backward_hook_full_params_prefetched: bool = False
        self._forward_full_params_prefetched: bool = False

        for p in self.params:
            if hasattr(p, "_local_shard"):
                # reset attributes that are added in _init_param_attributes, as
                # part of _lazy_init
                del p._local_shard  # type: ignore[attr-defined]
        # set 'self.reshard_after_forward' flag based on self.sharding_strategy
        self._init_reshard_after_forward()

    def _init_reshard_after_forward(self):
        if self.sharding_strategy == ShardingStrategy.FULL_SHARD:
            # Free full params and keep shard only after forward
            self.reshard_after_forward = True
        elif self.sharding_strategy == ShardingStrategy.SHARD_GRAD_OP:
            # Keep full params in the GPU memory until backward
            # computation is done
            self.reshard_after_forward = False
        elif self.sharding_strategy == ShardingStrategy.NO_SHARD:
            # self.reshard_after_forward is not used when NO_SHARD
            # is set, just setting it as False here
            self.reshard_after_forward = False
        else:
            raise RuntimeError(
                "sharding_strategy only supports FULL_SHARD, SHARD_GRAD_OP and NO_SHARD right now."
            )

    def _lazy_init(self) -> None:
        """
        Performs initialization lazily, typically right before the first
        forward pass. The laziness is needed to ensure that the parameter
        device/dtype and the FSDP hierarchy have finalized.

        This method's actual logic only runs on the root FSDP instance, which
        performs initialization for all non-root FSDP instances to avoid
        partial initialization.
        """
        if self._is_root is not None:
            return  # no-op: already initialized
        # The following logic is only run on the root FSDP instance
        self._is_root = True
        self._assert_state(TrainingState_.IDLE)
        self._init_streams()
        self._cast_buffers(recurse=True)
        for param in self.params:
            self._init_param_attributes(param)
        # Do not reshard the root's parameters at the end of the forward pass
        # with the intention that they are immediately used in the backward
        # pass gradient computation (though this may not be true)
        self.reshard_after_forward = False
        self._exec_order_data.init(self)
        # Initialize non-root FSDP instances and share attributes from the root
        # to non-root instances (e.g. streams for overlapping)
        for fsdp_module in self.fsdp_modules(self):
            if fsdp_module is not self:
                # Relax the assert for non-root FSDP instances in case the
                # nested initialized module is wrapped again in FSDP later (e.g.
                # after training to run inference)
                assert fsdp_module._is_root is None or not fsdp_module._is_root, (
                    "Non-root FSDP instance's `_is_root` should not have been "
                    "set yet or should have been set to `False`"
                )
                fsdp_module._is_root = False
                fsdp_module._streams = self._streams
                fsdp_module._fsdp_graph_order = self._fsdp_graph_order
                fsdp_module._exec_order_data = self._exec_order_data
                for param in fsdp_module.params:
                    fsdp_module._init_param_attributes(param)

    @torch.no_grad()
    def _init_param_attributes(self, p: FlatParameter) -> None:
        """
        We manage several attributes on each Parameter instance. The first is
        set by :func:`_shard_parameters`:
            ``_is_sharded``: ``True`` if the Parameter is sharded or ``False``
                if the Parameter is intentionally not sharded (in which case we
                will all-reduce grads for this param). Currently the way
                `_is_sharded = False` is if world_size = 1 or sharding strategy
                is NO_SHARD.
        A few attributes are set here:
            ``_local_shard``: a single shard of the parameter. This is needed to
                recover the shard after rebuilding full parameter in forward
                and backward.
            ``_full_param_padded``: the full weight (padded to be evenly
                divisible by ``world_size``), used for computation in the
                forward and backward pass. It is initialized with the
                appropriate size and then has its storage freed. This will be
                resized in place and only materialized (via all-gather) as needed.
        Another attribute is set by :func:`_register_post_backward_hooks`:
            ``_shard_bwd_hook``: it holds the parameter's AccumulateGrad object
                and the registered post hook handle.
        """
        assert hasattr(p, "_is_sharded"), "Parameters should have been sharded during construction."
        # If _local_shard has been set in the first lazy init and
        # current parameter is pointed to _local_shard, no need to
        # set the _local_shard again.
        if hasattr(p, "_local_shard"):
            # If CPU offloading, p._local_shard should have been placed on CPU
            # during its first lazy construction.
            if self.cpu_offload.offload_params:
                assert p._local_shard.device == torch.device(  # type: ignore[attr-defined]
                    "cpu"
                ), (
                    "Expected p._local_shard to be on CPU, "  # type: ignore[attr-defined]
                    f"but it's on {p._local_shard.device}"  # type: ignore[attr-defined]
                )
            return

        # A single shard of the parameters. Also makes p._local_shard to be on
        # CPU if we are CPU offloading, since p.data would be on CPU during
        # init.
        if self.cpu_offload.offload_params:
            assert p.device == torch.device("cpu"), (
                "Expected param to be on CPU when cpu_offloading is enabled. "
                "If CPU offloading is enabled correctly, you may be "
                "accidentally moving the model to CUDA after FSDP initialization."
            )
        p._local_shard = p.data  # type: ignore[attr-defined]
        # If CPU offloading, pin the memory to enable faster CPU -> GPU device
        # transfer.
        if self.cpu_offload.offload_params:
            assert p._local_shard.device == torch.device("cpu")  # type: ignore[attr-defined]
            p._local_shard.pin_memory()  # type: ignore[attr-defined]
            # When offloading parameters, also move the grad shard to CPU during
            # backward pass. In this case, it's important to pre-allocate the
            # CPU grad shard in pinned memory so that we can do a non-blocking
            # transfer.
            p._cpu_grad = torch.zeros_like(  # type: ignore[attr-defined]
                p, device=torch.device("cpu")
            ).pin_memory()

        # If mixed_precision, maintain reduced precision param shard on
        # compute_device for computation in fwd/bwd. We resize storage to 0 here
        # and rematerialize before building the full param when needed. After
        # fwd/bwd, it is freed and we only hold on to the full precision shard.
        # As a result, this reduced precision shard is not allocated if we are
        # not in the forward/backward pass.
        if (
            self._mixed_precision_enabled_for_params()
        ):
            p._mp_shard = torch.zeros_like(
                p._local_shard,
                device=self.compute_device,
                dtype=self.mixed_precision.param_dtype
            )
            _free_storage(p._mp_shard)

        # We also maintain a full-sized parameter of type self.compute_dtype.
        # We resize the storage to size 0 at init (here) and only materialize
        # as needed. The storage may contain padding elements so that it is
        # evenly divisible by world_size, although these padding elements will
        # be removed before the relevant computation.
        if p._is_sharded:  # type: ignore[attr-defined]
            # We set p._full_param_padded's dtype to the desired parameter dtype
            # in the case of mixed precision. This is so that when we all_gather
            # into full_param_padded it can occur without issues and result in
            # full_param_padded having the expected param_dtype.
            full_param_dtype = (
                p.dtype if not self._mixed_precision_enabled_for_params()
                else self.mixed_precision.param_dtype
            )
            p._full_param_padded = torch.zeros(  # type: ignore[attr-defined]
                p.numel() * self.world_size,
                device=self.compute_device,
                dtype=full_param_dtype,
            )
            _free_storage(p._full_param_padded)  # type: ignore[attr-defined]

        # Track whether the `FlatParameter`'s post-backward hook has been
        # called for validation in `_wait_for_post_backward()`
        p._post_backward_called = False

    def _init_streams(self) -> None:
        """Initializes CUDA streams for overlapping data transfer and
        computation. This should only be called on the root FSDP instance."""
        assert self._is_root
        if torch.cuda.is_available():
            # Stream for all-gathering parameters.
            self._streams["all_gather"] = torch.cuda.Stream()
            # Stream for overlapping grad reduction with the backward pass.
            self._streams["post_backward"] = torch.cuda.Stream()
            # Stream to move main params to self.mixed_precision.param_dtype
            # for forward pass.
            if self._mixed_precision_enabled_for_params():
                self._streams["mixed_precision_params"] = torch.cuda.Stream()

    def _wait_for_previous_optim_step(self) -> None:
        """
        The root :class:`FullyShardedDataParallel` instance needs to
        synchronize with the default stream to ensure that the previous
        optimizer step is done.
        """
        if not torch.cuda.is_available() or not self._is_root:
            return
        if self._mixed_precision_enabled_for_params():
            self._streams["mixed_precision_params"].wait_stream(
                torch.cuda.current_stream()
            )
        self._streams["all_gather"].wait_stream(torch.cuda.current_stream())

    def _need_prefetch_full_params(self, state: TrainingState_) -> bool:
        allowed_states = (
            TrainingState_.FORWARD, TrainingState_.BACKWARD_PRE, TrainingState_.BACKWARD_POST
        )
        assert state in allowed_states, f"state needs to be in the set of {allowed_states}"
        valid_fsdp_graph_and_index = (
            self._fsdp_graph_order is not None
            and self._my_fsdp_idx_in_graph is not None
        )
        if state == TrainingState_.FORWARD:
            return (
                self.forward_prefetch
                and valid_fsdp_graph_and_index
                and self._my_fsdp_idx_in_graph < len(self._fsdp_graph_order) - 1
                and self._fsdp_graph_order[self._my_fsdp_idx_in_graph + 1].training_state
                != TrainingState_.FORWARD
            )
        elif state == TrainingState_.BACKWARD_PRE:
            return (
                self.backward_prefetch == BackwardPrefetch.BACKWARD_PRE
                and valid_fsdp_graph_and_index
                and self._my_fsdp_idx_in_graph > 0
                and self._fsdp_graph_order[self._my_fsdp_idx_in_graph - 1].training_state
                != TrainingState_.BACKWARD_POST
            )
        else:
            return (
                self.backward_prefetch == BackwardPrefetch.BACKWARD_POST
                and valid_fsdp_graph_and_index
                and self._my_fsdp_idx_in_graph > 0
                and self._fsdp_graph_order[self._my_fsdp_idx_in_graph - 1].training_state
                != TrainingState_.BACKWARD_POST
                and self._fsdp_graph_order[
                    self._my_fsdp_idx_in_graph - 1
                ]._need_rebuild_full_params
            )

    @staticmethod
    @contextlib.contextmanager
    def state_dict_type(
        module: nn.Module,
        state_dict_type: StateDictType,
        state_dict_config: Optional[StateDictConfig] = None,
    ) -> Generator:
        """
        A context manager to set the ``state_dict_type`` of all the descendant
        FSDP modules of the target module. The target module does not have to
        be a FSDP module. If the target module is a FSDP module, its
        ``state_dict_type`` will also be changed.

        .. note:: This API should be called for only the top-level (root)
            module.

        .. note:: This API enables users to transparently use the conventional
            ``state_dict`` API to take model checkpoints in cases where the
            root FSDP module is wrapped by another ``nn.Module``. For example,
            the following will ensure ``state_dict``  is called on all non-FSDP
            instances, while dispatching into `local_state_dict` implementation
            for FSDP:

        Example::

            >>> # xdoctest: +SKIP("undefined variables")
            >>> model = DDP(FSDP(...))
            >>> with FSDP.state_dict_type(model, StateDictType.LOCAL_STATE_DICT):
            >>>     checkpoint = model.state_dict()

        Args:
            module (torch.nn.Module): Root module.
            state_dict_type (StateDictType): the desired ``state_dict_type`` to set.
        """
        prev_state_dict_type = None
        prev_state_dict_config = None
        # Use default config a state_dict config is not set.
        if state_dict_config is None:
            state_dict_config = _state_dict_type_to_config[state_dict_type]()
        for submodule in FullyShardedDataParallel.fsdp_modules(module):
            if prev_state_dict_type is None:
                prev_state_dict_type = submodule._state_dict_type
            if prev_state_dict_config is None:
                prev_state_dict_config = submodule._state_dict_config
            if prev_state_dict_type != submodule._state_dict_type:
                raise RuntimeError("All FSDP module should the same state_dict_type.")
            if type(prev_state_dict_config) != type(submodule._state_dict_config):
                raise RuntimeError(
                    "All FSDP modules should have the same type of state_dict_config."
                )

            expected_state_dict_config_type = _state_dict_type_to_config[state_dict_type]
            if expected_state_dict_config_type != type(state_dict_config):
                raise RuntimeError(
                    f"Expected state_dict_config of type {expected_state_dict_config_type} but got {type(state_dict_config)}"
                )
            submodule._state_dict_type = state_dict_type
            submodule._state_dict_config = state_dict_config
        try:
            yield
        finally:
            assert prev_state_dict_type is not None  # Avoid mypy warning
            assert prev_state_dict_config is not None  # Avoid mypy warning
            for submodule in FullyShardedDataParallel.fsdp_modules(module):
                submodule._state_dict_type = prev_state_dict_type
                submodule._state_dict_config = prev_state_dict_config

    @property
    def _param_fqns(self) -> Iterator[Tuple[str, str, str]]:
        for param_name, module_name in (
            self._fsdp_wrapped_module.handle.parameter_module_names()
        ):
            module_name = module_name.replace(f"{FPW_MODULE}.", "")
            module_name = module_name.replace(f"{FPW_MODULE}", "")
            if module_name:
                module_name = f"{module_name}."
            # Activation checkpoint adds a prefix that has to be
            # removed as well.
            module_name = module_name.replace(
                f"{checkpoint_wrapper._CHECKPOINT_PREFIX}.", ""
            )
            fqn = f"{module_name}{param_name}"
            yield fqn, param_name, module_name

    def _full_post_state_dict_hook(
        self,
        state_dict: Dict[str, Any],
        prefix: str,
    ) -> Dict[str, Any]:
        """
        Hook that runs after model.state_dict() is called before returning result to
        user. For FSDP, we may have to clone the tensors in state_dict as params go
        back to sharded version after _summon_full_params ends, and also remove
        "_fsdp_wrapped_module" prefix.
        """
        _replace_by_prefix(state_dict, prefix + f"{FSDP_WRAPPED_MODULE}.", prefix)
        self._assert_state([TrainingState_.SUMMON_FULL_PARAMS])
        # Return early for trivial cases
        if not state_dict or not self._fsdp_wrapped_module.has_params:
            return state_dict

        # If the `FlatParameter` is registered, then this rank only needed to
        # participate in the all-gather but does not actually save the state
        # dict (e.g. when `rank0_only=True` and `self.rank != 0`)
        if hasattr(self._fsdp_wrapped_module, "flat_param"):
            return state_dict

        offload_to_cpu = self._state_dict_config.offload_to_cpu
        cpu_device = torch.device("cpu")

        # Loop only the parameters saved in self._fsdp_wrapped_module to avoid
        # processing buffers.
        for fqn, param_name, module_name in self._param_fqns:
            fqn = f"{prefix}{fqn}"
            clean_key = fqn
            clean_prefix = clean_tensor_name(prefix)
            # Strip prefix out of key if needed as buffer names and param names
            # do not have prefix considered as they are not computed in `state_dict`
            # call.
            if clean_key.startswith(clean_prefix):
                clean_key = clean_key[len(clean_prefix):]

            # Clone non-ignored parameters before exiting the
            # `_summon_full_params()` context
            assert fqn in state_dict, (
                f"FSDP assumes {fqn} is in the state_dict but the state_dict "
                f"only has {state_dict.keys()}. prefix={prefix}, "
                f"module_name={module_name} param_name={param_name} rank={self.rank}."
            )
            if clean_key not in self._ignored_param_names and \
                    not getattr(state_dict[fqn], "_has_been_cloned", False):
                try:
                    state_dict[fqn] = state_dict[fqn].clone().detach()
                    state_dict[fqn]._has_been_cloned = True  # type: ignore[attr-defined]
                except BaseException as e:
                    warnings.warn(
                        f"Failed to clone() tensor with name {fqn}. This may mean "
                        "that this state_dict entry could point to invalid memory "
                        "regions after returning from state_dict() call if this "
                        "parameter is managed by FSDP. Please check clone "
                        f"implementation of {fqn}. Error: {str(e)}"
                    )

        # Offload the buffer to CPU if needed -- we do not do this in
        # `_summon_full_params()` since without care, that would free
        # the original buffer's GPU memory and require reallocating
        # that memory later; this only affects the state dict's buffer
        # variable and leaves the original buffer's GPU memory intact
        if offload_to_cpu:
            for clean_key in self._buffer_names:
                # This is a hack to support activation checkpoint.
                clean_key = clean_key.replace(
                    f"{checkpoint_wrapper._CHECKPOINT_PREFIX}.", ""
                )
                fqn = f"{prefix}{clean_key}"
                if state_dict[fqn].device != cpu_device:
                    state_dict[fqn] = state_dict[fqn].to(cpu_device)
        return state_dict

    def _local_post_state_dict_hook(
        self,
        state_dict: Dict[str, Any],
        prefix: str,
    ) -> Dict[str, Any]:
        """
        This hook create a ShardedTensor from the local flat_param and replace
        the state_dict[f"{prefix}{FLAT_PARAM}] with the ShardedTensor. No copy
        will happen. The underlying storage is the same.
        """
        _replace_by_prefix(state_dict, f"{prefix}{FSDP_WRAPPED_MODULE}.", prefix)
        if not self._fsdp_wrapped_module.has_params:
            return state_dict

        # state_dict[f"{prefix}{FLAT_PARAM}"] exists and has the same tensor
        # value as the flat_param but it is a pure Tensor because
        # nn.Module.state_dict() will detach the parameter. Therefore, we need
        # to get flat_param from the FlattenParamsWrapper to get the metadata.
        flat_param = getattr(self._fsdp_wrapped_module, FLAT_PARAM, None)
        assert flat_param is not None
        # Construct a ShardedTensor from the flat_param.
        full_numel = flat_param._unsharded_size.numel()
        shard_offset = flat_param.numel() * self.rank
        valid_data_size = flat_param.numel() - flat_param._shard_numel_padded
        if valid_data_size > 0 and flat_param._shard_numel_padded > 0:
            flat_param = flat_param.narrow(0, 0, valid_data_size)
        local_shards = [
            Shard.from_tensor_and_offsets(flat_param, [shard_offset], self.rank)
        ]
        state_dict[f"{prefix}{FLAT_PARAM}"] = init_from_local_shards(
            local_shards, full_numel, process_group=self.process_group
        )  # type: ignore[assignment]

        return state_dict

    @torch.no_grad()
    def _sharded_post_state_dict_hook(
        self,
        state_dict: Dict[str, Any],
        prefix: str,
    ) -> Dict[str, Any]:
        """
        The hook replaces the unflattened, unsharded parameter in the state_dict
        with a unflattened, sharded parameter (a ShardedTensor).
        """
        _replace_by_prefix(state_dict, f"{prefix}{FSDP_WRAPPED_MODULE}.", prefix)
        if not self._fsdp_wrapped_module.has_params:
            return state_dict

        assert self.training_state != TrainingState_.SUMMON_FULL_PARAMS, (
            "Inside _sharded_post_load_state_dict_hook, the training_state must "
            "not be SUMMON_FULL_PARAMS."
        )
        with self._summon_full_params(recurse=False, writeback=False):
            for fqn, _, _ in self._param_fqns:
                # Create a ShardedTensor for the unflattened, non-sharded parameter.
                param = functools.reduce(getattr, fqn.split("."), self.module)
                state_dict[f"{prefix}{fqn}"] = _create_chunk_sharded_tensor(
                    tensor=param,
                    rank=self.rank,
                    world_size=self.world_size,
                    device_per_node=torch.cuda.device_count(),
                    pg=self.process_group
                )  # type: ignore[assignment]
        state_dict.pop(f"{prefix}{FLAT_PARAM}")
        return state_dict

    @staticmethod
    def _post_state_dict_hook(
        module: nn.Module,
        state_dict: Dict[str, Any],
        prefix: str,
        *args: Any,
    ) -> Dict[str, Any]:
        """
        _post_state_dict_hook() is called after the state_dict() of this
        FSDP module is executed. ``self._state_dict_type`` is used to decide
        what postprocessing will be done.
        """
        self = cast(FullyShardedDataParallel, module)
        processed_state_dict = self._post_state_dict_hook_fn[self._state_dict_type](state_dict, prefix)
        # Restore buffers, which currently are in their full precision type,
        # back to their mixed precision type. This is because buffers are cast
        # during lazy_init() and stay at their mixed precision type before/after
        # forward/backward. As a result state_dict() should maintain this.
        if (
            self._is_root
            and self._mixed_precision_enabled_for_buffers()
        ):
            self._cast_buffers(recurse=True)
        return processed_state_dict

    def state_dict(self, *args, **kwargs):
        """
        This is the entry point of all three FSDP ``state_dict`` APIs: full,
        local, and sharded. For the full state dict
        (``StateDictType.FULL_STATE_DICT``), FSDP attempts to unshard the model
        on all ranks, which may result in an OOM error if the full model cannot
        fit on a single GPU. In that case, users may pass in a
        :class:`FullStateDictConfig` to only save the checkpoint on rank 0 and/
        or to offload it to CPU memory layer by layer, enabling much larger
        checkpoints. If the full model cannot fit in CPU memory, then users may
        instead take a local state dict (``StateDictType.LOCAL_STATE_DICT``)
        that only saves the local shard of the model. The sharded state dict
        (``StateDictType.SHARDED_STATE_DICT``) saves the model parameters as
        ``ShardedTensor`` s. The ``state_dict`` type can be configured using
        the :meth:`state_dict_type` context manager.

        Example::

            >>> # xdoctest: +SKIP("undefined variables")
            >>> import torch
            >>> from torch.distributed.fsdp import FullyShardedDataParallel as FSDP
            >>> from torch.distributed.fsdp import StateDictType
            >>> torch.cuda.set_device(device_id)
            >>> my_module = nn.Linear(...)
            >>> sharded_module = FSDP(my_module)
            >>> full_state_dict_config = FullStateDictConfig(offload_to_cpu=True, rank0_only=True)
            >>> with FSDP.state_dict_type(sharded_module, StateDictType.FULL_STATE_DICT, full_state_dict_config):
            >>>     full_dict = sharded_module.state_dict()
            >>> full_dict.keys()
            >>> odict_keys(['weight', 'bias'])
            >>> # using local state dict
            >>> with FSDP.state_dict_type(sharded_module, StateDictType.LOCAL_STATE_DICT):
            >>>     local_dict = sharded_module.state_dict()
            >>> local_dict.keys()
            >>> odict_keys(['flat_param', 'inner.flat_param'])

        .. warning:: This needs to be called on all ranks, since synchronization
            primitives may be used.
        """
        # TODO (rohan-varma): separate these out once a state_dict pre-hook
        # is available.
        if torch.cuda.is_available():
            torch.cuda.synchronize()
        self._lazy_init()
        if self._state_dict_type == StateDictType.FULL_STATE_DICT:
            # Get config args
            full_state_dict_config = (
                self._state_dict_config if self._state_dict_config is not None
                else FullStateDictConfig()
            )
            rank0_only = full_state_dict_config.rank0_only
            offload_to_cpu = full_state_dict_config.offload_to_cpu
            summon_ctx = (
                self._summon_full_params(
                    recurse=False, writeback=False, offload_to_cpu=offload_to_cpu, rank0_only=rank0_only
                )
                if self.training_state != TrainingState_.SUMMON_FULL_PARAMS else
                contextlib.suppress()
            )
            with summon_ctx:
                # Since buffers are not sharded and stay casted, restore them to their
                # original user module specified types for checkpoint. We take care to
                # recast in post_state_dict_hook for consistency with the fact that
                # buffers stay casted after forward/backward. We must have the
                # call here instead of above because _summon_full_params itself
                # calls _lazy_init() which would cast the buffers.
                if (
                    self._is_root
                    and self._mixed_precision_enabled_for_buffers()
                ):
                    self._cast_buffers(
                        dtype=self._buffer_name_to_orig_dtype, recurse=False
                    )
                state_dict = super().state_dict(*args, **kwargs)

            # TODO: support offload to CPU in post state dict hook.
            if not rank0_only or self.rank == 0:
                return state_dict
            else:
                return {}

        elif (
            self._state_dict_type == StateDictType.LOCAL_STATE_DICT or
            self._state_dict_type == StateDictType.SHARDED_STATE_DICT
        ):
            if (
                self._fsdp_wrapped_module.flat_param is not None and
                not self._fsdp_wrapped_module.flat_param._is_sharded
            ):
                raise RuntimeError(
                    "sharded_state_dict/local_state_dict can only be called "
                    "when parameters are flatten and sharded."
                )
            return super().state_dict(*args, **kwargs)
        else:
            raise ValueError(f"Unknown StateDictType {self._state_dict_type}.")

    def _local_state_dict(self, *args: Any, **kwargs: Any) -> Any:
        """
        Returns the local state of the module. Parameters are flattened and
        sharded, so the resulting state_dict can only be loaded after the module
        has been wrapped with FSDP.
        """
        with self.state_dict_type(self, StateDictType.LOCAL_STATE_DICT):
            return self.state_dict(*args, **kwargs)

    def _full_post_load_state_dict_hook(self, *args, **kwargs) -> None:
        # We should exit summon_full_params context.
        self._assert_state([TrainingState_.SUMMON_FULL_PARAMS])
        assert getattr(self, '_full_param_ctx', None) is not None
        self._full_param_ctx.__exit__(None, None, None)
        self._full_param_ctx = None

    def _sharded_state_dict(self, *args: Any, **kwargs: Any) -> Any:
        """
        Returns the sharded states of the module. Parameters are unflattened and
        sharded, so the resulting state_dict can be used with any parallelism
        (e.g., DPP, model parallelism, and single trainer) after a valid
        resharding.
        """
        with self.set_state_dict_type(StateDictType.SHARDED_STATE_DICT):
            return self.state_dict(self, *args, **kwargs)

    def _full_pre_load_state_dict_hook(
        self,
        state_dict: Dict[str, Any],
        prefix: str,
    ) -> None:
        # We do not expect to be calling pre-hooks twice without post-hook
        # call in between.
        assert getattr(self, '_full_param_ctx', None) is None
        # Note that it needs writeback=True to persist.
        self._full_param_ctx = self._summon_full_params(
            recurse=False, writeback=True
        )
        self._full_param_ctx.__enter__()
        _replace_by_prefix(state_dict, prefix, prefix + f"{FSDP_WRAPPED_MODULE}.")

    def _local_post_load_state_dict_hook(self, *args, **kwargs) -> None:
        pass

    def _local_pre_load_state_dict_hook(
        self,
        state_dict: Dict[str, Any],
        prefix: str,
    ) -> None:
        """
        This hook finds the local flat_param for this FSDP module from the
        state_dict. The flat_param should be a ShardedTensor. This hook converts
        the ShardedTensor to a tensor. No copy happen unless padding is required.
        """
        _replace_by_prefix(state_dict, prefix, f"{prefix}{FSDP_WRAPPED_MODULE}.")
        fqn = f"{prefix}{FSDP_WRAPPED_MODULE}.{FLAT_PARAM}"
        if fqn not in state_dict:
            assert getattr(self._fsdp_wrapped_module, FLAT_PARAM, None) is None, (
                "No flat parameter in state_dict but self._fsdp_wrapped_module.flat_param is not None"
            )
            return
        load_tensor = state_dict[fqn]
        assert isinstance(
            load_tensor, ShardedTensor
        ), "Tensors in local_state_dict should be ShardedTensor."

        # Convert the ShardedTensor to a Tensor.
        shards = load_tensor.local_shards()
        assert len(shards), "load_local_state_dict assume one shard per ShardedTensor."
        load_tensor = cast(torch.Tensor, shards[0].tensor)

        # Get the metada of the flat_param to decide whether to pad the loaded
        # tensor.
        flat_param = self._fsdp_wrapped_module.flat_param
        assert flat_param is not None
        if flat_param._shard_numel_padded not in (0, flat_param.numel()):
            assert load_tensor.numel() < flat_param.numel(), (
                f"Local shard size = {flat_param.numel()} and the tensor in "
                f"the state_dict is {load_tensor.numel()}."
            )
            load_tensor = F.pad(load_tensor, [0, flat_param._shard_numel_padded])
        state_dict[fqn] = load_tensor

    def _sharded_post_load_state_dict_hook(self, *args, **kwargs) -> None:
        pass

    def _sharded_pre_load_state_dict_hook(
        self,
        state_dict: Dict[str, Any],
        prefix: str,
    ) -> None:
        """
        The hook combines the unflattened, sharded parameters (ShardedTensor) to
        a new FlatParameter and shards the new FlatParameter to the local chunk.
        """
        _replace_by_prefix(state_dict, prefix, prefix + f"{FSDP_WRAPPED_MODULE}.")
        if not self._fsdp_wrapped_module.has_params:
            return

        if not self._fsdp_wrapped_module.flat_param._is_sharded:
            raise RuntimeError(
                "load_sharded_state_dict can only be called when parameters "
                "are flatten and sharded."
            )

        nonsharded_tensors = []
        # TODO: Reduce the communication by using only one _all_gather_base to
        # gather all the parameters in this layer. This can be achieved by
        # concatenated all the local shards and then append the padding.
        # https://github.com/pytorch/pytorch/issues/77461
        for (param_name, _, module_name) in self._fsdp_wrapped_module.handle.flat_param._param_infos:
            module_name = module_name.replace(f"{FPW_MODULE}.", "")
            module_name = module_name.replace(f"{FPW_MODULE}", "")
            if module_name:
                module_name = f"{module_name}."
            fqn = f"{prefix}{FSDP_WRAPPED_MODULE}.{module_name}{param_name}"
            param = state_dict.pop(fqn)

            # All-gather the param (ShardedTensor)
            shards = param.local_shards()
            local_tensor = cast(torch.Tensor, shards[0].tensor).flatten()
            dim_0_size = param.size()[0]
            param_numel = param.size().numel()
            chunk_size = (
                math.ceil(dim_0_size / self.world_size) * param_numel // dim_0_size
            )
            num_padding = chunk_size - local_tensor.numel()
            if num_padding > 0:
                local_tensor = F.pad(local_tensor, [0, num_padding])
            tensor = torch.empty(
                chunk_size * self.world_size, dtype=local_tensor.dtype
            ).cuda()
            dist._all_gather_base(tensor, local_tensor, group=self.process_group)
            tensor = tensor.narrow(0, 0, param_numel).reshape(param.size())
            nonsharded_tensors.append(tensor)

        # Create a new flat_param from the loaded, non-sharded tensors.
        flat_param = self._fsdp_wrapped_module.flat_param
        loaded_flat_param = FlatParamHandle.flatten_params(nonsharded_tensors, requires_grad=False)

        # Get the chunk from the loaded flat_param for the local rank.
        loaded_flat_param, num_to_pad = FlatParamHandle._get_shard(
            loaded_flat_param, self.rank, self.world_size,
        )
        assert flat_param.numel() == loaded_flat_param.numel(), (
            f"The loaded local chunk has different numel({flat_param.numel()}) "
            f"from the local chunk {flat_param.numel()}."
        )
        assert flat_param._shard_numel_padded == num_to_pad, (
            f"The loaded local chunk has different padding({num_to_pad}) "
            f"from the local chunk {flat_param._shard_numel_padded}."
        )
        state_dict[f"{prefix}_fsdp_wrapped_module.flat_param"] = loaded_flat_param

    @staticmethod
    def _pre_load_state_dict_hook(
        module: nn.Module,
        state_dict: Dict[str, Any],
        prefix: str,
        *args: Any,
    ) -> None:
        """
        ``_pre_state_dict_hook` is called before ``self._load_from_state_dict()``
        is called. ``self._state_dict_type`` is used to decide what preprocessing
        will be done.
        """
        # Code that is common for all state_dict impls
        self = cast(FullyShardedDataParallel, module)
        if torch.cuda.is_available():
            torch.cuda.synchronize()
        # Dispatch into state_dict specific implementation of pre-hook.
        self._pre_load_state_dict_hook_fn[self._state_dict_type](state_dict, prefix)

    @staticmethod
    def _post_load_state_dict_hook(module: nn.Module, *args: Any) -> None:
        # Code that is common for all state_dict impls
        self = cast(FullyShardedDataParallel, module)
        # Dispatch into state_dict type specific implementation of post-hook for
        # loading state_dict.
        self._post_load_state_dict_hook_fn[self._state_dict_type]()

    def load_state_dict(
        self,
        state_dict: Mapping[str, Any],
        *args,
        **kwargs,
    ) -> NamedTuple:
        """
        The entry point of all three FSDP ``load_state_dict`` APIs. By default,
        calling ``load_state_dict`` on an FSDP module will result in FSDP
        attempting to load a "full" state_dict, i.e. a state_dict consisting of
        full, unsharded, unflattened original module parameters. This requires
        FSDP to load the full parameter context on each rank which could result
        in GPU OOM. As a result, :func:`state_dict_type` API is available to
        configure between ``load_state_dict`` implementations. User can thus use
        ``with self.state_dict_type(self, StateDictType.LOCAL_STATE_DICT)`` context
        manager to load a local state dict checkpoint that will restore only
        local shards of the module. Currently, the only supported
        implementations are ``StateDictType.LOCAL_STATE_DICT`` and
        ``StateDictType.FULL_STATE_DICT`` (default). Please see :func:`state_dict`
        for documentation around creating an FSDP checkpoint.

        Example::

            >>> # xdoctest: +SKIP("undefined variables")
            >>> import torch
            >>> from torch.distributed.fsdp import FullyShardedDataParallel as FSDP
            >>> from torch.distributed.fsdp import StateDictType
            >>> torch.cuda.set_device(device_id)
            >>> my_module = nn.Linear(...)
            >>> sharded_module = FSDP(my_module)
            >>> checkpoint = torch.load(PATH)
            >>> full_state_dict = checkpoint['full_state_dict']
            >>> with FSDP.state_dict_type(sharded_module, StateDictType.FULL_STATE_DICT):
            >>>     sharded_module.load_state_dict(full_state_dict)
            >>> full_dict.keys()
            >>> odict_keys(['weight', 'bias'])
            >>> # using local state dict
            >>> local_state_dict = checkpoint['local_state_dict']
            >>> with FSDP.state_dict_type(sharded_module, StateDictType.LOCAL_STATE_DICT):
            >>>     sharded_module.load_state_dict(local_state_dict)
            >>> local_dict.keys()
            >>> odict_keys(['flat_param', 'inner.flat_param'])

        .. warning:: This needs to be called on all ranks, since synchronization
            primitives may be used.
        """
        return super().load_state_dict(state_dict, *args)

    def _load_local_state_dict(
        self,
        state_dict: Mapping[str, Any],
        *args,
    ) -> NamedTuple:
        """
        Load states from a flattened, sharded state dictionary.
        """
        with self.state_dict_type(self, StateDictType.LOCAL_STATE_DICT):
            return self.load_state_dict(state_dict, *args)

    def _load_sharded_state_dict(
        self,
        state_dict: Union[Dict[str, torch.Tensor], "OrderedDict[str, torch.Tensor]"],
        strict: bool = True,
    ) -> NamedTuple:
        """
        Load states from a unflattened, sharded state dictionary.
        """
        with self.set_state_dict_type(StateDictType.SHARDED_STATE_DICT):
            return self.load_state_dict(state_dict, strict)

    def forward(self, *args: Any, **kwargs: Any) -> Any:
        with torch.autograd.profiler.record_function("FullyShardedDataParallel.forward"):
            self._lazy_init()
            self._wait_for_previous_optim_step()

            # Start of a forward pass.
            self.training_state = TrainingState_.FORWARD
            if self._is_root:
                # TODO: disabling side stream for tensor copies for now, investigate
                # perf with it on / off.
                # Place inputs on compute_device. This is a noop if inputs are already
                # on compute_device. Note that when device_id is specified,
                # device_id == self.compute_device is guaranteed.
                # TODO: for mixed precision, move inputs to right device + cast might
                # be done in one go for performance.
                args, kwargs = _to_kwargs(args, kwargs, self.compute_device.index, False)
                args = args[0]
                kwargs = kwargs[0]

            # Cast inputs to their mixed precision type.
            if (
                self._is_root
                and self._mixed_precision_enabled_for_params()
            ):
                input_dtype = self.mixed_precision.param_dtype
                args, kwargs = self._cast_fp_inputs_to_precision(
                    input_dtype, *args, **kwargs
                )

            # Only rebuilding full params when the params are not prefetched in previous layers
            if not self._forward_full_params_prefetched:
                self._rebuild_full_params()
            self._forward_full_params_prefetched = False
            # Wait for all_gather full parameters to finish before computation
            torch.cuda.current_stream().wait_stream(self._streams["all_gather"])

            # Prefetch next layer's full params in forward pass
            if self._need_prefetch_full_params(self.training_state):
                # This guarantees that pre-fetching is initialized only after all
                # previous computations are finished. Therefore, all gather next layer's
                # parameters will only overlap with this layer's computation. This
                # prevents over-prefetching, where multiple layer's parameters are prefetched
                # before the computation.
                self._streams["all_gather"].wait_stream(torch.cuda.current_stream())
                self._fsdp_graph_order[self._my_fsdp_idx_in_graph + 1]._rebuild_full_params()
                self._fsdp_graph_order[self._my_fsdp_idx_in_graph + 1]._forward_full_params_prefetched = True

            # Register backward hooks to reshard params and reduce-scatter grads.
            # These need to be re-registered every forward pass in some cases where grad_fn
            # is mutated.
            self._register_post_backward_hooks()
            outputs = self._fsdp_wrapped_module(*args, **kwargs)

            if self not in self._fsdp_graph_order:
                self._my_fsdp_idx_in_graph = len(self._fsdp_graph_order)
                self._fsdp_graph_order.append(self)

            if self.reshard_after_forward:
                self._free_full_params()
                if (
                    self._mixed_precision_enabled_for_params()
                ):
                    self._free_mp_shard(self.params)
            # Switch to original local shards of params. We maintain this invariant throughout
            # the code, i.e., ``p.data == p._local_shard`` after each function. This
            # also ensures that after the first forward, the optimizer state will be
            # initialized with the correct dtype and (sharded) size, since optimizer
            # state is typically initialized lazily in ``optim.step()``. Note that
            # when CPU offload is enabled, _use_param_local_shard implicitly
            # offloads the local shard to CPU by making p.data point to
            # p._local_shard, which would reside on CPU.
            self._use_param_local_shard()

            # Register pre-backward hooks to all-gather the params for the backward
            # pass (if output's grad was needed). This won't register anything if
            # we are in eval mode.
            outputs = self._register_pre_backward_hooks(outputs)

            # Done with a forward pass.
            self.training_state = TrainingState_.IDLE

        return outputs

    @torch.no_grad()
    def _write_back_current_shard(self, full_params):
        """
        Writes back full_params into self.params.
        """
        for p, (full_param, _) in zip(self.params, full_params):
            if not p._is_sharded:  # type: ignore[attr-defined]
                continue  # Already copied because no sharding.

            # TODO: Might be able to refactor to use _get_shard.
            chunks = full_param.chunk(self.world_size)  # type: ignore[attr-defined]
            assert len(chunks) > self.rank
            chunk = chunks[self.rank]
            p._local_shard.copy_(chunk)  # type: ignore[attr-defined]

    @contextlib.contextmanager
    def _summon_full_params(
        self,
        recurse: bool = True,
        writeback: bool = True,
        rank0_only: bool = False,
        offload_to_cpu: bool = False,
    ):
        if writeback and rank0_only:
            raise ValueError(
                "writeback=True and rank0_only=True is not supported, as model "
                "parameter shapes will be different across ranks, and writing "
                "to them can lead to inconsistencies across ranks when the "
                "context is exited."
            )

        if offload_to_cpu and not rank0_only:
            warnings.warn(
                "offload_to_cpu and rank0_only=False will result in "
                "full parameters being redundantly copied to CPU memory for "
                "GPUs that reside on the same machine, which may incur the risk of "
                "CPU OOM. It is recommended to use ``offload_to_cpu`` with "
                "rank0_only=True."
            )

        def _free_full_params_and_use_local_shard(params_to_free):
            # We may not always be able to free the full param, for example in
            # the case where world_size == 1 and the shard actually points to
            # the full parameter.
            for (param, can_free) in params_to_free:
                if can_free:
                    current_stream = torch.cuda.current_stream()
                    # Don't let PyTorch reuse this memory until all work in the
                    # current stream is complete
                    param.record_stream(current_stream)
                    _free_storage(param)

            # when CPU offload is enabled, _use_param_local_shard implicitly
            # offloads the local shard to CPU by making p.data point to
            # p._local_shard, which would reside on CPU.
            self._use_param_local_shard()

        if recurse:
            with contextlib.ExitStack() as stack:
                # Summon all params for any nested FSDP instances.
                for module in self.fsdp_modules(self):
                    stack.enter_context(
                        module._summon_full_params(
                            recurse=False,
                            writeback=writeback,
                            rank0_only=rank0_only,
                            offload_to_cpu=offload_to_cpu,
                        )
                    )
                # Yield to the caller, with full params in all nested instances.
                yield
            # Exiting from the ExitStack will re-shard params.
            return
        else:
            torch.cuda.synchronize()
            self._lazy_init()
            self._assert_state([TrainingState_.IDLE])
            # Set the state so that we assert when trying to go into
            # forward/backward.
            self.training_state = TrainingState_.SUMMON_FULL_PARAMS

            # Even if rank0_only = True, we need to materialize all params here
            # and free them right after as full param materialization requires
            # collective comm.
            currently_local_params = self._rebuild_full_params()
            # Wait for all_gather to finish before computation
            torch.cuda.current_stream().wait_stream(self._streams["all_gather"])
            my_rank = dist.get_rank(self.process_group)
            if offload_to_cpu and (not rank0_only or my_rank == 0):
                for p in self.params:
                    if p._is_sharded:
                        with torch.no_grad():
                            # Note that we avoid using p._full_param_padded
                            # directly here as we may not be using that param
                            # as the full_param from _rebuild_full_params (i.e.)
                            # in mixed precision.
                            for p, (full_param, _) in zip(
                                self.params, currently_local_params
                            ):
                                full_param = full_param.to(torch.device("cpu"))
                                self._update_p_data(p, output_tensor=full_param)

            if rank0_only and my_rank != 0:
                _free_full_params_and_use_local_shard(currently_local_params)
                try:
                    yield
                finally:
                    self.training_state = TrainingState_.IDLE
            else:
                # FSDP now has the full flattened parameter. Unflatten it to get the
                # full parameters.
                with contextlib.ExitStack() as stack:
                    # Invariant: rank == 0 or !rank0_only
                    stack.enter_context(self._fsdp_wrapped_module.unflatten_as_params())
                    try:
                        yield
                    finally:
                        if offload_to_cpu and (not rank0_only or my_rank == 0):
                            for p in self.params:
                                if p._is_sharded:
                                    with torch.no_grad():
                                        # Note that we avoid using
                                        # p._full_param_padded directly here as
                                        # we may not be using that param
                                        # as the full_param from
                                        # _rebuild_full_params (i.e. in mixed
                                        # precision.
                                        for p, (full_param, _) in zip(
                                            self.params, currently_local_params
                                        ):
                                            full_param = full_param.to(self.compute_device)
                                            self._update_p_data(
                                                p, output_tensor=full_param,
                                            )

                        if writeback:
                            self._write_back_current_shard(currently_local_params)
                        stack.close()
                        _free_full_params_and_use_local_shard(currently_local_params)
                        self.training_state = TrainingState_.IDLE

    @staticmethod
    @contextlib.contextmanager
    def summon_full_params(
        module,
        recurse: bool = True,
        writeback: bool = True,
        rank0_only: bool = False,
        offload_to_cpu: bool = False,
    ) -> Generator:
        r""" A context manager to expose full params for FSDP instances.
        Can be useful *after* forward/backward for a model to get
        the params for additional processing or checking. It can take a non-FSDP
        module and will summon full params for all contained FSDP modules as
        well as their children, depending on the ``recurse`` argument.

        .. note:: This can be used on inner FSDPs.
        .. note:: This can *not* be used within a forward or backward pass. Nor
            can forward and backward be started from within this context.
        .. note:: Parameters will revert to their local shards after the context
            manager exits, storage behavior is the same as forward.
        .. note:: The full parameters can be modified, but only the portion
            corresponding to the local param shard will persist after the
            context manager exits (unless ``writeback=False``, in which case
            changes will be discarded). In the case where FSDP does not shard
            the parameters, currently only when ``world_size == 1``, or ``NO_SHARD``
            config, the modification is persisted regardless of ``writeback``.
        .. note:: This method works on modules which are not FSDP themselves but
            may contain multiple independent FSDP units. In that case, the given
            arguments will apply to all contained FSDP units.

        .. warning:: Note that ``rank0_only=True`` in conjunction with
            ``writeback=True`` is not currently supported and will raise an
            error. This is because model parameter shapes would be different
            across ranks within the context, and writing to them can lead to
            inconsistency across ranks when the context is exited.

        .. warning:: Note that ``offload_to_cpu`` and ``rank0_only=False`` will
            result in full parameters being redundantly copied to CPU memory for
            GPUs that reside on the same machine, which may incur the risk of
            CPU OOM. It is recommended to use ``offload_to_cpu`` with
            ``rank0_only=True``.

        Args:
            recurse (bool, Optional): recursively summon all params for nested
                FSDP instances (default: True).
            writeback (bool, Optional): if ``False``, modifications to params are
                discarded after the context manager exists;
                disabling this can be slightly more efficient (default: True)
            rank0_only (bool, Optional): if ``True``, full parameters are
                materialized on only global rank 0. This means that within the
                context, only rank 0 will have full parameters and the other
                ranks will have sharded parameters. Note that setting
                ``rank0_only=True`` with ``writeback=True`` is not supported,
                as model parameter shapes will be different across ranks
                within the context, and writing to them can lead to
                inconsistency across ranks when the context is exited.
            offload_to_cpu (bool, Optional): If ``True``, full parameters are
                offloaded to CPU. Note that this offloading currently only
                occurs if the parameter is sharded (which is only not the case
                for world_size = 1 or ``NO_SHARD`` config). It is recommended
                to use ``offload_to_cpu`` with ``rank0_only=True`` to avoid
                redundant copies of model parameters being offloaded to the same CPU memory.
        """
        # Note that we specify root_only as FSDP roots will handle summoning
        # child FSDP instances based on recurse argument.
        fsdp_modules = FullyShardedDataParallel.fsdp_modules(
            module, root_only=True
        )
        # Summon all params for all FSDP instances
        with contextlib.ExitStack() as stack:
            for module in fsdp_modules:
                stack.enter_context(
                    module._summon_full_params(
                        recurse=recurse,
                        writeback=writeback,
                        rank0_only=rank0_only,
                        offload_to_cpu=offload_to_cpu,
                    )
                )
            # Yield to the caller, with full params in all FSDP instances.
            yield
        # Exiting from the ExitStack will reshard all params.
        return

    def named_buffers(
        self,
        *args,
        **kwargs,
    ) -> Iterator[Tuple[str, torch.Tensor]]:
        """
        Overrides :meth:`named_buffers()` to intercept buffer names and
        remove all occurrences of the FSDP-specific flattened buffer prefix
        when inside the :meth:`summon_full_params` context manager.
        """
        in_summon_full_params = self.training_state == TrainingState_.SUMMON_FULL_PARAMS
        for buffer_name, buffer in super().named_buffers(*args, **kwargs):
            if in_summon_full_params:
                # Remove any instances of the FSDP-specific prefix; there can
                # be multiple in the case of nested FSDP modules
                buffer_name = buffer_name.replace(FSDP_PREFIX, "")
            yield (buffer_name, buffer)

    def named_parameters(
        self,
        *args,
        **kwargs,
    ) -> Iterator[Tuple[str, torch.nn.Parameter]]:
        """
        Overrides :meth:`named_parameters()` to intercept parameter names and
        remove all occurrences of the FSDP-specific flattened parameter prefix
        when inside the :meth:`summon_full_params` context manager.
        """
        # Determine which logic to use based on the context at call time
        in_summon_full_params = self.training_state == TrainingState_.SUMMON_FULL_PARAMS
        for param_name, param in super().named_parameters(*args, **kwargs):
            if in_summon_full_params:
                # Remove any instances of the FSDP-specific prefix; there can
                # be multiple in the case of nested FSDP modules
                param_name = param_name.replace(FSDP_PREFIX, "")
            yield (param_name, param)

    def _register_pre_backward_hooks(self, outputs: Any) -> Any:
        """Register pre-backward hook to run before the wrapped module's
        backward. Hooks should be attached to all outputs from the forward.
        Returns:
            outputs: new outputs with hooks registered if they requires gradient.
        """
        # Reset before each backward pass
        self._need_rebuild_full_params = False

        if not torch.is_grad_enabled():
            return outputs  # don't register hooks if grad isn't enabled

        if self._is_root:
            # This actually means that only root instance has
            # _post_backward_callback_queued defined. Accidentally accessing this field
            # will assert on all other instances, giving us a nice bug checker.
            self._post_backward_callback_queued = False

        # Reset before each backward pass
        self._pre_backward_hook_has_run = False

        def _pre_backward_hook(*unused: Any) -> None:
            # Run ``_pre_backward_hook`` only once per backward pass
            if self._pre_backward_hook_has_run:
                return

            with torch.autograd.profiler.record_function("FullyShardedDataParallel._pre_backward_hook"):
                # try to queue final backward callback only once for root, so
                # that final backward callback is attached to the outer most
                # backward graph task and called after all the backward
                # calls are completed.
                if self._is_root:
                    self._queue_wait_for_post_backward()

                if self._pre_backward_hook_full_params_prefetched:
                    # Always wait for all_gather before rebuilding full params, just
                    # in case full params have already been prefetched in previous layer's
                    # pre-backward hook.
                    torch.cuda.current_stream().wait_stream(self._streams["all_gather"])

                # Start of a backward pass for the first time in an backward pass.
                self._assert_state([TrainingState_.IDLE])
                self.training_state = TrainingState_.BACKWARD_PRE

                # All-gather full parameters, moving them to compute device if
                # necessary.
                self._rebuild_full_params()
                self._pre_backward_hook_full_params_prefetched = False
                # Wait for all_gather to finish before computation
                torch.cuda.current_stream().wait_stream(self._streams["all_gather"])

                # Prefetch next layer's full params in backward pass,
                # since it is prefetching, no need to wait for all_gather stream.
                if self._need_prefetch_full_params(self.training_state):
                    self._fsdp_graph_order[self._my_fsdp_idx_in_graph - 1]._rebuild_full_params()  # type: ignore[operator]
                    self._fsdp_graph_order[self._my_fsdp_idx_in_graph - 1]._pre_backward_hook_full_params_prefetched = True

                self._pre_backward_hook_has_run = True
                # Prepare p.grad so that it is in the right shape, device, accumulated values, etc.
                self._prep_grads_for_backward()

        def _register_hook(t: torch.Tensor) -> torch.Tensor:
            if t.requires_grad:
                t.register_hook(_pre_backward_hook)
                self._need_rebuild_full_params = True
            return t

        # Attach hooks to Tensor outputs.
        outputs = _apply_to_tensors(_register_hook, outputs)

        return outputs

    def _register_post_backward_hooks(self) -> None:
        """
        Register backward hooks to reshard params and reduce-scatter grads.
        This is called during forward pass. The goal is to attach a hook
        on each of the parameter's gradient generating function (``grad_acc``
        below) so that the hook is called *after* all gradients for that
        param are computed.
        Goals:
        1. We want the hook to fire once and only once *after* all gradients
        are accumulated for a param.
        2. If it fires more than once, we end up incorrectly shard the grad
        multiple times. (could lead to dimension too small)
        3. If it fires once but too early or doesn't fire, we leave gradients
        unsharded. (could lead to dimension too large)
        Due to multiple-pass forward, this function can be called on
        the same parameter multiple times in a single forward pass. If we register
        the hook multiple time, we end up getting called multiple times. We
        could try to get a new hook every time and delete the previous one
        registered. However, due to *unknown reason* (I have debugged it for
        a long time!), in mixed precision mode, we get two different ``grad_acc``
        objects below during different calls of this function (in the same
        forward pass). If we keep the last one, the hook end up firing too
        early. In full precision mode, we luckily get the *same* ``grad_acc``
        object, so deleting and re-registering still ensured the hook fire
        once after all gradients are generated.
        Empirically, keep the first hook register per forward pass seems to
        work the best. We do need to remove the hook at the end of the
        backward pass. Otherwise, the next forward pass will not register
        a new hook, which is needed for a new forward pass.
        """
        if not torch.is_grad_enabled():
            return  # don't register grad hooks if grad isn't enabled
        for p in self.params:
            if p.requires_grad:
                if hasattr(p, "_shard_bwd_hook"):
                    continue
                # Register a hook on the first call, empirically, autograd
                # fires it at the end for this param, which makes sense.
                p_tmp = p.expand_as(p)  # Get a grad_fn on p_tmp.
                assert (
                    p_tmp.grad_fn is not None
                ), "p_tmp grad_fn should not be None, it is used to access \
                    p's AccumulateGrad object and register post hook on it."
                grad_acc = p_tmp.grad_fn.next_functions[0][
                    0
                ]  # Gets its AccumulateGrad object.
                handle = grad_acc.register_hook(
                    functools.partial(self._post_backward_hook, p)
                )
                p._shard_bwd_hook = (grad_acc, handle)  # type: ignore[attr-defined]

    @torch.no_grad()
    def _post_backward_hook(self, param: Parameter, *unused: Any) -> None:
        """
        At the start of :func:`_post_backward_hook`, ``param.grad`` contains the
        full gradient for the local batch. The reduce-scatter op will replace
        ``param.grad`` with a single shard of the summed gradient across all
        GPUs. This shard will align with the current GPU rank. For example::
            before reduce_scatter:
                param.grad (GPU #0): [1, 2, 3, 4]
                param.grad (GPU #1): [5, 6, 7, 8]
            after reduce_scatter:
                param.grad (GPU #0): [6, 8]    # 1+5, 2+6
                param.grad (GPU #1): [10, 12]  # 3+7, 4+8
        The local GPU's ``optim.step`` is responsible for updating a single
        shard of params, also corresponding to the current GPU's rank. This
        alignment is created by :func:`_shard_parameters`, which ensures that
        the local optimizer only sees the relevant parameter shard.
        """
        p_assert(
            hasattr(param, '_post_backward_called'),
            "Expected flag _post_backward_called to exist on param."
        )
        param._post_backward_called = True
        with torch.autograd.profiler.record_function("FullyShardedDataParallel._post_backward_hook"):
            # First hook callback will see PRE state. If we have multiple params,
            # then subsequent hook callbacks will see POST state.
            self._assert_state([TrainingState_.BACKWARD_PRE, TrainingState_.BACKWARD_POST])
            self.training_state = TrainingState_.BACKWARD_POST

            if self._use_param_exec_order_policy() and self._param_exec_order_prep_stage:
                # In self._fsdp_params_exec_order, the parameters are ordered based on
                # the execution order in the backward pass in the first iteration.
                self._fsdp_params_exec_order.append(param)

            if param.grad is None:
                return

            if param.grad.requires_grad:
                raise RuntimeError(
                    "FSDP only works with gradients that don't require gradients"
                )

            if (
                self._sync_gradients
                or self.sharding_strategy == ShardingStrategy.FULL_SHARD
            ):
                self._free_full_params(cast(List[FlatParameter], [param]))

            if self._mixed_precision_enabled_for_params():
                # Noop if reshard_after_forward=True because we'd free the param
                # shard when rebuilding the full params in the pre_beckward_hook.
                self._free_mp_shard(cast(List[FlatParameter], [param]))

            # Switch to local shard after backward. Note that
            # when CPU offload is enabled, _use_param_local_shard implicitly
            # offloads the local shard to CPU by making p.data point to
            # p._local_shard, which would reside on CPU.
            self._use_param_local_shard(cast(List[FlatParameter], [param]))

            # Prefetch previous layer's full params in backward pass post backward hook,
            # If next layer's backward computation is done and full params are freed,
            # no need to prefetch the full params again.
            # Only prefetch full params if any of the next layer's outputs requires grad
            if self._need_prefetch_full_params(self.training_state):
                self._fsdp_graph_order[self._my_fsdp_idx_in_graph - 1]._rebuild_full_params()  # type: ignore[operator]
                # Next layer's computation will start right after this all_gather,
                # Wait for all_gather to finish before computation.
                torch.cuda.current_stream().wait_stream(self._streams["all_gather"])

            if not self._sync_gradients:
                return

            # Wait for all work in the current stream to finish, then start the
            # reductions in post_backward stream.
            self._streams["post_backward"].wait_stream(torch.cuda.current_stream())

            with torch.cuda.stream(self._streams["post_backward"]):
                orig_grad_data = param.grad.data
                if (
                    self._mixed_precision_enabled_for_reduce() and not self._low_precision_hook_enabled()
                ):
                    # Cast gradient to precision in which it should be communicated.
                    # If a low precision hook is registered and reduce_dtype is specified
                    # in `MixedPrecision`, communication hook will take care of
                    # casting to lower precision and back.
                    # TODO: Make this a communication hook when communication hooks
                    # are implemented for FSDP. Note that this is a noop if the
                    # reduce_dtype matches the param dtype.
                    param.grad.data = param.grad.data.to(self.mixed_precision.reduce_dtype)

                if self._exec_order_data.is_first_iter:
                    # For all sharding strategies communication is performed through `_communication_hook`:
                    # default comm hooks are: `reduce_scatter` for sharded strategies and
                    # `all_reduce` for non-sharded strategies. This checks asserts that `_communication_hook`
                    # and `_communication_hook_state`, required for communication not `None`.`
                    p_assert(
                        self._communication_hook is not None,
                        "Communication hook should not be None"
                    )
                    p_assert(
                        self._communication_hook_state is not None,
                        "Communication hook state should not be None"
                    )
                grad = param.grad.data
                if param._is_sharded:  # type: ignore[attr-defined]
                    # We clear `param.grad` to permit repeated gradient
                    # computations when this FSDP module is called multiple times.
                    # This is to avoid a race among multiple re-entrant backward
                    # passes. For example, the second backward pass computation
                    # precedes ahead of the first backward pass reduction, which is
                    # possible since the reduction is in a different stream and is
                    # async. Then, the first backward pass may be incorrectly
                    # reducing the second backward pass's `param.grad`.
                    # The reduced gradients are accumulated in
                    # `param._saved_grad_shard`, and the gradient reductions can
                    # happen in arbitrary order, though we tolerate this due to the
                    # (approximate) commutativity of floating-point addition.
                    param.grad = None
                    grad_flatten = torch.flatten(grad)
                    chunks = list(grad_flatten.chunk(self.world_size))
                    num_pad = self.world_size * chunks[0].numel() - grad.numel()
                    input_flattened = F.pad(grad_flatten, [0, num_pad])
                    output = torch.zeros_like(chunks[0])
                    self._communication_hook(self._communication_hook_state, input_flattened, output)

                    self._cast_grad_to_param_dtype(output, param)

                    # To support gradient accumulation outside `no_sync()`, we save
                    # the gradient data to `param._saved_grad_shard` before the
                    # backward pass, accumulate gradients into it here, and set
                    # `param.grad` with the accumulated value at the end of the
                    # backward pass in preparation for the optimizer step.
                    accumulate_grad = hasattr(param, "_saved_grad_shard")
                    if accumulate_grad:
                        p_assert(
                            param._saved_grad_shard.shape == output.shape,  # type: ignore[attr-defined]
                            "Shape mismatch when accumulating gradients: "  # type: ignore[attr-defined]
                            f"existing grad shape={param._saved_grad_shard.shape} "
                            f"new grad shape={output.shape}"  # type: ignore[attr-defined]
                        )
                        p_assert(
                            param._saved_grad_shard.device == output.device,  # type: ignore[attr-defined]
                            "Device mismatch when accumulating gradients: "  # type: ignore[attr-defined]
                            f"existing grad device={param._saved_grad_shard.device} "
                            f"new grad device={output.device}"  # type: ignore[attr-defined]
                        )
                        param._saved_grad_shard += output  # type: ignore[attr-defined]
                    else:
                        param._saved_grad_shard = output  # type: ignore[attr-defined]
                    grad = param._saved_grad_shard  # type: ignore[attr-defined]
                else:
                    # Currently the way for _is_sharded to be False is if
                    # world_size == 1 or sharding_strategy is NO_SHARD.
                    assert (
                        self.world_size == 1 or self.sharding_strategy == ShardingStrategy.NO_SHARD
                    ), "Currently the way for _is_sharded to be False is \
                        world_size == 1 or sharding_stratagy is set to be NO_SHARD"
                    if self.sharding_strategy == ShardingStrategy.NO_SHARD:
                        self._communication_hook(self._communication_hook_state, param.grad)

                    self._cast_grad_to_param_dtype(param.grad, param)

                # Regardless of sharding or not, offload the grad to CPU if we are
                # offloading params. This is so param and grad reside on same device
                # which is needed for the optimizer step.
                if self.cpu_offload.offload_params:
                    # We specify non_blocking=True
                    # and ensure the appropriate synchronization is done by waiting
                    # streams in _wait_for_post_backward.
                    param._cpu_grad.copy_(  # type: ignore[attr-defined]
                        grad.detach(), non_blocking=True
                    )
                    # Don't let this memory get reused until after the transfer.
                    grad.data.record_stream(torch.cuda.current_stream())

                # After _post_backward_hook returns, orig_grad_data will eventually
                # go out of scope, at which point it could otherwise be freed for
                # further reuse by the main stream while the div/reduce_scatter/copy
                # are underway in the post_backward stream. See:
                # github.com/NVIDIA/apex/blob/master/apex/parallel/distributed.py
                orig_grad_data.record_stream(self._streams["post_backward"])

    def _cast_grad_to_param_dtype(
        self,
        grad: torch.Tensor,
        param: FlatParameter,
    ):
        """
        Casts gradient ``grad`` back to the full parameter dtype so that the
        optimizer step runs with that dtype. This performs an actual cast if
        1. parameters were in reduced precision during the forward since then
        gradients would be in that reduced precision, or
        2. parameters were not in reduced precision but gradients were in
        reduced precision for communication.
        However, if a low precision communication hook is registered, then this
        dtype cast happens in the hook instead.
        """
        self._assert_state(TrainingState_.BACKWARD_POST)
        if (
            not self._low_precision_hook_enabled()
            and (
                self._mixed_precision_enabled_for_params()
                or self._mixed_precision_enabled_for_reduce()
            )
        ):
            low_prec_grad_data = grad.data
            grad.data = grad.data.to(dtype=param.dtype)
            # Do not let the low precision gradient memory get reused until
            # the cast to full parameter precision completes
            low_prec_grad_data.record_stream(torch.cuda.current_stream())

    def _queue_wait_for_post_backward(self) -> None:
        """Try to queue a `wait_for_post_backward` callback.
        Only called on root and only queue one callback at the beginning of
        outer most backward.
        """
        assert (
            self._is_root
        ), "_queue_wait_for_post_backward can only be called on root."
        if not self._post_backward_callback_queued:
            self._assert_state([TrainingState_.IDLE])
            self._post_backward_callback_queued = True
            Variable._execution_engine.queue_callback(self._wait_for_post_backward)

    @torch.no_grad()
    def _wait_for_post_backward(self) -> None:
        """Wait for post-backward to finish. Only called on root instance."""
        assert self._is_root, "_wait_for_post_backward can only be called on root."
        # Check if the root module has params and if any of them has
        # the `requires_grad` field set. If `requires_grad=False` for
        # all the params, the post_backward hook will not fire and the
        # state will remain in `TrainingState_.BACKWARD_PRE`.
        if any([p.requires_grad for p in self.params]):
            self._assert_state(TrainingState_.BACKWARD_POST)
        else:
            self._assert_state(TrainingState_.BACKWARD_PRE)

        if self._sync_gradients:
            torch.cuda.current_stream().wait_stream(self._streams["post_backward"])
            if self.cpu_offload.offload_params:
                # We need to wait for the non-blocking GPU ->
                # CPU grad transfers to finish. We need to do this for GPU -> CPU
                # copies because when grad is on CPU, it won't wait for any CUDA
                # stream to finish GPU -> CPU copies unless we explicitly block the
                # host-side with synchronize().
                torch.cuda.current_stream().synchronize()

        # A backward pass is done, clean up below.
        self._exec_order_data.reset()

        def _finalize_params(fsdp_module: FullyShardedDataParallel) -> None:
            """Helper used below on all fsdp modules."""
            for p in fsdp_module.params:
                if p.requires_grad:
                    if hasattr(p, "_shard_bwd_hook"):
                        assert len(p._shard_bwd_hook) == 2 and len(  # type: ignore[attr-defined]
                            p._shard_bwd_hook  # type: ignore[attr-defined]
                        ), (  # type: ignore[attr-defined]
                            "p._shard_bwd_hook fields are not valid."
                        )
                        p._shard_bwd_hook[1].remove()  # type: ignore[attr-defined]
                        delattr(p, "_shard_bwd_hook")
                    # Preserve the gradient accumulation state if not
                    # synchronizing: `p.grad` remains the unsharded gradient
                    # accumulated from prior `no_sync()` iterations, and
                    # `p._saved_grad_shard` remains the sharded gradient from
                    # the last synchronized iteration
                    if not self._sync_gradients:
                        continue
                    # Set `p.grad` as needed to ensure optimizer correctness
                    # since optimizers operate on the `grad` attribute
                    if hasattr(p, "_cpu_grad"):
                        p_assert(
                            p.device == torch.device("cpu"),
                            f"Device mismatch: p={p.device} "  # type: ignore[attr-defined]
                            f"p._cpu_grad={p._cpu_grad}"
                        )
                        p.grad = p._cpu_grad  # type: ignore[attr-defined]
                    elif hasattr(p, "_saved_grad_shard"):
                        p_assert(
                            p.device == p._saved_grad_shard.device,  # type: ignore[attr-defined]
                            f"Device mismatch: p={p.device} "  # type: ignore[attr-defined]
                            f"p._saved_grad_shard={p._saved_grad_shard.device}"
                        )
                        p.grad = p._saved_grad_shard  # type: ignore[attr-defined]
                    else:
                        p_assert(
                            not p._is_sharded or not p._post_backward_called,
                            "All sharded parameters that received gradient should "
                            "use `_saved_grad_shard`"
                        )
                    if hasattr(p, "_saved_grad_shard"):
                        delattr(p, "_saved_grad_shard")

                    p_assert(
                        hasattr(p, '_post_backward_called'),
                        "Expected flag _post_backward_called to be set on param."
                    )
                    # Reset _post_backward_called in preparation for the next iteration.
                    p._post_backward_called = False

        # Update root and nested FSDP's hooks and flags.
        for m in self.fsdp_modules(self):  # includes self
            _finalize_params(m)
            m._pre_backward_hook_has_run = False
            m.training_state = TrainingState_.IDLE

            if m._is_root:
                # reset this flag for cases like "one forward pass + multiple backward passes"
                self._post_backward_callback_queued = False

        if self._use_param_exec_order_policy() and self._param_exec_order_prep_stage:
            self._param_exec_order_policy_second_iter_init()

    def _param_exec_order_policy_second_iter_init(self) -> None:
        self._param_exec_order_prep_stage = False
        # Let the parameters in self._fsdp_params_exec_order ordered based on
        # the execution order in the forward pass.
        self._fsdp_params_exec_order.reverse()
        for m in self.modules():
            if m is not self and isinstance(m, FullyShardedDataParallel):
                assert hasattr(
                    m, "_param_exec_order_policy"
                ), "Non-root FSDP modules should also have _param_exec_order_policy attribute"
                assert hasattr(
                    m, "_param_exec_order_prep_stage"
                ), "Non-root FSDP modules should also have _param_exec_order_prep_stage attribute"
                m._param_exec_order_prep_stage = False
        # TODO (linjianma): Construct a fsdp_wrap_map whose keys are all children modules with a FSDP wrap,
        # and values are its FSDP wraps. These children FSDP wraps will be detached from the root FSDP module
        # and will be used to schedule the parameters (rebuild_full_params and reshard).
        # TODO (linjianma): Remove all internal FSDP wraps from the root FSDP module.
        # TODO (linjianma): Based on self._fsdp_params_exec_order, get the information
        # needed to patch the forward() function of each key in the fsdp_wrap_map. The rules are as follows:
        # 1: Before each forward(), rebuild_full_params of all parameters that are currently sharded and
        # will be used in the forward, and reshard all parameters that are currently full and will not be
        # used in the next forward()
        # 2: After each forward(), reshard all parameters just used in the forward, and rebuild_full_params of
        # all parameters that will be used next.
        # TODO (linjianma): Patch the forward of each model in the keys
        # of fsdp_wrap_map based on the information above.

    def _update_p_data(self, p, output_tensor: torch.Tensor) -> None:
        """
        Helper function to update p.data pointer.
        Args:
            output_tensor (torch.Tensor): this tensor contains the data we just gathered.
        """
        p.data = output_tensor
        # Trim any padding and reshape to match original size.
        p.data = p.data[:p._unsharded_size.numel()].view(p._unsharded_size)  # type: ignore[attr-defined]

    @torch.no_grad()
    def _rebuild_full_params(self) -> List[Tuple[torch.Tensor, bool]]:
        """
        Gather all shards of params.
        """
        # _summon_full_params must do a full precision rebuild even under mixed
        # precision, because it is used for e.g. checkpoint where we'd like to
        # checkpoint in full precision.
        force_full_precision = (self.training_state == TrainingState_.SUMMON_FULL_PARAMS)
        # full param output tensors and a flag indicating whether
        # _summon_full_params can free them or not. It is possible that we can't
        # free the full param, which currently occurs when the returned
        # parameter points to the unsharded param when world_size == 1, or when
        # we're returning the full parameter and reshard_after_forward=False
        # (because we need to ensure p._full_param_padded stays intact)
        output_tensors: List[Tuple[torch.Tensor, bool]] = []
        with torch.cuda.stream(self._streams["all_gather"]):
            for p in self.params:
                mixed_precision_cast_ran = (
                    self._mixed_precision_enabled_for_params()
                    and not force_full_precision
                )
                if mixed_precision_cast_ran:
                    self._cast_param_shards_to_dtype()
                    # TODO: remove below
                    for p in self.params:
                        assert p.dtype == self.mixed_precision.param_dtype
                # We can skip moving params to GPU if mixed precision, as p.data
                # would then be pointing to p._mp_shard which is already on
                # self.compute_device.
                if self.cpu_offload.offload_params and not mixed_precision_cast_ran:
                    # Move params to GPU if needed. Note that we don't use
                    # self._full_param_padded.device here because the attr is
                    # not set always, i.e. when world_size=1 and
                    # p._is_sharded = False. However when it is set, the
                    # device is always self.compute_device.
                    p.data = p.data.to(self.compute_device, non_blocking=True)
                # Check the validity of this `_rebuild_full_params()` call in
                # terms of execution order (regardless of if FSDP actually
                # needs to all-gather or not)
                self._check_rebuild_full_params(p)
                # e.g., when world_size == 1
                if not p._is_sharded:  # type: ignore[attr-defined]
                    if mixed_precision_cast_ran:
                        # p.data should be the same type as p._mp_shard, and it
                        # is safe to free.
                        assert p.data.dtype == p._mp_shard.dtype
                        # Safe to free because p.data points to the mp shard.
                        output_tensors.append((p.data, True))
                    else:
                        # p.data points to the unsharded parameter, so not safe to
                        # free.
                        output_tensors.append((p.data, False))
                    continue
                # If full param has been rebuilt or has not been freed, no need to call all gather
                elif (
                    p._full_param_padded.storage().size()  # type: ignore[attr-defined]
                    == p._full_param_padded.size().numel()  # type: ignore[attr-defined]
                ):
                    # Check that the full param is in the expected precision, if
                    # training with mixed precision
                    if mixed_precision_cast_ran:
                        if p._full_param_padded.dtype != self.mixed_precision.param_dtype:
                            raise ValueError(
                                "_rebuild_full_params: Expected full param to be "
                                f"of type {self.mixed_precision.param_dtype}, "
                                f"but got {p._full_param_padded.dtype}!"
                            )
                    # output is full_param_padded which can be freed depending
                    # on reshard_after_forward (this path is exercised by tests
                    # in test_fsdp_summon_full_params).
                    output_tensors.append((p._full_param_padded, self.reshard_after_forward))

                    self._update_p_data(p, output_tensor=p._full_param_padded)  # type: ignore[attr-defined]
                    continue
                else:
                    # If full param has not been rebuilt or has been freed, call all gather
                    p_data = p.data  # type: ignore[attr-defined]
                    p_full_size = p._full_param_padded.size()  # type: ignore[attr-defined]
                    assert (
                        p_full_size.numel() == p_data.numel() * self.world_size
                    ), "Param full size should be equal to its shard size multiply world_size."
                    assert (
                        p._full_param_padded.storage().size() == 0  # type: ignore[attr-defined]
                    ), "Full param's storage should have been freed before if all gather is needed."  # type: ignore[attr-defined]
                    if (
                        self._mixed_precision_enabled_for_params()
                        and force_full_precision
                    ):
                        # p._full_param_padded has the reduced precision type,
                        # but we need full precision rebuild as we're in
                        # _summon_full_params. Note that this is why
                        # _summon_full_params collects locally used params from
                        # _rebuild_full_params instead of relying on
                        # p._full_param_padded, as it may not always be
                        # allocated such as during mixed precision.
                        output_tensor = p_data.new_zeros(p_full_size)
                    else:
                        # Allocate based on full size from all shards.
                        _alloc_storage(p._full_param_padded, size=p_full_size)  # type: ignore[attr-defined]
                        output_tensor = p._full_param_padded  # type: ignore[attr-defined]
                    # Fill output_tensor with (p.data for each shard in self.world_size)
                    dist._all_gather_base(
                        output_tensor, p_data, group=self.process_group
                    )

                    # The full parameter, which can be freed. Note that we
                    # append here before update_p_data so as to not saved the
                    # tensor with padding trimmed, which causes issues with
                    # writeback in _summon_full_params.
                    output_tensors.append((output_tensor, True))
                    # Set p.data = output_tensor (with padding trimmed)
                    self._update_p_data(p, output_tensor=output_tensor)
                    # We can free the reduced precision shard as we have the
                    # full precision parameter.
                    if (
                        self._mixed_precision_enabled_for_params()
                    ):
                        self._free_mp_shard(cast(List[FlatParameter], [p]))
        return output_tensors

    def _check_rebuild_full_params(self, param: FlatParameter):
        """
        Checks the validity of a call to :meth:`_rebuild_full_params` in terms
        of the execution order. If on the first iteration, this uses an
        all-gather to check that all ranks are running ``forward()`` with the
        same parameter, erroring if not, and on subsequent iterations, if the
        forward order differs from that of the first iteration (meaning that we
        can no longer guarantee correct execution since all-gathers may be
        mismatched), then we issue a warning to the user. This only issues
        warnings on the first deviating iteration and stops checking
        thereafter.

        Only the :meth:`_rebuild_full_params` calls in the forward pass are
        checked since a correct forward order should imply a correct
        pre-backward order for typical cases.

        Executing in ``no_sync()`` does not affect this check for
        ``FULL_SHARD`` and ``SHARD_GRAD_OP``: (1) Being in ``no_sync()`` in the
        first iteration does not yield a different forward
        :meth:`_rebuild_full_params()` sequence, and (2) being in ``no_sync()``
        in a later iteration does not give false positive warnings since the
        forward :meth:`_rebuild_full_params()` sequence still matches the first
        iteration sequence (for ``FULL_SHARD``) or the first iteration
        sequence's prefix (for ``SHARD_GRAD_OP``).
        """
        # Only check when rebuilding the full parameters in the forward pass,
        # and skip the check (1) when in eval mode since then there is not a
        # safe point at which to reset the execution order data and (2) if
        # world size is 1 since then there is no chance of desynchronization
        if self.training_state != TrainingState_.FORWARD or \
                not self.training or self.world_size == 1:
            return
        eod = self._exec_order_data
        param_index = eod.get_param_index(param)
        if not eod.is_first_iter:
            # Only issue warnings on the first deviating iteration and stop
            # checking thereafter to avoid flooding the console
            if eod.warn_status == _ExecOrderWarnStatus.WARNED:
                return
            # However, we may issue multiple warnings on the first deviating
            # iteration to help debugging, where either:
            # 1. This iteration sees an extra `_rebuild_full_params()` in
            # `forward()` compared to the first iteration
            msg_prefix = curr_param_order = None  # non-`None` means we warn
            if eod.index >= len(eod.param_order):
                msg_prefix = "Expected to not rebuild any more parameters " \
                    "in `forward()` for this module but trying to rebuild " \
                    "parameters for "
                curr_param_order = eod.param_order + [param_index]
            else:
                expected_param_index = eod.param_order[eod.index]
                # 2. This iteration sees the same number of
                # `_rebuild_full_params()` (so far) but the current parameter
                # differs
                if param_index != expected_param_index:
                    expected_param_names = eod.get_unflat_param_names(expected_param_index)
                    assert len(expected_param_names) > 0, \
                        "Expected parameter should always be valid"
                    msg_prefix = "Expected to rebuild parameters in " \
                        f"`forward()` for {expected_param_names} but " \
                        "instead trying to rebuild parameters for "
                    curr_param_order = eod.param_order[:eod.index - 1] + [param_index]
            to_issue_warning = msg_prefix is not None
            if to_issue_warning:
                assert curr_param_order is not None
                param_names = eod.get_unflat_param_names(param_index)
                is_added_param = len(param_names) == 0
                if is_added_param:
                    msg_suffix = "a newly-added parameter since construction time"
                else:
                    msg_suffix = f"{param_names}"
                sub_msg = msg_prefix + msg_suffix
                first_iter_param_names = [
                    eod.get_unflat_param_names(index) for index in eod.param_order
                ]
                curr_iter_param_names = [
                    eod.get_unflat_param_names(index) for index in curr_param_order
                ]
                warnings.warn(
                    "Forward order differs from that of the first iteration "
                    f"on rank {self.rank} -- collectives are unchecked and may "
                    "give incorrect results or hang\n" + sub_msg + "\n" +
                    f"First iteration's forward order: {first_iter_param_names}"
                    "\nThis iteration's forward order (so far): "
                    f"{curr_iter_param_names}"
                )
                eod.warn_status = _ExecOrderWarnStatus.WARNING
            eod.index += 1
        else:
            # Use `compute_device` instead of the parameter's device in case it
            # is offloaded on CPU and we are using NCCL backend, which requires
            # communicated tensors be on GPU
            device = self.compute_device
            indices = torch.zeros(self.world_size, dtype=torch.int32, device=device)
            index = torch.tensor([param_index], dtype=torch.int32, device=device)
            dist._all_gather_base(indices, index, group=self.process_group)
            # Check that all ranks plan to all-gather the same parameter index
            for (r1, i1), (r2, i2) in itertools.combinations(
                ((rank, indices[rank]) for rank in range(self.world_size)), 2,
            ):
                if not torch.equal(i1, i2):
                    r1_param_names = eod.get_unflat_param_names(i1)
                    r2_param_names = eod.get_unflat_param_names(i2)
                    raise RuntimeError(
                        f"Forward order differs across ranks: rank {r1} is "
                        "rebuilding full parameters in `forward()` for "
                        f"{r1_param_names} while rank {r2} is rebuilding full "
                        f"parameters in `forward()` for {r2_param_names}"
                    )
            eod.param_order.append(param_index)

    @torch.no_grad()
    def _prep_grads_for_backward(self) -> None:
        """Make sure p.grad has the correct size/device, otherwise set it to None."""
        for p in self.params:
            if p.grad is not None and (
                p.grad.size() != p._unsharded_size  # type: ignore[attr-defined]
                or p.grad.device != p.device
            ):
                offloaded: bool = p.grad.device != p.device
                if offloaded:
                    assert self.cpu_offload.offload_params, \
                        "`p.grad.device` and `p.device` should be the same " \
                        "if not offloading parameters to CPU"
                prev_iter_outside_no_sync: bool = \
                    p.grad.size() == p._local_shard.shape  # type: ignore[attr-defined]
                # As long as the previous iteration was outside `no_sync()`,
                # then we must save the gradient in `_saved_grad_shard`, even
                # if the current iteration is inside `no_sync()`. This is to
                # prepare for the next iteration outside `no_sync()`, which may
                # try to accumulate gradients. FSDP accumulates gradients in
                # the separate variable `p._saved_grad_shard` to leave `p.grad`
                # for the per-iteration gradient.
                if prev_iter_outside_no_sync:
                    # FSDP currently does not support gradient accumulation
                    # outside `no_sync()` when using CPU offloading (see the
                    # warning in the class's docstring).
                    if not offloaded:
                        p._saved_grad_shard = p.grad.data  # type: ignore[attr-defined]
                p.grad = None

    @torch.no_grad()
    def _free_full_params(self, params: Optional[List[FlatParameter]] = None) -> None:
        """
        Free up storage for full parameters.
        """
        if params is None:
            params = self.params
        current_stream = torch.cuda.current_stream()
        for p in params:
            # e.g., world_size == 1 or self.sharding_strategy = NO_SHARD
            if not p._is_sharded:  # type: ignore[attr-defined]
                if (
                    self._mixed_precision_enabled_for_params()
                ):
                    self._free_mp_shard(cast(List[FlatParameter], [p]))
                continue
            # Don't let PyTorch reuse this memory until all work in the current
            # stream is complete.
            p._full_param_padded.record_stream(current_stream)  # type: ignore[attr-defined]
            # There may be external references to the Tensor Storage that we
            # can't modify, such as references that are created by
            # ctx.save_for_backward in the forward pass. Thus when we
            # unshard parameters, we should reuse the original Tensor
            # Storage object and unshard it in-place. For now, just resize
            # the Storage to 0 to save memory.
            _free_storage(p._full_param_padded)  # type: ignore[attr-defined]

    @torch.no_grad()
    def _use_param_local_shard(
        self, params: Optional[List[FlatParameter]] = None
    ) -> None:
        """Use local shard for a list of params. Also implicitly offloads
        parameters back to CPU if we are CPU offloading."""
        if params is None:
            params = self.params
        for p in params:
            if self.cpu_offload.offload_params:
                # Ensure local_shard resides in CPU if we are offloading params.
                assert p._local_shard.device == torch.device(  # type: ignore[attr-defined]
                    "cpu"
                ), "Expected p._local_shard to be on CPU"
            p.data = p._local_shard  # type: ignore[attr-defined]

    def _assert_state(self, state: Union[TrainingState_, List[TrainingState_]]) -> None:
        """Assert we are in the given state."""
        # Since assert can be turned off and this error checking
        # is really important, we use explicit error checking
        # and raise a ValueError if needed.
        if isinstance(state, TrainingState_):
            state = [state]
        if self.training_state not in state:
            msg = (
                f"expected to be in states {state} but current state "
                f"is {self.training_state}"
            )
            # In case we are failing in the context of autograd hook, asserting
            # may not generate useful msg. So, let's print it to be sure.
            if self.rank == 0:
                print(f"Asserting FSDP instance is: {self}")
                print(f"ERROR: {msg}")
                traceback.print_stack()
            raise ValueError(msg)

    @contextmanager
    def no_sync(self) -> Generator:
        """
        A context manager to disable gradient synchronizations across FSDP
        instances. Within this context, gradients will be accumulated in module
        variables, which will later be synchronized in the first
        forward-backward pass after exiting the context. This should only be
        used on the root FSDP instance and will recursively apply to all
        children FSDP instances.

        .. note:: This likely results in higher memory usage because FSDP will
            accumulate the full model gradients (instead of gradient shards)
            until the eventual sync.

        .. note:: When used with CPU offloading, the gradients will not be
            offloaded to CPU when inside the context manager. Instead, they
            will only be offloaded right after the eventual sync.
        """
        self._lazy_init()
        assert self._is_root, "`no_sync()` on inner FSDP instances is not supported"
        self._assert_state(TrainingState_.IDLE)
        old_flags = []
        for m in self.modules():
            if isinstance(m, FullyShardedDataParallel):
                old_flags.append((m, m._sync_gradients))
                m._sync_gradients = False
        try:
            yield
        finally:
            for m, old_flag in old_flags:
                assert not m._sync_gradients, (
                    "`_sync_gradients` was incorrectly set to "
                    "`True` while in the `no_sync()` context manager"
                )
                m._sync_gradients = old_flag

    @property
    def params_with_grad(self) -> List[Parameter]:
        """
        Recursively returns a list of all module parameters that have a gradient.
        """
        return [p for p in self.parameters() if p.grad is not None]

    @torch.no_grad()
    def clip_grad_norm_(
        self, max_norm: Union[float, int], norm_type: Union[float, int] = 2.0
    ) -> None:
        """
        Clip all gradients at this point in time. The norm is computed over all
        gradients together, as if they were concatenated into a single vector.
        Gradients are modified in-place.

        Args:
            max_norm (float or int): max norm of the gradients
            norm_type (float or int): type of the used p-norm. Can be ``'inf'``
                for infinity norm.

        Returns:
            Total norm of the parameters (viewed as a single vector).

        .. note:: This is analogous to ``torch.nn.utils.clip_grad_norm_`` but
            handles the partitioning and multiple devices per rank under the
            hood. The default torch util is not applicable here, because each
            rank only has a partial view of all the grads in the model, so
            calling it for FSDP models would lead to different scaling being
            applied per subset of model parameters.

        .. warning:: This needs to be called on all ranks, since synchronization
            primitives will be used.
        """
        self._lazy_init()
        self._wait_for_previous_optim_step()
        assert self._is_root, "clip_grad_norm should only be called on the root (parent) instance"
        self._assert_state(TrainingState_.IDLE)

        max_norm = float(max_norm)
        norm_type = float(norm_type)
        # Computes the max norm for this shard's gradients and sync's across workers
        local_norm = _calc_grad_norm(self.params_with_grad, norm_type).cuda()  # type: ignore[arg-type]
        if norm_type == math.inf:
            total_norm = local_norm
            dist.all_reduce(total_norm, op=torch.distributed.ReduceOp.MAX, group=self.process_group)
        else:
            total_norm = local_norm ** norm_type
            dist.all_reduce(total_norm, group=self.process_group)
            total_norm = total_norm ** (1.0 / norm_type)

        if self.cpu_offload:
            total_norm = total_norm.cpu()

        clip_coef = torch.tensor(max_norm, dtype=total_norm.dtype, device=total_norm.device) / (total_norm + 1e-6)
        if clip_coef < 1:
            # multiply by clip_coef, aka, (max_norm/total_norm).
            for p in self.params_with_grad:
                assert p.grad is not None
                p.grad.detach().mul_(clip_coef.to(p.grad.device))

    @staticmethod
    def full_optim_state_dict(
        model: torch.nn.Module,
        optim: torch.optim.Optimizer,
        optim_input: Optional[Union[
            List[Dict[str, Any]], Iterable[torch.nn.Parameter],
        ]] = None,
        rank0_only: bool = True,
        group: Optional[dist.ProcessGroup] = None,
    ) -> Dict[str, Any]:
        """
        Consolidates the full optimizer state on rank 0 and returns it
        as a :class:`dict` following the convention of
        :meth:`torch.optim.Optimizer.state_dict`, i.e. with keys ``"state"``
        and ``"param_groups"``. The flattened parameters in ``FSDP`` modules
        contained in ``model`` are mapped back to their unflattened parameters.

        .. warning:: This needs to be called on all ranks since synchronization
            primitives are used. However, if ``rank0_only=True``, then the
            state dict is only populated on rank 0, and all other ranks return
            an empty :class:`dict`.

        .. warning:: Unlike ``torch.optim.Optimizer.state_dict()``, this method
            uses full parameter names as keys instead of parameter IDs.

        .. warning:: If you do not pass ``model.parameters()`` as the first
            argument to the optimizer, then you should pass that same value to
            this method as ``optim_input``.

        .. note:: Like in :meth:`torch.optim.Optimizer.state_dict`, the tensors
            contained in the optimizer state dict are not cloned, so there may
            be aliasing surprises. For best practices, consider saving the
            returned optimizer state dict immediately, e.g. using
            ``torch.save()``.

        Args:
            model (torch.nn.Module): Root module (which may or may not be a
                :class:`FullyShardedDataParallel` instance) whose parameters
                were passed into the optimizer ``optim``.
            optim (torch.optim.Optimizer): Optimizer for ``model`` 's
                parameters.
            optim_input (Optional[Union[List[Dict[str, Any]], Iterable[torch.nn.Parameter]]]):
                Input passed into the optimizer ``optim`` representing either a
                :class:`list` of parameter groups or an iterable of parameters;
                if ``None``, then this method assumes the input was
                ``model.parameters()``. (Default: ``None``)
            rank0_only (bool): If ``True``, saves the populated :class:`dict`
                only on rank 0; if ``False``, saves it on all ranks. (Default:
                ``True``)
            group (dist.ProcessGroup): Model's process group or ``None`` if using
                the default process group. (Default: ``None``)

        Returns:
            Dict[str, Any]: A :class:`dict` containing the optimizer state for
            ``model`` 's original unflattened parameters and including keys
            "state" and "param_groups" following the convention of
            :meth:`torch.optim.Optimizer.state_dict`. If ``rank0_only=True``,
            then nonzero ranks return an empty :class:`dict`.
        """
        return _optim_state_dict(
            model=model,
            optim=optim,
            optim_input=optim_input,
            rank0_only=rank0_only,
            shard_state=False,
            group=group,
        )

    @staticmethod
    def sharded_optim_state_dict(
        model: torch.nn.Module,
        optim: torch.optim.Optimizer,
        optim_input: Optional[
            Union[
                List[Dict[str, Any]], Iterable[torch.nn.Parameter],
            ]
        ] = None,
        group: Optional[dist.ProcessGroup] = None,
    ) -> Dict[str, Any]:
        """
        The API is similar to :meth:``full_optim_state_dict`` but this API
        chunks all non-zero-dimension states to ShardedTensor to save memory.
        This API should only be used when the model state_dict is derived with
        the context manager ``with state_dict_type(SHARDED_STATE_DICT):``.

        For the detail usages, refer to the :meth:``full_optim_state_dict`` doc.

        .. warning:: The returned state dict contains ShardedTensor and cannot be
            directly used by the regular ``optim.load_state_dict``.
        """

        # TODO: The ultimate goal of the optimizer state APIs should be the same
        # as state_dict/load_state_dict -- using one API to get optimizer states
        # and one API to load optimizer states. ``state_dict_type`` will be used
        # to decide which optimizer states should be returned.
        # There are currently two APIs to load a full optimizer state. So the
        # first step of the unification is to merge the two full optimizer state
        # loading APIs.
        # Task: https://github.com/pytorch/pytorch/issues/82232
        return _optim_state_dict(
            model=model,
            optim=optim,
            optim_input=optim_input,
            rank0_only=False,
            shard_state=True,
            group=group,
        )

    @staticmethod
    def shard_full_optim_state_dict(
        full_optim_state_dict: Dict[str, Any],
        model: torch.nn.Module,
        optim_input: Optional[Union[
            List[Dict[str, Any]], Iterable[torch.nn.Parameter],
        ]] = None,
    ) -> Dict[str, Any]:
        """
        Shards the full optimizer state dict ``full_optim_state_dict`` by
        remapping the state to flattened parameters instead of unflattened
        parameters and restricting to only this rank's part of the optimizer
        state. The first argument should be the return value of
        :meth:`full_optim_state_dict`.

        Example::

            >>> # xdoctest: +SKIP("undefined variables")
            >>> from torch.distributed.fsdp import FullyShardedDataParallel as FSDP
            >>> model, optim = ...
            >>> full_osd = FSDP.full_optim_state_dict(model, optim)
            >>> torch.save(full_osd, PATH)
            >>> # Define new model with possibly different world size
            >>> new_model, new_optim = ...
            >>> full_osd = torch.load(PATH)
            >>> sharded_osd = FSDP.shard_full_optim_state_dict(full_osd, new_model)
            >>> new_optim.load_state_dict(sharded_osd)

        .. warning:: If you do not pass ``model.parameters()`` as the first
            argument to the optimizer, then you should pass that same value to
            this method as ``optim_input``.

        .. note:: Both :meth:`shard_full_optim_state_dict` and
            :meth:`scatter_full_optim_state_dict` may be used to get the
            sharded optimizer state dict to load. Assuming that the full
            optimizer state dict resides in CPU memory, the former requires
            each rank to have the full dict in CPU memory, where each rank
            individually shards the dict without any communication, while the
            latter requires only rank 0 to have the full dict in CPU memory,
            where rank 0 moves each shard to GPU memory (for NCCL) and
            communicates it to ranks appropriately. Hence, the former has
            higher aggregate CPU memory cost, while the latter has higher
            communication cost.

        Args:
            full_optim_state_dict (Dict[str, Any]): Optimizer state dict
                corresponding to the unflattened parameters and holding the
                full non-sharded optimizer state.
            model (torch.nn.Module): Root module (which may or may not be a
                :class:`FullyShardedDataParallel` instance) whose parameters
                correspond to the optimizer state in ``full_optim_state_dict``.
            optim_input (Optional[Union[List[Dict[str, Any]], Iterable[torch.nn.Parameter]]]):
                Input passed into the optimizer representing either a
                :class:`list` of parameter groups or an iterable of parameters;
                if ``None``, then this method assumes the input was
                ``model.parameters()``. (Default: ``None``)

        Returns:
            Dict[str, Any]: The full optimizer state dict now remapped to
            flattened parameters instead of unflattened parameters and
            restricted to only include this rank's part of the optimizer state.
        """
        sharded_osd = _flatten_optim_state_dict(
            full_optim_state_dict, model, True,
        )
        return _rekey_sharded_optim_state_dict(sharded_osd, model, optim_input)

    @staticmethod
    def flatten_sharded_optim_state_dict(
        sharded_optim_state_dict: Dict[str, Any],
        model: torch.nn.Module,
        optim_input: Optional[
            Union[
                List[Dict[str, Any]], Iterable[torch.nn.Parameter],
            ]
        ] = None,
    ) -> Dict[str, Any]:
        """
        The API is similar to :meth:``shard_full_optim_state_dict``. The only
        difference is that the input ``sharded_optim_state_dict`` should be
        returned from :meth:`sharded_optim_state_dict`. Therefore, there will be
        allgather calls on each rank to gather ShardedTensor.

        Args:
            sharded_optim_state_dict (Dict[str, Any]): Optimizer state dict
                corresponding to the unflattened parameters and holding the
                sharded optimizer state.
            model (torch.nn.Module):
                Refer to :meth:``shard_full_optim_state_dict``.
            optim_input (Optional[Union[List[Dict[str, Any]], Iterable[torch.nn.Parameter]]]):
                Refer to :meth:``shard_full_optim_state_dict``.

        Returns:
            Refer to :meth:``shard_full_optim_state_dict``.
        """

        # TODO: The implementation is the same as ``shard_full_optim_state_dict``.
        # See the TODO in ``shard_full_optim_state_dict`` for the future
        # unification plan.
        flattened_osd = _flatten_optim_state_dict(
            sharded_optim_state_dict,
            model=model,
            shard_state=True,
        )
        return _rekey_sharded_optim_state_dict(flattened_osd, model, optim_input)

    @staticmethod
    def scatter_full_optim_state_dict(
        full_optim_state_dict: Optional[Dict[str, Any]],
        model: torch.nn.Module,
        optim_input: Optional[Union[
            List[Dict[str, Any]], Iterable[torch.nn.Parameter],
        ]] = None,
        group: Optional[Any] = None,
    ) -> Dict[str, Any]:
        """
        Scatters the full optimizer state dict from rank 0 to all other ranks,
        returning the sharded optimizer state dict on each rank. The return
        value is the same as :meth:`shard_full_optim_state_dict`, and on rank
        0, the first argument should be the return value of
        :meth:`full_optim_state_dict`.

        Example::

            >>> # xdoctest: +SKIP("undefined variables")
            >>> from torch.distributed.fsdp import FullyShardedDataParallel as FSDP
            >>> model, optim = ...
            >>> full_osd = FSDP.full_optim_state_dict(model, optim)  # only non-empty on rank 0
            >>> # Define new model with possibly different world size
            >>> new_model, new_optim, new_group = ...
            >>> sharded_osd = FSDP.scatter_full_optim_state_dict(full_osd, new_model, group=new_group)
            >>> new_optim.load_state_dict(sharded_osd)

        .. note:: Both :meth:`shard_full_optim_state_dict` and
            :meth:`scatter_full_optim_state_dict` may be used to get the
            sharded optimizer state dict to load. Assuming that the full
            optimizer state dict resides in CPU memory, the former requires
            each rank to have the full dict in CPU memory, where each rank
            individually shards the dict without any communication, while the
            latter requires only rank 0 to have the full dict in CPU memory,
            where rank 0 moves each shard to GPU memory (for NCCL) and
            communicates it to ranks appropriately. Hence, the former has
            higher aggregate CPU memory cost, while the latter has higher
            communication cost.

        Args:
            full_optim_state_dict (Optional[Dict[str, Any]]): Optimizer state
                dict corresponding to the unflattened parameters and holding
                the full non-sharded optimizer state if on rank 0; the argument
                is ignored on nonzero ranks.
            model (torch.nn.Module): Root module (which may or may not be a
                :class:`FullyShardedDataParallel` instance) whose parameters
                correspond to the optimizer state in ``full_optim_state_dict``.
            optim_input (Optional[Union[List[Dict[str, Any]], Iterable[torch.nn.Parameter]]]):
                Input passed into the optimizer representing either a
                :class:`list` of parameter groups or an iterable of parameters;
                if ``None``, then this method assumes the input was
                ``model.parameters()``. (Default: ``None``)
            group (dist.ProcessGroup): Model's process group or ``None`` if
                using the default process group. (Default: ``None``)

        Returns:
            Dict[str, Any]: The full optimizer state dict now remapped to
            flattened parameters instead of unflattened parameters and
            restricted to only include this rank's part of the optimizer state.
        """
        # Try to use the passed-in process group, the model's process group,
        # or the default process group (i.e. `None`) in that priority order
        if group is None and hasattr(model, "process_group"):
            group = model.process_group
        rank = dist.get_rank(group)
        world_size = dist.get_world_size(group)
        # Check for a valid broadcast device, preferring GPU when available
        using_nccl = dist.distributed_c10d._check_for_nccl_backend(group)
        broadcast_device = torch.device("cuda") if torch.cuda.is_available() \
            else torch.device("cpu")
        if using_nccl and not torch.cuda.is_available():
            raise RuntimeError("NCCL requires a GPU for collectives")
        # Flatten the optimizer state dict and construct a copy with the
        # positive-dimension tensors' shapes in place of the tensors themselves
        # since those tensors will be broadcast separately to avoid copying
        if rank == 0:
            if full_optim_state_dict is None:
                raise ValueError("Rank 0 must pass in the full optimizer state dict")
            flat_osd = _flatten_optim_state_dict(
                full_optim_state_dict,
                model=model,
                shard_state=False,
            )
            processed_osd = _process_pos_dim_tensor_state(flat_osd, world_size)
        # Broadcast the optim state dict without positive-dimension tensor
        # state and the FSDP parameter IDs from rank 0 to all ranks
        processed_osd = _broadcast_processed_optim_state_dict(
            processed_osd if rank == 0 else None, rank, group,
        )
        # Broadcast positive-dimension tensor state (both sharded tensors for
        # FSDP parameters and unsharded tensors for non-FSDP parameters)
        sharded_osd = _broadcast_pos_dim_tensor_states(
            processed_osd, flat_osd if rank == 0 else None, rank, world_size,
            group, broadcast_device,
        )
        # Rekey the optimizer state dict to use parameter IDs according to this
        # rank's `optim_input`
        sharded_osd = _rekey_sharded_optim_state_dict(sharded_osd, model, optim_input)
        return sharded_osd

    @staticmethod
    def rekey_optim_state_dict(
        optim_state_dict: Dict[str, Any],
        optim_state_key_type: OptimStateKeyType,
        model: torch.nn.Module,
        optim_input: Optional[Union[
            List[Dict[str, Any]], Iterable[torch.nn.Parameter],
        ]] = None,
    ) -> Dict[str, Any]:
        """
        Re-keys the optimizer state dict ``optim_state_dict`` to use the key
        type ``optim_state_key_type``. This can be used to achieve
        compatibility between optimizer state dicts from models with FSDP
        instances and ones without.

        To re-key an FSDP full optimizer state dict (i.e. from
        :meth:`full_optim_state_dict`) to use parameter IDs and be loadable to
        a non-wrapped model::

            >>> # xdoctest: +SKIP("undefined variables")
            >>> wrapped_model, wrapped_optim = ...
            >>> full_osd = FSDP.full_optim_state_dict(wrapped_model, wrapped_optim)
            >>> nonwrapped_model, nonwrapped_optim = ...
            >>> rekeyed_osd = FSDP.rekey_optim_state_dict(full_osd, OptimStateKeyType.PARAM_ID, nonwrapped_model)
            >>> nonwrapped_optim.load_state_dict(rekeyed_osd)

        To re-key a normal optimizer state dict from a non-wrapped model to be
        loadable to a wrapped model::

            >>> # xdoctest: +SKIP("undefined variables")
            >>> nonwrapped_model, nonwrapped_optim = ...
            >>> osd = nonwrapped_optim.state_dict()
            >>> rekeyed_osd = FSDP.rekey_optim_state_dict(osd, OptimStateKeyType.PARAM_NAME, nonwrapped_model)
            >>> wrapped_model, wrapped_optim = ...
            >>> sharded_osd = FSDP.shard_full_optim_state_dict(rekeyed_osd, wrapped_model)
            >>> wrapped_optim.load_state_dict(sharded_osd)

        Returns:
            Dict[str, Any]: The optimizer state dict re-keyed using the
            parameter keys specified by ``optim_state_key_type``.
        """
        assert optim_state_key_type in \
            (OptimStateKeyType.PARAM_NAME, OptimStateKeyType.PARAM_ID)
        osd = optim_state_dict  # alias
        # Validate that the existing parameter keys are uniformly typed
        uses_param_name_mask = [
            type(param_key) is str for param_key in osd["state"]
        ]
        uses_param_id_mask = [
            type(param_key) is int for param_key in osd["state"]
        ]
        if (any(uses_param_name_mask) and not all(uses_param_name_mask)) or \
                (any(uses_param_id_mask) and not all(uses_param_id_mask)):
            error_msg = f"Invalid parameter keys: {osd['state'].keys()}"
            raise ValueError(error_msg)
        # Return directly if the existing key type matches the target key type
        if (optim_state_key_type == OptimStateKeyType.PARAM_NAME and
            all(uses_param_name_mask)) or \
            (optim_state_key_type == OptimStateKeyType.PARAM_ID and
                all(uses_param_id_mask)):
            return osd
        # Otherwise, actually perform the re-keying
        new_osd = {}
        if optim_state_key_type == OptimStateKeyType.PARAM_NAME:  # ID -> name
            param_id_to_param = _get_param_id_to_param(model, optim_input)
            param_to_param_name = _get_param_to_param_name(model)
            param_id_to_param_name: List[str] = [
                param_to_param_name[param] for param in param_id_to_param
            ]
            new_osd["state"] = {
                param_id_to_param_name[param_id]: param_state
                for param_id, param_state in osd["state"].items()
            }
            new_osd["param_groups"] = copy.deepcopy(osd["param_groups"])
            for param_group in new_osd["param_groups"]:
                param_group["params"] = sorted([
                    param_id_to_param_name[param_id]
                    for param_id in param_group["params"]
                ])
            return new_osd
        elif optim_state_key_type == OptimStateKeyType.PARAM_ID:  # name -> ID
            param_name_to_param = _get_param_name_to_param(model)
            param_to_param_id = _get_param_to_param_id(model, optim_input)
            # Because not all model parameters may be passed as the optimizer
            # input, we may need to drop some parameters from this mapping
            param_name_to_param_id = {
                param_name: param_to_param_id[param]
                for param_name, param in param_name_to_param.items()
                if param in param_to_param_id
            }
            new_osd["state"] = {
                param_name_to_param_id[param_name]: param_state
                for param_name, param_state in osd["state"].items()
            }
            new_osd["param_groups"] = copy.deepcopy(osd["param_groups"])
            for param_group in new_osd["param_groups"]:
                param_group["params"] = sorted([
                    param_name_to_param_id[param_name]
                    for param_name in param_group["params"]
                ])
            return new_osd
        return new_osd  # should never reach here

    def _get_default_comm_hook(self) -> Any:
        r"""
        Returns a default communication hook based on a sharding strategy.
        """
        if self.sharding_strategy != ShardingStrategy.NO_SHARD:
            return default_hooks.reduce_scatter_hook
        else:
            return default_hooks.allreduce_hook

    def _get_default_comm_hook_state(self) -> Any:
        r"""
        Returns a default communication hook state based on a sharding strategy.
        """
        return default_hooks.DefaultState(process_group=self.process_group)

    def register_comm_hook(self, state: object, hook: callable):
        """
        Registers a communication hook which is an enhancement that provides a
        flexible hook to users where they can specify how FSDP aggregates gradients
        across multiple workers.
        This hook can be used to implement several algorithms like
        `GossipGrad <https://arxiv.org/abs/1803.05880>`_ and gradient compression
        which involve different communication strategies for
        parameter syncs while training with :class:`FullyShardedDataParallel`.

        .. warning ::
            FSDP communication hook should be registered before running an initial forward pass
            and only once.

        Args:
            state (object): Passed to the hook to maintain any state information during the training process.
                            Examples include error feedback in gradient compression,
                            peers to communicate with next in `GossipGrad <https://arxiv.org/abs/1803.05880>`_, etc.
                            It is locally stored by each worker
                            and shared by all the gradient tensors on the worker.
            hook (Callable): Callable, which has one of the following signatures:
                            1) ``hook: Callable[torch.Tensor] -> None``:
                            This function takes in a Python tensor, which represents
                            the full, flattened, unsharded gradient with respect to all variables
                            corresponding to the model this FSDP unit is wrapping
                            (that are not wrapped by other FSDP sub-units).
                            It then performs all necessary processing and returns ``None``;
                            2) ``hook: Callable[torch.Tensor, torch.Tensor] -> None``:
                            This function takes in two Python tensors, the first one represents
                            the full, flattened, unsharded gradient with respect to all variables
                            corresponding to the model this FSDP unit is wrapping
                            (that are not wrapped by other FSDP sub-units). The latter
                            represents a pre-sized tensor to store a chunk of a sharded gradient after
                            reduction.
                            In both cases, callable performs all necessary processing and returns ``None``.
                            Callables with signature 1 are expected to handle gradient communication for a `NO_SHARD` case.
                            Callables with signature 2 are expected to handle gradient communication for sharded cases.

        """
        if not self.check_is_root():
            raise AssertionError("register_comm_hook can only be called on a root instance.")
        for submodule in self.fsdp_modules(self):
            assert not submodule._hook_registered, "communication hook can be only registered once"
            submodule._hook_registered = True
            assert submodule._communication_hook == self._get_default_comm_hook(),\
                f"communication hook should be default, but it is {submodule._communication_hook.__name__} instead"
            submodule._communication_hook_state = state
            submodule._communication_hook = hook


    def _init_param_exec_order_wrap_policy(self, *args, **kwargs) -> None:
        auto_wrap_policy = kwargs["auto_wrap_policy"]
        module = kwargs["module"]
        assert hasattr(auto_wrap_policy, "tracing_config")
        if not _TORCH_FX_AVAIL:
            assert (
                auto_wrap_policy.tracing_config is None
            ), "tracing_config should be None when torch.fx is not enabled"
        elif isinstance(
            auto_wrap_policy.tracing_config,
            TracingConfig
        ):
            tracer = auto_wrap_policy.tracing_config.tracer
            execution_info = _init_execution_info(module)

            for m in module.modules():
                assert not isinstance(
                    m, FullyShardedDataParallel
                ), "The input module of _patch_tracer should not contain FSDP modules"

            with _patch_tracer(
                tracer=tracer,
                root_module=module,
                execution_info=execution_info,
            ):
                try:
                    tracer.trace(module, auto_wrap_policy.tracing_config.concrete_args)
                except BaseException as e:
                    raise RuntimeError(
                        "tracer.trace failed inside _init_param_exec_order_wrap_policy"
                        f" with the error: {e}."
                    )
        else:
            assert (
                auto_wrap_policy.tracing_config is None
            ), "tracing_config should either be an instance of TracingConfig or be None"
        # The initial FSDP wrapping is done with auto_wrap_policy.init_policy
        kwargs["auto_wrap_policy"] = auto_wrap_policy.init_policy
        self.__init__(*args, **kwargs)
        self._param_exec_order_policy: bool = True
        # self._param_exec_order_prep_stage is set to True before we get the execution order
        self._param_exec_order_prep_stage: bool = True
        # A list that stores the flatten parameters and its name based on the parameter execution order
        self._fsdp_params_exec_order: List[FlatParameter] = []
        if _TORCH_FX_AVAIL and isinstance(
            auto_wrap_policy.tracing_config,
            TracingConfig
        ):
            # Initialize a dict that maps each module to its parent FSDP wrap
            module_to_fsdp: Dict[nn.Module, FullyShardedDataParallel] = dict()
            for wrap in self.fsdp_modules(self):
                module_to_fsdp[wrap.module] = wrap
            # Set self._fsdp_params_exec_order based on execution_info.module_forward_order.
            # TODO (linjianma): self._fsdp_params_exec_order will be set based on
            # the parameter execution order rather than module_forward_order,
            # once the non-recursive wrapping policy is fully implemented.
            for m in execution_info.module_forward_order:
                if m in module_to_fsdp:
                    for flat_param in module_to_fsdp[m].params:
                        self._fsdp_params_exec_order.append(flat_param)
            self._param_exec_order_prep_stage = False

        for m in self.modules():
            if m is not self and isinstance(m, FullyShardedDataParallel):
                # Assignment by reference, so each children FSDP wrap has access to
                # the _fsdp_params_exec_order of the root module
                m._fsdp_params_exec_order = self._fsdp_params_exec_order
                m._param_exec_order_policy = self._param_exec_order_policy
                m._param_exec_order_prep_stage = self._param_exec_order_prep_stage

    def _use_param_exec_order_policy(self) -> bool:
        return (
            hasattr(self, "_param_exec_order_policy")
            and self._param_exec_order_policy
        )

    def _is_param_exec_order_prep_stage(self) -> bool:
        is_prep_stage = (
            hasattr(self, "_param_exec_order_prep_stage")
            and self._param_exec_order_prep_stage
        )
        if not is_prep_stage:
            for p in self.parameters():
                assert (
                    not hasattr(p, "_params_exec_order_hook_handle")
                ), "When not in execution order prep stage, all _params_exec_order_hook_handle should be removed."
        return is_prep_stage

def _get_default_cuda_device(module: nn.Module) -> torch.device:
    """Try to infer CUDA device from module parameters."""
    try:
        compute_device = next(module.parameters()).device
        if compute_device.type == "cuda":
            return compute_device
    # e.g., if module does not have parameters, it will throw StopIteration,
    # in this case, instead of raising exception, return cuda device.
    except StopIteration:
        pass
    # Fall back to current CUDA device
    return torch.device("cuda", torch.cuda.current_device())


def _free_storage(data: torch.Tensor) -> None:
    """Free underlying storage of a Tensor."""
    if data.storage().size() > 0:
        # Since we're modifying the Tensor's Storage directly, make sure the Tensor
        # is the sole occupant of the Storage.
        assert (
            data.storage_offset() == 0
        ), "The tensor is not the sole occupant of the storage."
        data.storage().resize_(0)  # type: ignore[attr-defined]


@torch.no_grad()
def _alloc_storage(data: torch.Tensor, size: torch.Size) -> None:
    """Allocate storage for a tensor."""
    if data.storage().size() == size.numel():  # no need to reallocate
        return
    assert (
        data.storage().size() == 0
    ), "Then tensor storage should have been resized to be 0."
    data.storage().resize_(size.numel())  # type: ignore[attr-defined]

def p_assert(cond: Any, s: Any) -> None:
    """This is used as an alternate to ``assert`` when in the backward context
    to print the error message ``s`` since otherwise, it is swallowed."""
    if not cond:
        print(s)
        traceback.print_stack()
        raise AssertionError

def _calc_grad_norm(parameters: List[torch.nn.Parameter], p: float) -> torch.Tensor:
    r"""Calculate gradient norm of an iterable of parameters.
    Returns:
        Total norm of the parameters (viewed as a single vector).
    """
    parameters = [p for p in parameters if p.grad is not None]

    if len(parameters) == 0:
        return torch.tensor(0.0)
    if p == math.inf:
        local_norm = torch.tensor(max(par.grad.detach().abs().max() for par in parameters))
    else:
        # Compute the norm in full precision no matter what
        local_norm = torch.linalg.vector_norm(
            torch.stack(
                [
                    torch.linalg.vector_norm(par.grad.detach(), p, dtype=torch.float32)
                    for par in parameters
                ]
            ),
            p,
        )
    local_norm.to(dtype=parameters[0].dtype)
    return local_norm


def _get_param_to_unflat_param_names(
    model: torch.nn.Module,
    dedup_shared_params: bool = True,
) -> Dict[torch.nn.Parameter, List[str]]:
    """
    Constructs a mapping from flattened parameter (including non-FSDP-module
    parameters) to its unflattened parameter names. For non-FSDP-module
    parameters, these mapped-to lists always contain a single element. The
    unflattened parameter names should match the keys of the model state dict.

    For shared parameters, only the first parameter name is included (following
    the ``torch.nn.Module.parameters()`` order).

    Args:
        model (torch.nn.Module): Root module (which may or may not be a
            :class:`FullyShardedDataParallel` instance).
        dedup_shared_params (bool): If ``True``, only includes the first
            list of unflattened parameter names corresponding to a parameter
            in the module walk order; if ``False``, then includes all of the
            unflattened parameter names.
    """
    def module_fn(module, prefix, param_to_unflat_param_names):
        # For FSDP modules, only add the entry when considering the contained
        # `FlattenParamsWrapper` to avoid duplication
        if not isinstance(module, FullyShardedDataParallel):
            for param_name, param in module.named_parameters(recurse=False):
                module_prefixed_param_names = (
                    param._prefixed_param_names if isinstance(param, FlatParameter)
                    else [param_name]
                )  # prefixed from `module`
                fully_prefixed_param_names = [
                    clean_tensor_name(prefix + name)
                    for name in module_prefixed_param_names
                ]  # fully prefixed from the top level including `prefix`
                # If this parameter has already been visited, then it is a
                # shared parameter; then, only take the first parameter name
                is_shared_param = param in param_to_unflat_param_names
                if not is_shared_param:
                    param_to_unflat_param_names[param] = fully_prefixed_param_names
                elif not dedup_shared_params:
                    param_to_unflat_param_names[param].extend(fully_prefixed_param_names)

    def return_fn(param_to_unflat_param_names):
        return param_to_unflat_param_names

    param_to_unflat_param_names: Dict[torch.nn.Parameter, List[str]] = {}
    return _apply_to_modules(
        model, module_fn, return_fn, param_to_unflat_param_names,
    )


def _get_param_to_param_name(
    model: torch.nn.Module,
) -> Dict[torch.nn.Parameter, str]:
    """
    Constructs a mapping from parameters to their parameter names. ``model``
    should not contain any :class:`FullyShardedDataParallel` instances, which
    means that none of the parameters should be ``FlatParameter`` s. As a
    result, compared to :meth:`_get_param_to_unflat_param_names`, the mapped
    values may be flattened from singleton :class:`list` s to the contained
    names themselves.

    Args:
        model (torch.nn.Module): Root module, which should not contain any
            :class:`FullyShardedDataParallel` instances.
    """
    param_to_param_names = _get_param_to_unflat_param_names(model)
    for param_names in param_to_param_names.values():
        assert len(param_names) > 0, "`_get_param_to_unflat_param_names()` " \
            "should not construct empty lists"
        if len(param_names) > 1:
            raise RuntimeError(
                "Each parameter should only map to one parameter name but got "
                f"{len(param_names)}: {param_names}"
            )
    param_to_param_name = {
        param: param_names[0]
        for param, param_names in param_to_param_names.items()
    }
    return param_to_param_name


def _get_param_name_to_param(
    model: torch.nn.Module,
) -> Dict[str, torch.nn.Parameter]:
    """Constructs the inverse mapping of :meth:`_get_param_to_param_name`."""
    param_to_param_name = _get_param_to_param_name(model)
    return dict(zip(param_to_param_name.values(), param_to_param_name.keys()))


def clean_tensor_name(tensor_name: str) -> str:
    """Cleans the parameter or buffer name by removing any FSDP-related
    prefixes."""
    # FSDP full tensor names may not have both (i.e. `FSDP_PREFIX`), so we
    # call `replace()` twice separately
    tensor_name = tensor_name.replace(FSDP_WRAPPED_MODULE + ".", "")
    tensor_name = tensor_name.replace(FPW_MODULE + ".", "")
    # TODO: Explicitly replacing checkpoint_wrapper prefix is not ideal,
    # as it increases coupling between CheckpointWrapper and FSDP. This is also not
    # scalable for additional wrapped modules, we should come up with a general solution
    # for this issue.
    tensor_name = tensor_name.replace(_CHECKPOINT_PREFIX + ".", "")
    return tensor_name<|MERGE_RESOLUTION|>--- conflicted
+++ resolved
@@ -805,176 +805,6 @@
             StateDictType.SHARDED_STATE_DICT: self._sharded_post_load_state_dict_hook,
         }
 
-<<<<<<< HEAD
-=======
-        # Flag to guard against preparing gradients multiple times per backward pass.
-        self._pre_backward_hook_has_run = False
-        # Used for prefetching all gather full params in post backward hook
-        self._need_rebuild_full_params = False
-
-        # If specified, offload parameter shard to CPU.
-        if self.cpu_offload.offload_params:
-            for p in self.params:
-                self._offload_to_cpu(p)
-
-        # For validating execution order across ranks
-        self._exec_order_data = _ExecOrderData()
-
-        # Setting communication hook to a default:
-        # ``reduce_scatter`` for shareded strategies and
-        # ``all_reduce`` for ``NO_SHARD``
-        self._communication_hook = self._get_default_comm_hook()
-        self._communication_hook_state = self._get_default_comm_hook_state()
-        self._hook_registered = False
-
-    def _init_param_exec_order_wrap_policy(self, *args, **kwargs) -> None:
-        auto_wrap_policy = kwargs["auto_wrap_policy"]
-        module = kwargs["module"]
-        assert hasattr(auto_wrap_policy, "tracing_config")
-        if not _TORCH_FX_AVAIL:
-            assert (
-                auto_wrap_policy.tracing_config is None
-            ), "tracing_config should be None when torch.fx is not enabled"
-        elif isinstance(
-            auto_wrap_policy.tracing_config,
-            TracingConfig
-        ):
-            tracer = auto_wrap_policy.tracing_config.tracer
-            execution_info = _init_execution_info(module)
-
-            for m in module.modules():
-                assert not isinstance(
-                    m, FullyShardedDataParallel
-                ), "The input module of _patch_tracer should not contain FSDP modules"
-
-            with _patch_tracer(
-                tracer=tracer,
-                root_module=module,
-                execution_info=execution_info,
-            ):
-                try:
-                    tracer.trace(module, auto_wrap_policy.tracing_config.concrete_args)
-                except BaseException as e:
-                    raise RuntimeError(
-                        "tracer.trace failed inside _init_param_exec_order_wrap_policy"
-                        f" with the error: {e}."
-                    )
-        else:
-            assert (
-                auto_wrap_policy.tracing_config is None
-            ), "tracing_config should either be an instance of TracingConfig or be None"
-        # The initial FSDP wrapping is done with auto_wrap_policy.init_policy
-        kwargs["auto_wrap_policy"] = auto_wrap_policy.init_policy
-        self.__init__(*args, **kwargs)
-        self._param_exec_order_policy: bool = True
-        # self._param_exec_order_prep_stage is set to True before we get the execution order
-        self._param_exec_order_prep_stage: bool = True
-        # A list that stores the flatten parameters and its name based on the parameter execution order
-        self._fsdp_params_exec_order: List[FlatParameter] = []
-        if _TORCH_FX_AVAIL and isinstance(
-            auto_wrap_policy.tracing_config,
-            TracingConfig
-        ):
-            # Initialize a dict that maps each module to its parent FSDP wrap
-            module_to_fsdp: Dict[nn.Module, FullyShardedDataParallel] = {}
-            for wrap in self.fsdp_modules(self):
-                module_to_fsdp[wrap.module] = wrap
-            # Set self._fsdp_params_exec_order based on execution_info.module_forward_order.
-            # TODO (linjianma): self._fsdp_params_exec_order will be set based on
-            # the parameter execution order rather than module_forward_order,
-            # once the non-recursive wrapping policy is fully implemented.
-            for m in execution_info.module_forward_order:
-                if m in module_to_fsdp:
-                    for flat_param in module_to_fsdp[m].params:
-                        self._fsdp_params_exec_order.append(flat_param)
-            self._param_exec_order_prep_stage = False
-
-        for m in self.modules():
-            if m is not self and isinstance(m, FullyShardedDataParallel):
-                # Assignment by reference, so each children FSDP wrap has access to
-                # the _fsdp_params_exec_order of the root module
-                m._fsdp_params_exec_order = self._fsdp_params_exec_order
-                m._param_exec_order_policy = self._param_exec_order_policy
-                m._param_exec_order_prep_stage = self._param_exec_order_prep_stage
-
-    def _move_module_if_needed(self, module) -> None:
-        """
-        Moves module if module is on CPU and device_id is specified.
-        If device_id is not specified and module is on CPU, we log a
-        warning to user mentioning to use ``device_id`` argument to speed
-        up initialization performance.
-        """
-        # Move module to device specified. Note that this is done prior to
-        # setting compute_device to ensure that they align.
-        if self.device_id is not None:
-            param = None
-            try:
-                # Get the next unflat param
-                param_gen = module.parameters()
-                while True:
-                    param = next(param_gen)
-                    if not isinstance(param, FlatParameter):
-                        break
-
-                if param.device == torch.device("cpu"):
-                    module = module.to(self.device_id)
-            except StopIteration:
-                # this FSDP instance manages no parameters.
-                pass
-
-            # For GPU modules, module device should match device_id.
-            if (
-                param is not None
-                and not isinstance(param, FlatParameter)
-                and param.device != self.device_id
-            ):
-                raise RuntimeError(
-                    f"Module on rank {self.rank} is given device_id argument "
-                    f"{self.device_id}, but is on {param.device}. "
-                    " Either move module before FSDP init or omit device_id argument."
-                )
-        else:
-            # device_id argument is not specified
-            # If module is on CPU, log a warning asking user to use `device_id` for faster
-            # GPU init.
-            try:
-                # Get the next unflat param
-                param_gen = module.parameters()
-                while True:
-                    param = next(param_gen)
-                    if not isinstance(param, FlatParameter):
-                        break
-
-                if param.device == torch.device("cpu"):
-                    warnings.warn(
-                        "Module is put on CPU and will thus have flattening and sharding"
-                        " run on CPU, which is less efficient than on GPU. We recommend passing in "
-                        "`device_id` argument which will enable FSDP to put module on GPU device,"
-                        " module must also be on GPU device to work with `sync_module_states=True` flag"
-                        " which requires GPU communication."
-                    )
-            except StopIteration:
-                # this FSDP instance manages no parameters
-                pass
-
-    def _init_reshard_after_forward(self):
-        if self.sharding_strategy == ShardingStrategy.FULL_SHARD:
-            # Free full params and keep shard only after forward
-            self.reshard_after_forward = True
-        elif self.sharding_strategy == ShardingStrategy.SHARD_GRAD_OP:
-            # Keep full params in the GPU memory until backward
-            # computation is done
-            self.reshard_after_forward = False
-        elif self.sharding_strategy == ShardingStrategy.NO_SHARD:
-            # self.reshard_after_forward is not used when NO_SHARD
-            # is set, just setting it as False here
-            self.reshard_after_forward = False
-        else:
-            raise RuntimeError(
-                "sharding_strategy only supports FULL_SHARD, SHARD_GRAD_OP and NO_SHARD right now."
-            )
-
->>>>>>> 63cbdc92
     def _get_ignored_modules(
         self,
         root_module: nn.Module,
