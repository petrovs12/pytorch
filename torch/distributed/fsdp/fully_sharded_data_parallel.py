--- conflicted
+++ resolved
@@ -499,19 +499,9 @@
         if not handles:
             return
         handles_key = tuple(handles)
-<<<<<<< HEAD
-        self._check_order(handles_key)
+        self._check_order(handles_key, is_training)
         # Only record the first usage of a handles key
         if handles_key in self.handles_to_post_forward_order_index:
-=======
-        self._check_order(handles_key, is_training)
-        # Fix the order after the first iteration and only record the first
-        # usage of a handles key
-        if (
-            not self.is_first_iter
-            or handles_key in self.handles_to_pre_forward_order_index
-        ):
->>>>>>> fde25ef8
             return
         index = len(self.handles_pre_forward_order)
         self.handles_to_pre_forward_order_index[handles_key] = index
