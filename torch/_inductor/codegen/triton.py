--- conflicted
+++ resolved
@@ -252,7 +252,6 @@
         return f"tl.libdevice.log1p({x})"
 
     @staticmethod
-<<<<<<< HEAD
     def expm1(x):
         return f"tl.libdevice.expm1({x})"
 
@@ -261,8 +260,6 @@
         return f"tl.libdevice.tan({x})"
 
     @staticmethod
-=======
->>>>>>> 97b7e4cd
     def tanh(x):
         return f"tl.libdevice.tanh({x})"
 
