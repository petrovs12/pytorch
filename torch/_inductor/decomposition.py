import functools
import logging
import math
import numbers

import torch
import torch._decomp as decomp
from torch import Tensor
from torch._decomp import get_decompositions
from torch._prims_common import is_boolean_dtype, is_integer_dtype
from torch.utils._mode_utils import no_dispatch

from . import config, utils

log = logging.getLogger(__name__)
aten = torch.ops.aten
log = logging.getLogger(__name__)

decompositions = get_decompositions(
    [
        aten.linspace,
        aten.logaddexp,
        aten._adaptive_avg_pool2d_backward,
        aten.addcmul,
        aten.avg_pool2d_backward,
        aten.binary_cross_entropy_with_logits,
        aten.clamp_max,
        aten.clamp_min,
        aten.col2im,
        aten.cudnn_batch_norm,
        aten.cudnn_batch_norm_backward,
        aten.detach,
        aten.dot,
        aten.elu,
        aten.elu_backward,
        aten._embedding_bag,
        aten.embedding_dense_backward,
        aten.expand_as,
        aten.eye,
        aten.ones_like,
        aten.zeros_like,
        aten.zeros,
        aten.ones,
        aten.fill,
        aten.flip,
        aten._fused_moving_avg_obs_fq_helper,
        aten.gelu,
        aten.gelu_backward,
        aten.glu_backward,
        aten.grid_sampler_2d,
        aten.hardsigmoid,
        aten.hardsigmoid_backward,
        aten.upsample_bilinear2d,
        aten.hardswish,
        aten.hardswish_,
        aten.hardswish_backward,
        aten.hardtanh,
        aten.hardtanh_,
        aten.hardtanh_backward,
        aten.im2col,
        aten.index_select,
        aten.index_add,
        aten.index_add_,
        aten.index_copy,
        aten.index_copy_,
        aten.index_fill,
        aten.index_fill_,
        aten.l1_loss,
        aten.leaky_relu,
        aten.leaky_relu_,
        aten.leaky_relu_backward,
        aten.linalg_vector_norm,
        aten.logit,
        aten.logit_backward,
        aten._log_softmax,
        aten._log_softmax_backward_data,
        aten.logsumexp.default,
        aten.masked_fill,
        aten.masked_fill_,
        aten.max_pool2d_with_indices_backward,
        aten.mse_loss,
        aten.mse_loss_backward,
        aten.mv,
        aten.narrow,
        aten.native_batch_norm,
        aten._native_batch_norm_legit,
        aten._native_batch_norm_legit_functional,
        aten.native_batch_norm_backward,
        aten.native_dropout_backward,
        aten.native_group_norm,
        aten.native_group_norm_backward,
        aten.native_layer_norm,
        aten.native_layer_norm_backward,
        aten.new_empty,
        aten.new_full,
        aten.new_zeros,
        aten.new_ones,
        aten.nll_loss_backward,
        aten.nll_loss_forward,
        aten.norm,
        aten._reshape_alias,
        aten.select_backward,
        aten.select_scatter,
        aten.sgn,
        aten.sigmoid_backward,
        aten.silu,
        aten.silu_,
        aten.silu_backward,
        aten.slice_backward,
        aten._softmax,
        aten._softmax_backward_data,
        aten.softplus,
        aten.softplus_backward,
        aten.stack,
        aten.std_mean.correction,
        aten.t,
        aten.tanh_backward,
        aten.threshold_backward,
        aten._to_copy,
        aten.transpose.int,
        aten.tril.default,
        aten.unfold,
        aten.unfold_backward,
        aten.upsample_bilinear2d.vec,
        aten.upsample_nearest2d_backward,
        aten.bucketize,
        aten.zero_,
        aten.zero,
    ]
)


def register_decomposition(ops):
    for op in [ops] if callable(ops) else ops:
        if op in decompositions:
            log.warning(f"duplicate decomp: {ops}")
    return decomp.register_decomposition(ops, decompositions)


@register_decomposition([aten.clamp])
def clamp(x, min=None, max=None):
    if min is not None:
        x = torch.maximum(x, torch.tensor(min, dtype=x.dtype, device=x.device))
    if max is not None:
        x = torch.minimum(x, torch.tensor(max, dtype=x.dtype, device=x.device))
    return x


# TorchInductor-only decomposition. It should not be taken to core.
# See https://github.com/pytorch/torchdynamo/pull/1120
@register_decomposition([aten.floor_divide.default])
def floordiv(a, b):
    return aten.div.Tensor_mode(a, b, rounding_mode="floor")


def get_alignment_size(x):
    if x.dtype == torch.float16 or x.dtype == torch.half or x.dtype == torch.bfloat16:
        return 8
    elif x.dtype == torch.float32 or x.dtype == torch.float:
        return 4
    else:
        return 0


def check_device(a: Tensor, b: Tensor):
    return a.is_cuda and b.is_cuda


def get_padded_length(x, alignment_size):
    if alignment_size == 0 or x % alignment_size == 0:
        return 0
    return int((x // alignment_size + 1) * alignment_size) - x


def pad_dim(x, padded_length, dim):
    if padded_length == 0:
        return x
    pad = x.new_zeros(*x.shape[:dim], padded_length, *x.shape[dim + 1 :])
    return torch.cat([x, pad], dim=dim)


@register_decomposition([aten.addmm])
def addmm(input, mat1, mat2, *, beta=1, alpha=1):
    if (
        config.shape_padding
        and check_device(mat1, mat2)
        and should_pad_bench(mat1, mat2, torch.ops.aten.addmm, input=input)
    ):
        m_padded_length = get_padded_length(mat1.shape[0], get_alignment_size(mat1))
        k_padded_length = get_padded_length(mat1.shape[1], get_alignment_size(mat1))
        n_padded_length = get_padded_length(mat2.shape[1], get_alignment_size(mat2))
        if m_padded_length != 0 or k_padded_length != 0 or n_padded_length != 0:
            return pad_addmm(
                input, mat1, mat2, m_padded_length, n_padded_length, k_padded_length
            )

    return NotImplemented  # go directly to lowering


def pad_addmm(input, mat1, mat2, m_padded_length, k_padded_length, n_padded_length):
    # addmm decomp with padding will go through pad_addmm multiple times if multiple dimensions are needed to be padded
    if k_padded_length != 0:
        mat1 = pad_dim(mat1, k_padded_length, 1)
        mat2 = pad_dim(mat2, k_padded_length, 0)
    elif n_padded_length != 0:
        mat2 = pad_dim(mat2, n_padded_length, 1)
    elif m_padded_length != 0:
        mat1 = pad_dim(mat1, m_padded_length, 0)

    if input is not None and k_padded_length == 0:
        if n_padded_length != 0:
            if input.dim() == 2:
                input = pad_dim(input, n_padded_length, 1)
            elif input.dim() == 1:
                input = pad_dim(input, n_padded_length, 0)
        elif m_padded_length != 0 and input.dim() == 2:
            input = pad_dim(input, m_padded_length, 0)

    if k_padded_length != 0:
        return torch.ops.aten.addmm(input, mat1, mat2)
    elif n_padded_length != 0:
        return torch.ops.aten.addmm(input, mat1, mat2)[:, :-n_padded_length]
    else:
        return torch.ops.aten.addmm(input, mat1, mat2)[:-m_padded_length, :]


def should_pad_bench(mat1, mat2, op, input=None):
    assert utils.has_triton()
    from triton.testing import do_bench

    with no_dispatch():
        if op is torch.ops.aten.mm or op is torch.ops.aten.addmm:
            m_padded_length = get_padded_length(mat1.shape[0], get_alignment_size(mat1))
            k_padded_length = get_padded_length(mat1.shape[1], get_alignment_size(mat1))
            n_padded_length = get_padded_length(mat2.shape[1], get_alignment_size(mat2))
        elif op is torch.ops.aten.bmm:
            m_padded_length = get_padded_length(mat1.shape[1], get_alignment_size(mat1))
            k_padded_length = get_padded_length(mat1.shape[2], get_alignment_size(mat1))
            n_padded_length = get_padded_length(mat2.shape[2], get_alignment_size(mat2))
        else:
            return False

        if m_padded_length == k_padded_length == n_padded_length == 0:
            return False

        mat1 = torch.randn_like(mat1)
        mat2 = torch.randn_like(mat2)
        warmup = 5
        rep = 100
        if op is torch.ops.aten.bmm or op is torch.ops.aten.mm:
            ori_time = do_bench(
                lambda: op(mat1, mat2), warmup=warmup, rep=rep, fast_flush=True
            )[0]
        else:
            if input is not None:
                input = torch.randn_like(input)
            ori_time = do_bench(
                lambda: op(input, mat1, mat2), warmup=warmup, rep=rep, fast_flush=True
            )[0]

        mat1_pad = torch.randn_like(mat1)
        mat2_pad = torch.randn_like(mat2)

        if op is torch.ops.aten.addmm:
            input_pad = None
            if input is not None and input.is_cuda:
                input_pad = torch.randn_like(input)
            pad_time = do_bench(
                lambda: pad_addmm(
                    input_pad,
                    mat1_pad,
                    mat2_pad,
                    m_padded_length,
                    k_padded_length,
                    n_padded_length,
                ),
                warmup=warmup,
                rep=rep,
                fast_flush=True,
            )[0]
        elif op is torch.ops.aten.mm:
            pad_time = do_bench(
                lambda: pad_mm(
                    mat1_pad,
                    mat2_pad,
                    m_padded_length,
                    k_padded_length,
                    n_padded_length,
                ),
                warmup=warmup,
                rep=rep,
                fast_flush=True,
            )[0]
        else:
            pad_time = do_bench(
                lambda: pad_bmm(
                    mat1_pad,
                    mat2_pad,
                    m_padded_length,
                    k_padded_length,
                    n_padded_length,
                ),
                warmup=warmup,
                rep=rep,
                fast_flush=True,
            )[0]

        # Shape padding introduces addtional memory ops. Based on microbenchmarks, 1.1x represents a reasonable
        # tradeoff between performance improvement from shape padding and overhead from addtional memory ops
        # TODO: Build a learned model which would be better than this heuristic
        return ori_time > pad_time * 1.1


@register_decomposition([aten.mm])
def mm_decomp(mat1, mat2):
    if (
        config.shape_padding
        and check_device(mat1, mat2)
        and should_pad_bench(mat1, mat2, torch.ops.aten.mm)
    ):
        m_padded_length = get_padded_length(mat1.shape[0], get_alignment_size(mat1))
        k_padded_length = get_padded_length(mat1.shape[1], get_alignment_size(mat1))
        n_padded_length = get_padded_length(mat2.shape[1], get_alignment_size(mat2))

        if m_padded_length != 0 or k_padded_length != 0 or n_padded_length != 0:
            return pad_mm(mat1, mat2, m_padded_length, k_padded_length, n_padded_length)

    return NotImplemented  # go directly to lowering


def pad_mm(mat1, mat2, m_padded_length, k_padded_length, n_padded_length):
    # mm_decomp will go through pad_mm multiple times if multiple dimensions are needed to be padded
    if k_padded_length != 0:
        mat1 = pad_dim(mat1, k_padded_length, 1)
        mat2 = pad_dim(mat2, k_padded_length, 0)
        return torch.ops.aten.mm(mat1, mat2)
    elif n_padded_length != 0:
        mat2 = pad_dim(mat2, n_padded_length, 1)
        return torch.ops.aten.mm(mat1, mat2)[:, :-n_padded_length]
    else:
        mat1 = pad_dim(mat1, m_padded_length, 0)
        return torch.ops.aten.mm(mat1, mat2)[:-m_padded_length, :]


@register_decomposition([aten.bmm])
def bmm_decomp(mat1, mat2):
    if (
        config.shape_padding
        and check_device(mat1, mat2)
        and should_pad_bench(mat1, mat2, torch.ops.aten.bmm)
    ):
        m_padded_length = get_padded_length(mat1.shape[1], get_alignment_size(mat1))
        k_padded_length = get_padded_length(mat1.shape[2], get_alignment_size(mat1))
        n_padded_length = get_padded_length(mat2.shape[2], get_alignment_size(mat2))

        if k_padded_length != 0 or n_padded_length != 0 or m_padded_length != 0:
            pad_bmm(mat1, mat2, m_padded_length, k_padded_length, n_padded_length)

    return NotImplemented  # go directly to lowering


def pad_bmm(mat1, mat2, m_padded_length, k_padded_length, n_padded_length):
    # bmm_decomp will go through pad_bmm multiple times if multiple dimensions are needed to be padded
    if k_padded_length != 0:
        mat1 = pad_dim(mat1, k_padded_length, 2)
        mat2 = pad_dim(mat2, k_padded_length, 1)
        return torch.ops.aten.bmm(mat1, mat2)
    elif n_padded_length != 0:
        mat2 = pad_dim(mat2, n_padded_length, 2)
        return torch.ops.aten.bmm(mat1, mat2)[:, :, :-n_padded_length].contiguous()
    else:
        mat1 = pad_dim(mat1, m_padded_length, 1)
        return torch.ops.aten.bmm(mat1, mat2)[:, :-m_padded_length, :].contiguous()


@register_decomposition([aten.convolution_backward])
def convolution_backward(
    grad_output,
    input,
    weight,
    bias_sizes,
    stride,
    padding,
    dilation,
    transposed,
    output_padding,
    groups,
    output_mask,
):
    if not output_mask[2] or grad_output.device.type != "cuda":
        return NotImplemented
    grad_bias = aten.sum(grad_output, [0] + list(range(2, grad_output.dim())))
    grad_inp, grad_weight, _ = aten.convolution_backward(
        grad_output,
        input,
        weight,
        bias_sizes,
        stride,
        padding,
        dilation,
        transposed,
        output_padding,
        groups,
        [output_mask[0], output_mask[1], False],
    )
    return (grad_inp, grad_weight, grad_bias)


@register_decomposition([aten.log2])
def log2(x):
    return torch.log(x) * (1.0 / math.log(2.0))


@register_decomposition([aten.round.decimals])
def round_dec(x, decimals=0):
    ten_pow_decimals = 10.0**decimals
    return aten.round(x * ten_pow_decimals) * (1.0 / ten_pow_decimals)


@register_decomposition([aten.rsub.Tensor, aten.rsub.Scalar])
def rsub(a, b):
    if isinstance(b, numbers.Number):
        b = torch.tensor(b, dtype=a.dtype, device=a.device)
    return b - a


@register_decomposition([aten.nan_to_num])
def nan_to_num(x, nan=0.0, posinf=None, neginf=None):
    if is_boolean_dtype(x.dtype) or is_integer_dtype(x.dtype):
        return x

    if nan is None:
        nan = 0.0
    if posinf is None:
        posinf = torch.finfo(x.dtype).max
    if neginf is None:
        neginf = torch.finfo(x.dtype).min
    nan, posinf, neginf = (
        torch.tensor(v, dtype=x.dtype, device=x.device) for v in (nan, posinf, neginf)
    )
    x = torch.where(x != x, nan, x)
    x = torch.where(x == float("inf"), posinf, x)
    x = torch.where(x == float("-inf"), neginf, x)
    return x


@register_decomposition([aten.all.default])
def all(input):
    return torch.logical_not(torch.any(torch.logical_not(input)))


@register_decomposition([aten.all.dim])
def all_dim(input, dim, keeepdim=False):
    return torch.logical_not(torch.any(torch.logical_not(input), dim, keeepdim))


# NB: this decomposition is not stride accurate, do not put it in the main
# library
@register_decomposition(aten.copy)
def copy(self, src, non_blocking=False):
    intermediate = src.to(self, non_blocking)
    if self.size() != intermediate.size():
        return aten.expand_copy.default(intermediate, self.size())
    else:
        return intermediate


@register_decomposition([aten.baddbmm])
def baddbmm(self, batch1, batch2, beta=1, alpha=1):
    result = torch.bmm(batch1, batch2)
    if not isinstance(alpha, numbers.Number) or alpha != 1:
        result = result * alpha
    if not isinstance(beta, numbers.Number) or beta != 1:
        self = self * beta
    return self + result


@register_decomposition([aten.conj_physical])
def conj_physical(self):
    assert not self.is_complex(), "TODO: implement this"
    return self


@register_decomposition([aten.lift, aten.detach_])
def lift(self):
    return self


@register_decomposition([aten.bernoulli.default])
def bernoulli(self, *, generator=None):
    assert generator is None
    return torch.rand_like(self, dtype=torch.float32) < self


@register_decomposition([aten.bernoulli.p])
def bernoulli_p(self, p=0.5, *, generator=None):
    assert generator is None
    return torch.rand_like(self, dtype=torch.float32) < p


"""
Some decomps result in differences from eager related to randomness.
We put these decomps in a separate table `extra_random_decomps` to allow
turning them on and off via `config.fallback_random`.
"""
extra_random_decomps = get_decompositions(
<<<<<<< HEAD
    [aten.native_dropout, aten.cauchy, aten.cauchy_, aten.uniform_]
=======
    [aten.native_dropout, aten.exponential, aten.exponential_, aten.uniform_]
>>>>>>> 44b7a0b7
)
register_extra_random_decomp = functools.partial(
    decomp.register_decomposition, registry=extra_random_decomps
)


@register_extra_random_decomp([aten.bernoulli_])
def bernoulli_(self, p=0.5):
    return self.copy_(torch.rand_like(self, dtype=torch.float32) < p)


@functools.lru_cache(None)
def fast_random_decomps():
    return {**decompositions, **extra_random_decomps}


def select_decomp_table():
    """decomps can change based on config"""
    if config.fallback_random:
        return decompositions
    return fast_random_decomps()<|MERGE_RESOLUTION|>--- conflicted
+++ resolved
@@ -504,11 +504,7 @@
 turning them on and off via `config.fallback_random`.
 """
 extra_random_decomps = get_decompositions(
-<<<<<<< HEAD
-    [aten.native_dropout, aten.cauchy, aten.cauchy_, aten.uniform_]
-=======
-    [aten.native_dropout, aten.exponential, aten.exponential_, aten.uniform_]
->>>>>>> 44b7a0b7
+    [aten.native_dropout, aten.cauchy, aten.cauchy_, aten.exponential, aten.exponential_, aten.uniform_]
 )
 register_extra_random_decomp = functools.partial(
     decomp.register_decomposition, registry=extra_random_decomps
