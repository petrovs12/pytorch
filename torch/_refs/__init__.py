--- conflicted
+++ resolved
@@ -223,10 +223,7 @@
     "diag",
     "diagonal",
     "diagonal_copy",
-<<<<<<< HEAD
     "diagonal_scatter",
-=======
->>>>>>> f1b78224
     "dsplit",
     "dstack",
     "expand",
@@ -3512,7 +3509,6 @@
         return torch.diagonal_copy(self, offset)
 
 
-<<<<<<< HEAD
 @register_decomposition(torch.ops.aten.diagonal_scatter)
 @out_wrapper()
 def diagonal_scatter(
@@ -3533,10 +3529,7 @@
     return out
 
 
-@register_decomposition(torch.ops.aten.diagonal, disable_meta=True)
-=======
 @register_decomposition(torch.ops.aten.diagonal)
->>>>>>> f1b78224
 def diagonal(
     self: TensorLikeType,
     offset: int = 0,
