{% import 'common.yml.j2' as common %}

{%- block name -%}
# Template is at:    .github/templates/linux_ci_workflow.yml.j2
# Generation script: .github/scripts/generate_ci_workflows.py
name: !{{ build_environment }}
{%- endblock %}

on:
{%- if on_pull_request %}
  pull_request:
  {%- if ciflow_config.enabled %}
    {%- if ciflow_config.trigger_action_only %}
    types: [!{{ ciflow_config.trigger_action }}]
    {%- else %}
    types: [opened, synchronize, reopened, !{{ ciflow_config.trigger_action }}]
    {%- endif %}
  {%- endif %}
{%- else %}
  # TODO: Enable pull_request builds when we can verify capacity can be met by auto-scalers
{%- endif %}

{%- if is_scheduled %}
  schedule:
    - cron: !{{ is_scheduled }}
{%- else %}
  push:
    branches:
      - master
      - release/*
{%- endif %}
  workflow_dispatch:

env:
  BUILD_ENVIRONMENT: !{{ build_environment }}
  DOCKER_IMAGE_BASE: !{{ docker_image_base }}
  SCCACHE_BUCKET: ossci-compiler-cache-circleci-v2
  XLA_CLANG_CACHE_S3_BUCKET_NAME: ossci-compiler-clang-cache-circleci-xla
  TORCH_CUDA_ARCH_LIST: 5.2
  IN_CI: 1
  # This is used for the phase of adding wheel tests only, will be removed once completed
  IN_WHEEL_TEST: 1
  # Used for custom_opertor, jit_hooks, custom_backend, see .jenkins/pytorch/build.sh
  CUSTOM_TEST_ARTIFACT_BUILD_DIR: build/custom_test_artifacts
  ALPINE_IMAGE: "308535385114.dkr.ecr.us-east-1.amazonaws.com/tool/alpine"
  PR_LABELS: ${{ toJson(github.event.pull_request.labels.*.name) }}

concurrency:
  group: !{{ build_environment }}-${{ github.event.pull_request.number || github.sha }}-${{ github.event_name == 'workflow_dispatch' }}
  cancel-in-progress: true

jobs:
{%- if ciflow_config.enabled %}
  !{{ ciflow_config.root_job_name }}:
    runs-on: ubuntu-18.04
    if: ${{ !{{ ciflow_config.root_job_condition }} }}
    env:
      LABELS: ${{ toJson(github.event.pull_request.labels.*.name) }}
    steps:
      - name: noop
        run: echo running !{{ ciflow_config.root_job_name }}
      - name: print labels
        run: echo "${LABELS}"
{%- endif %}
  calculate-docker-image:
    if: ${{ github.repository_owner == 'pytorch' }}
    runs-on: linux.2xlarge
    {%- if ciflow_config.enabled %}
    needs: [!{{ ciflow_config.root_job_name }}]
    {%- endif %}
    env:
      DOCKER_BUILDKIT: 1
    timeout-minutes: 90
    outputs:
      docker_image: ${{ steps.calculate-tag.outputs.docker_image }}
    steps:
      - name: Log in to ECR
        run: |
          aws ecr get-login --no-include-email --region us-east-1 > /tmp/ecr-login.sh
          bash /tmp/ecr-login.sh
          rm /tmp/ecr-login.sh
      - name: Chown workspace
        run: |
          # Ensure the working directory gets chowned back to the current user
          docker run --rm -v "$(pwd)":/v -w /v "${ALPINE_IMAGE}" chown -R "$(id -u):$(id -g)" .
      - name: Clean workspace
        run: |
          rm -rf "${GITHUB_WORKSPACE:?}/*"
          rm -f ~/.ssh/authorized_keys
      - name: Checkout PyTorch
        uses: actions/checkout@v2
        with:
          # deep clone, to allow use of git merge-base
          fetch-depth: 0
      !{{ common.display_ec2_information() }}
      - name: Calculate docker image tag
        id: calculate-tag
        run: |
          DOCKER_TAG=$(git rev-parse HEAD:.circleci/docker)
          echo "::set-output name=docker_tag::${DOCKER_TAG}"
          echo "::set-output name=docker_image::${DOCKER_IMAGE_BASE}:${DOCKER_TAG}"
      - name: Check if image should be built
        id: check
        env:
          DOCKER_TAG: ${{ steps.calculate-tag.outputs.docker_tag }}
          BASE_REVISION: ${{ github.event.pull_request.base.sha || github.sha }}
        run: |
          set -x
          # Check if image already exists, if it does then skip building it
          if docker manifest inspect "${DOCKER_IMAGE_BASE}:${DOCKER_TAG}"; then
            exit 0
          fi
          if [[ "$BASE_REVISION" = "$(git rev-parse HEAD)" ]]; then
            # if we're on the base branch then use the parent commit
            MERGE_BASE=$(git rev-parse HEAD~)
          else
            # otherwise we're on a PR, so use the most recent base commit
            MERGE_BASE=$(git merge-base HEAD "$BASE_REVISION")
          fi
          # Covers the case where a previous tag doesn't exist for the tree
          # this is only really applicable on trees that don't have `.circleci/docker` at its merge base, i.e. nightly
          if ! git rev-parse "$MERGE_BASE:.circleci/docker"; then
            echo "Directory '.circleci/docker' not found in commit $MERGE_BASE, you should probably rebase onto a more recent commit"
            exit 1
          fi
          PREVIOUS_DOCKER_TAG=$(git rev-parse "$MERGE_BASE:.circleci/docker")
          # If no image exists but the hash is the same as the previous hash then we should error out here
          if [[ "${PREVIOUS_DOCKER_TAG}" = "${DOCKER_TAG}" ]]; then
            echo "ERROR: Something has gone wrong and the previous image isn't available for the merge-base of your branch"
            echo "       contact the PyTorch team to restore the original images"
            exit 1
          fi
          echo ::set-output name=rebuild::yes
      - name: Build and push docker image
        if: ${{ steps.check.outputs.rebuild }}
        env:
          DOCKER_TAG: ${{ steps.calculate-tag.outputs.docker_tag }}
          DOCKER_SKIP_S3_UPLOAD: 1
        run: |
          export IMAGE_NAME=${DOCKER_IMAGE_BASE#308535385114.dkr.ecr.us-east-1.amazonaws.com/pytorch/}
          cd .circleci/docker && ./build_docker.sh
{% block build +%}
  build:
    runs-on: linux.2xlarge
    needs: [calculate-docker-image, !{{ ciflow_config.root_job_name }}]
    env:
      DOCKER_IMAGE: ${{ needs.calculate-docker-image.outputs.docker_image }}
      JOB_BASE_NAME: !{{ build_environment }}-build
    steps:
      - name: Log in to ECR
        run: |
          aws ecr get-login --no-include-email --region us-east-1 > /tmp/ecr-login.sh
          bash /tmp/ecr-login.sh
          rm /tmp/ecr-login.sh
      - name: Chown workspace
        run: |
          # Ensure the working directory gets chowned back to the current user
          docker run --rm -v "$(pwd)":/v -w /v "${ALPINE_IMAGE}" chown -R "$(id -u):$(id -g)" .
      - name: Clean workspace
        run: |
          rm -rf "${GITHUB_WORKSPACE:?}/*"
          rm -f ~/.ssh/authorized_keys
      - name: "[FB EMPLOYEES] Enable SSH (Click me for login details)"
        uses: seemethere/add-github-ssh-key@v1
        with:
          GITHUB_TOKEN: ${{ secrets.GITHUB_TOKEN }}
      - name: Checkout PyTorch
        uses: actions/checkout@v2
        with:
          fetch-depth: 0 # deep clone, to allow sharding to use git rev-list
          submodules: recursive
      !{{ common.display_ec2_information() }}
      - name: Pull docker image
        run: |
          docker pull "${DOCKER_IMAGE}"
      - name: Preserve github env variables for use in docker
        run: |
          env | grep '^GITHUB' > "/tmp/github_env_${GITHUB_RUN_ID}"
      - name: Build PyTorch
        run: |
          docker run \
            -e BUILD_ENVIRONMENT \
            -e JOB_BASE_NAME \
            -e MAX_JOBS="$(nproc --ignore=2)" \
            -e SCCACHE_BUCKET \
            -e XLA_CLANG_CACHE_S3_BUCKET_NAME \
            -e CUSTOM_TEST_ARTIFACT_BUILD_DIR \
            -e SKIP_SCCACHE_INITIALIZATION=1 \
            -e TORCH_CUDA_ARCH_LIST \
            -e PR_LABELS \
            -e http_proxy="!{{ common.squid_proxy }}" -e https_proxy="!{{ common.squid_proxy }}" -e no_proxy="!{{ common.squid_no_proxy }}" \
            --env-file="/tmp/github_env_${GITHUB_RUN_ID}" \
            --security-opt seccomp=unconfined \
            --cap-add=SYS_PTRACE \
            --tty \
            --user jenkins \
            -v "${GITHUB_WORKSPACE}:/var/lib/jenkins/workspace" \
            -w /var/lib/jenkins/workspace \
            "${DOCKER_IMAGE}" \
            sh -c 'sudo chown -R jenkins . && .jenkins/pytorch/build.sh'
      !{{ common.parse_ref() }}
      - name: Display and upload binary build size statistics (Click Me)
        # temporary hack: set CIRCLE_* vars, until we update
        # tools/stats/print_test_stats.py to natively support GitHub Actions
        env:
          AWS_DEFAULT_REGION: us-east-1
          SCRIBE_GRAPHQL_ACCESS_TOKEN: ${{ secrets.SCRIBE_GRAPHQL_ACCESS_TOKEN }}
          CIRCLE_BRANCH: ${{ steps.parse-ref.outputs.branch }}
          CIRCLE_PR_NUMBER: ${{ github.event.pull_request.number }}
          CIRCLE_SHA1: ${{ github.event.pull_request.head.sha || github.sha }}
          CIRCLE_TAG: ${{ steps.parse-ref.outputs.tag }}
          CIRCLE_WORKFLOW_ID: '${{ github.run_id }}_${{ github.run_number }}'
        run: |
          COMMIT_TIME=$(git log --max-count=1 --format=%ct || echo 0)
          export COMMIT_TIME
          pip3 install requests
          python3 -m tools.stats.upload_binary_size_to_scuba || exit 0
      - name: Chown workspace
        run: |
          # Ensure the working directory gets chowned back to the current user
          docker run --rm -v "$(pwd)":/v -w /v "${ALPINE_IMAGE}" chown -R "$(id -u):$(id -g)" .
      {%- if not is_libtorch %}
      - name: Archive artifacts into zip
        run: |
          zip -1 -r artifacts.zip dist/ build/custom_test_artifacts build/lib build/bin .pytorch-test-times.json
      - uses: !{{ common.upload_artifact_s3_action }}
        name: Store PyTorch Build Artifacts on S3
        with:
          name: ${{ env.BUILD_ENVIRONMENT }}
          retention-days: 14
          if-no-files-found: error
          path:
            artifacts.zip
      {%- endif %}
      - name: Hold runner for 2 hours or until ssh sessions have drained
        # Always hold for active ssh sessions
        if: always()
        run: .github/scripts/wait_for_ssh_to_drain.sh
      - name: Clean up docker images
        if: always()
        run: |
          # Prune all of the docker images
          docker system prune -af
{%- endblock %}
{%- if not exclude_test %}
{% block test +%}
  generate-test-matrix:
    if: ${{ github.repository_owner == 'pytorch' }}
    runs-on: ubuntu-18.04
    {%- if ciflow_config.enabled %}
    needs: [!{{ ciflow_config.root_job_name }}]
    {%- endif %}
    env:
      TEST_RUNNER_TYPE: !{{ test_runner_type }}
      ENABLE_DISTRIBUTED_TEST: !{{ enable_distributed_test }}
      ENABLE_JIT_LEGACY_TEST: !{{ enable_jit_legacy_test }}
      ENABLE_MULTIGPU_TEST: !{{ enable_multigpu_test }}
      ENABLE_NOGPU_NO_AVX_TEST: !{{ enable_nogpu_no_avx_test }}
      ENABLE_NOGPU_NO_AVX2_TEST: !{{ enable_nogpu_no_avx2_test }}
      ENABLE_SLOW_TEST: !{{ enable_slow_test }}
<<<<<<< HEAD
=======
      ENABLE_DOCS_TEST: !{{ enable_docs_test }}
      ENABLE_BACKWARDS_COMPAT_TEST: !{{ enable_backwards_compat_test }}
      ENABLE_XLA_TEST: !{{ enable_xla_test }}
      ENABLE_NOARCH_TEST: !{{ enable_noarch_test }}
>>>>>>> 7e4ebe06
      NUM_TEST_SHARDS: !{{ num_test_shards }}
      MULTIGPU_RUNNER_TYPE: linux.16xlarge.nvidia.gpu
      NOGPU_RUNNER_TYPE: linux.2xlarge
      PR_BODY: ${{ github.event.pull_request.body }}
    outputs:
      matrix: ${{ steps.set-matrix.outputs.matrix }}
      render-matrix: ${{ steps.set-matrix.outputs.render-matrix }}
      ignore-disabled-issues: ${{ steps.set-matrix.outputs.ignore-disabled-issues }}
    container:
      image: python:3.9
    steps:
      - name: Install dependencies
        run: pip install typing-extensions
      - name: Clone pytorch/pytorch
        uses: actions/checkout@v2
      - name: Generating test matrix
        id: set-matrix
        run: .github/scripts/generate_pytorch_test_matrix.py

  test:
    needs: [calculate-docker-image, build, generate-test-matrix, !{{ ciflow_config.root_job_name }}]
    strategy:
      matrix: ${{ fromJson(needs.generate-test-matrix.outputs.matrix) }}
      fail-fast: false
    runs-on: ${{ matrix.runner }}
    env:
      DOCKER_IMAGE: ${{ needs.calculate-docker-image.outputs.docker_image }}
      JOB_BASE_NAME: !{{ build_environment }}-test
      TEST_CONFIG: ${{ matrix.config }}
      SHARD_NUMBER: ${{ matrix.shard }}
      NUM_TEST_SHARDS: ${{ matrix.num_shards }}
      PYTORCH_IGNORE_DISABLED_ISSUES: ${{ needs.generate-test-matrix.outputs.ignore-disabled-issues }}
      CONTINUE_THROUGH_ERROR: ${{ github.repository_owner == 'pytorch' && (github.event_name == 'push' || github.event_name == 'schedule') }}
    steps:
      - name: Log in to ECR
        run: |
          aws ecr get-login --no-include-email --region us-east-1 > /tmp/ecr-login.sh
          bash /tmp/ecr-login.sh
          rm /tmp/ecr-login.sh
      - name: Chown workspace
        run: |
          # Ensure the working directory gets chowned back to the current user
          docker run --rm -v "$(pwd)/../":/v -w /v "${ALPINE_IMAGE}" chown -R "$(id -u):$(id -g)" .
      - name: Clean workspace
        run: |
          rm -rf "${GITHUB_WORKSPACE:?}/*"
          rm -f ~/.ssh/authorized_keys
      - name: "[FB EMPLOYEES] Enable SSH (Click me for login details)"
        uses: seemethere/add-github-ssh-key@v1
        with:
          GITHUB_TOKEN: ${{ secrets.GITHUB_TOKEN }}
      - name: Checkout PyTorch
        uses: actions/checkout@v2
        with:
          fetch-depth: 0 # deep clone, to allow sharding to use git rev-list
          submodules: recursive
      !{{ common.display_ec2_information() }}
      - name: Pull docker image
        run: |
          docker pull "${DOCKER_IMAGE}"
      - name: Install nvidia driver, nvidia-docker runtime, set GPU_FLAG
        if: ${{ contains(env.BUILD_ENVIRONMENT, 'cuda') && !contains(matrix.config, 'nogpu') }}
        run: |
          bash .github/scripts/install_nvidia_utils_linux.sh
          echo "GPU_FLAG=--gpus all" >> "${GITHUB_ENV}"
      - name: Determine shm-size
        run: |
          shm_size="1g"
          case "${BUILD_ENVIRONMENT}" in
            *cuda*)
              shm_size="2g"
              ;;
            *rocm*)
              shm_size="8g"
              ;;
          esac
          echo "SHM_SIZE=${shm_size}" >> "${GITHUB_ENV}"
      - uses: seemethere/download-artifact-s3@0504774707cbc8603d7dca922e8026eb8bf3b47b
        name: Download PyTorch Build Artifacts
        with:
          name: ${{ env.BUILD_ENVIRONMENT }}
      - name: Unzip artifacts
        run: |
          unzip -o artifacts.zip
      - name: Output disk space left
        run: |
          sudo df -H
      - name: Preserve github env variables for use in docker
        run: |
          env | grep '^GITHUB' > "/tmp/github_env_${GITHUB_RUN_ID}"
      - name: Test PyTorch
        env:
          BUILD_ENVIRONMENT: !{{ build_environment }}-${{ matrix.config }}
          PR_NUMBER: ${{ github.event.pull_request.number }}
        run: |
          if [[ $TEST_CONFIG == 'multigpu' ]]; then
            TEST_COMMAND=.jenkins/pytorch/multigpu-test.sh
          else
            TEST_COMMAND=.jenkins/pytorch/test.sh
          fi
          if [[ $NUM_TEST_SHARDS -ne 2 ]]; then
            export SHARD_NUMBER=0
          fi
          # TODO: Stop building test binaries as part of the build phase
          # Used for GPU_FLAG since that doesn't play nice
          # shellcheck disable=SC2086
          docker run \
            ${GPU_FLAG:-} \
            -e BUILD_ENVIRONMENT \
            -e PR_NUMBER \
            -e CUSTOM_TEST_ARTIFACT_BUILD_DIR \
            -e GITHUB_ACTIONS \
            -e IN_CI \
            -e IN_WHEEL_TEST \
            -e SHARD_NUMBER \
            -e JOB_BASE_NAME \
            -e TEST_CONFIG \
            -e NUM_TEST_SHARDS \
            -e PYTORCH_IGNORE_DISABLED_ISSUES \
            -e PR_LABELS \
            -e CONTINUE_THROUGH_ERROR \
            -e MAX_JOBS="$(nproc --ignore=2)" \
            -e SCCACHE_BUCKET \
            -e http_proxy="!{{ common.squid_proxy }}" -e https_proxy="!{{ common.squid_proxy }}" -e no_proxy="!{{ common.squid_no_proxy }}" \
            -e XLA_CLANG_CACHE_S3_BUCKET_NAME \
            --env-file="/tmp/github_env_${GITHUB_RUN_ID}" \
            --security-opt seccomp=unconfined \
            --cap-add=SYS_PTRACE \
            --shm-size="${SHM_SIZE}" \
            --tty \
            --user jenkins \
            -v "${GITHUB_WORKSPACE}:/var/lib/jenkins/workspace" \
            -w /var/lib/jenkins/workspace \
            "${DOCKER_IMAGE}" \
            sh -c 'sudo chown -R jenkins . && pip install dist/*.whl && '$TEST_COMMAND
      - name: Chown workspace
        if: always()
        run: |
          # Ensure the working directory gets chowned back to the current user
          docker run --rm -v "$(pwd)":/v -w /v "${ALPINE_IMAGE}" chown -R "$(id -u):$(id -g)" .
      {%- if is_coverage %}
      - name: Report coverage
        run: |
          python3 -mpip install codecov
          python3 -mcodecov
      {%- endif %}
      - name: Zip test reports for upload
        if: always()
        env:
          COMMIT_SHA1: ${{ github.event.pull_request.head.sha || github.sha }}
          WORKFLOW_ID: '${{ github.run_id }}_${{ github.run_number }}'
        run: |
          # Remove any previous test reports if they exist
          rm -f test-reports-*.zip
          zip -r "test-reports-${COMMIT_SHA1}-${WORKFLOW_ID}.zip" test -i '*.xml'
      - uses: actions/upload-artifact@v2
        name: Store PyTorch Test Reports
        if: always()
        with:
          name: test-reports-${{ matrix.config }}
          retention-days: 14
          if-no-files-found: error
          path:
            test-reports-*.zip
      - uses: !{{ common.upload_artifact_s3_action }}
        name: Store PyTorch Test Reports on S3
        if: always()
        with:
          name: test-reports-${{ matrix.config }}
          retention-days: 14
          if-no-files-found: error
          path:
            test-reports-*.zip
      !{{ common.parse_ref() }}
      !{{ common.upload_test_statistics(build_environment) }}
      - name: Hold runner for 2 hours or until ssh sessions have drained
        # Always hold for active ssh sessions
        if: always()
        run: .github/scripts/wait_for_ssh_to_drain.sh
      - name: Clean up docker images
        if: always()
        run: |
          # Ensure the working directory gets chowned back to the current user
          docker run --rm -v "$(pwd)":/v -w /v "${ALPINE_IMAGE}" chown -R "$(id -u):$(id -g)" .
          # Prune all of the docker images
          docker system prune -af
{% endblock %}
{%- endif -%}
{%- if enable_doc_jobs %}
  pytorch_doc_build:
    runs-on: linux.2xlarge
    strategy:
      matrix:
        docs_type: [cpp, python]
    needs: [calculate-docker-image, build, !{{ ciflow_config.root_job_name }}]
    env:
      DOCKER_IMAGE: ${{ needs.calculate-docker-image.outputs.docker_image }}
      DOCS_TYPE: ${{ matrix.docs_type }}
    steps:
      - name: Log in to ECR
        run: |
          aws ecr get-login --no-include-email --region us-east-1 > /tmp/ecr-login.sh
          bash /tmp/ecr-login.sh
          rm /tmp/ecr-login.sh
      - name: Chown workspace
        run: |
          # Ensure the working directory gets chowned back to the current user
          docker run --rm -v "$(pwd)":/v -w /v "${ALPINE_IMAGE}" chown -R "$(id -u):$(id -g)" .
      - name: Clean workspace
        run: |
          rm -rf "${GITHUB_WORKSPACE:?}/*"
          rm -f ~/.ssh/authorized_keys
      - name: "[FB EMPLOYEES] Enables SSH (Click me for login details)"
        uses: seemethere/add-github-ssh-key@v1
        with:
          GITHUB_TOKEN: ${{ secrets.GITHUB_TOKEN }}
      - name: Checkout PyTorch
        uses: actions/checkout@v2
        with:
          fetch-depth: 0 # deep clone, to allow sharding to use git rev-list
          submodules: recursive
      !{{ common.display_ec2_information() }}
      - name: Pull docker image
        run: |
          docker pull "${DOCKER_IMAGE}"
      - name: Preserve github env variables for use in docker
        run: |
          env | grep '^GITHUB' > "/tmp/github_env_${GITHUB_RUN_ID}"
      - uses: seemethere/download-artifact-s3@0504774707cbc8603d7dca922e8026eb8bf3b47b
        name: Download PyTorch Build Artifacts
        with:
          name: ${{ env.BUILD_ENVIRONMENT }}
      - name: Unzip artifacts
        run: |
          unzip -o artifacts.zip
      - name: Build ${{ matrix.docs_type }} docs
        run: |
          set -ex
          time docker pull "${DOCKER_IMAGE}" > /dev/null
          echo "${GITHUB_REF}"
          ref=${GITHUB_REF##*/}
          target=${ref//v}
          docker run \
            -e BUILD_ENVIRONMENT \
            -e CUSTOM_TEST_ARTIFACT_BUILD_DIR \
            -e IN_CI \
            -e MAX_JOBS="$(nproc --ignore=2)" \
            -e CIRCLE_SHA1="$GITHUB_SHA" \
            -e DOCS_VERSION="${target}" \
            -e DOCS_TYPE \
            -e PR_LABELS \
            --env-file="/tmp/github_env_${GITHUB_RUN_ID}" \
            --security-opt seccomp=unconfined \
            --cap-add=SYS_PTRACE \
            --name="$GITHUB_SHA" \
            --tty \
            --user jenkins \
            -v "${GITHUB_WORKSPACE}:/var/lib/jenkins/workspace" \
            -w /var/lib/jenkins/workspace \
            "${DOCKER_IMAGE}" \
            bash -c "sudo chown -R jenkins . && pip install dist/*.whl && ./.circleci/scripts/${DOCS_TYPE}_doc_push_script.sh"
      - name: Chown workspace
        run: |
          # Ensure the working directory gets chowned back to the current user
          docker run --rm -v "$(pwd)":/v -w /v "${ALPINE_IMAGE}" chown -R "$(id -u):$(id -g)" .
      - uses: !{{ common.upload_artifact_s3_action }}
        name: Upload Python Docs Preview
        if: ${{ github.event_name == 'pull_request' && matrix.docs_type == 'python' }}
        with:
          retention-days: 14
          if-no-files-found: error
          path: pytorch.github.io/docs/merge/
          s3-prefix: ${{ github.repository }}/pr-previews/pr/${{ github.event.pull_request.number }}
      - uses: !{{ common.upload_artifact_s3_action }}
        name: Upload C++ Docs Preview
        if: ${{ github.event_name == 'pull_request' && matrix.docs_type == 'cppdocs' }}
        with:
          retention-days: 14
          if-no-files-found: error
          path: cppdocs/
          s3-prefix: ${{ github.repository }}/pr-previews/pr/${{ github.event.pull_request.number }}/cppdocs
      - name: Archive artifacts into zip
        run: |
          zip -r "docs_${DOCS_TYPE}.zip" "${GITHUB_WORKSPACE}/pytorch.github.io" "${GITHUB_WORKSPACE}/cppdocs"
      - uses: actions/upload-artifact@v2
        name: Store PyTorch Build Artifacts
        with:
          name: docs_${{ matrix.docs_type }}
          path: docs_${{ matrix.docs_type }}.zip
          if-no-files-found: error
      - name: Hold runner for 2 hours or until ssh sessions have drained
        # Always hold for active ssh sessions
        if: always()
        run: .github/scripts/wait_for_ssh_to_drain.sh
      - name: Clean up docker images
        if: always()
        run: |
          # Prune all of the docker images
          docker system prune -af
{%- endif -%}<|MERGE_RESOLUTION|>--- conflicted
+++ resolved
@@ -74,25 +74,8 @@
     outputs:
       docker_image: ${{ steps.calculate-tag.outputs.docker_image }}
     steps:
-      - name: Log in to ECR
-        run: |
-          aws ecr get-login --no-include-email --region us-east-1 > /tmp/ecr-login.sh
-          bash /tmp/ecr-login.sh
-          rm /tmp/ecr-login.sh
-      - name: Chown workspace
-        run: |
-          # Ensure the working directory gets chowned back to the current user
-          docker run --rm -v "$(pwd)":/v -w /v "${ALPINE_IMAGE}" chown -R "$(id -u):$(id -g)" .
-      - name: Clean workspace
-        run: |
-          rm -rf "${GITHUB_WORKSPACE:?}/*"
-          rm -f ~/.ssh/authorized_keys
-      - name: Checkout PyTorch
-        uses: actions/checkout@v2
-        with:
-          # deep clone, to allow use of git merge-base
-          fetch-depth: 0
-      !{{ common.display_ec2_information() }}
+      !{{ common.setup_ec2_linux() }}
+      !{{ common.checkout_pytorch("false") }}
       - name: Calculate docker image tag
         id: calculate-tag
         run: |
@@ -147,35 +130,11 @@
       DOCKER_IMAGE: ${{ needs.calculate-docker-image.outputs.docker_image }}
       JOB_BASE_NAME: !{{ build_environment }}-build
     steps:
-      - name: Log in to ECR
-        run: |
-          aws ecr get-login --no-include-email --region us-east-1 > /tmp/ecr-login.sh
-          bash /tmp/ecr-login.sh
-          rm /tmp/ecr-login.sh
-      - name: Chown workspace
-        run: |
-          # Ensure the working directory gets chowned back to the current user
-          docker run --rm -v "$(pwd)":/v -w /v "${ALPINE_IMAGE}" chown -R "$(id -u):$(id -g)" .
-      - name: Clean workspace
-        run: |
-          rm -rf "${GITHUB_WORKSPACE:?}/*"
-          rm -f ~/.ssh/authorized_keys
-      - name: "[FB EMPLOYEES] Enable SSH (Click me for login details)"
-        uses: seemethere/add-github-ssh-key@v1
-        with:
-          GITHUB_TOKEN: ${{ secrets.GITHUB_TOKEN }}
-      - name: Checkout PyTorch
-        uses: actions/checkout@v2
-        with:
-          fetch-depth: 0 # deep clone, to allow sharding to use git rev-list
-          submodules: recursive
-      !{{ common.display_ec2_information() }}
+      !{{ common.setup_ec2_linux() }}
+      !{{ common.checkout_pytorch("recursive") }}
       - name: Pull docker image
         run: |
           docker pull "${DOCKER_IMAGE}"
-      - name: Preserve github env variables for use in docker
-        run: |
-          env | grep '^GITHUB' > "/tmp/github_env_${GITHUB_RUN_ID}"
       - name: Build PyTorch
         run: |
           docker run \
@@ -232,6 +191,7 @@
           path:
             artifacts.zip
       {%- endif %}
+      !{{ common.teardown_ec2_linux() }}
       - name: Hold runner for 2 hours or until ssh sessions have drained
         # Always hold for active ssh sessions
         if: always()
@@ -258,13 +218,10 @@
       ENABLE_NOGPU_NO_AVX_TEST: !{{ enable_nogpu_no_avx_test }}
       ENABLE_NOGPU_NO_AVX2_TEST: !{{ enable_nogpu_no_avx2_test }}
       ENABLE_SLOW_TEST: !{{ enable_slow_test }}
-<<<<<<< HEAD
-=======
       ENABLE_DOCS_TEST: !{{ enable_docs_test }}
       ENABLE_BACKWARDS_COMPAT_TEST: !{{ enable_backwards_compat_test }}
       ENABLE_XLA_TEST: !{{ enable_xla_test }}
       ENABLE_NOARCH_TEST: !{{ enable_noarch_test }}
->>>>>>> 7e4ebe06
       NUM_TEST_SHARDS: !{{ num_test_shards }}
       MULTIGPU_RUNNER_TYPE: linux.16xlarge.nvidia.gpu
       NOGPU_RUNNER_TYPE: linux.2xlarge
@@ -279,7 +236,7 @@
       - name: Install dependencies
         run: pip install typing-extensions
       - name: Clone pytorch/pytorch
-        uses: actions/checkout@v2
+        uses: zhouzhuojie/checkout@05b13c9a0d21f08f6d5e64a1d5042246d13619d9
       - name: Generating test matrix
         id: set-matrix
         run: .github/scripts/generate_pytorch_test_matrix.py
@@ -299,29 +256,8 @@
       PYTORCH_IGNORE_DISABLED_ISSUES: ${{ needs.generate-test-matrix.outputs.ignore-disabled-issues }}
       CONTINUE_THROUGH_ERROR: ${{ github.repository_owner == 'pytorch' && (github.event_name == 'push' || github.event_name == 'schedule') }}
     steps:
-      - name: Log in to ECR
-        run: |
-          aws ecr get-login --no-include-email --region us-east-1 > /tmp/ecr-login.sh
-          bash /tmp/ecr-login.sh
-          rm /tmp/ecr-login.sh
-      - name: Chown workspace
-        run: |
-          # Ensure the working directory gets chowned back to the current user
-          docker run --rm -v "$(pwd)/../":/v -w /v "${ALPINE_IMAGE}" chown -R "$(id -u):$(id -g)" .
-      - name: Clean workspace
-        run: |
-          rm -rf "${GITHUB_WORKSPACE:?}/*"
-          rm -f ~/.ssh/authorized_keys
-      - name: "[FB EMPLOYEES] Enable SSH (Click me for login details)"
-        uses: seemethere/add-github-ssh-key@v1
-        with:
-          GITHUB_TOKEN: ${{ secrets.GITHUB_TOKEN }}
-      - name: Checkout PyTorch
-        uses: actions/checkout@v2
-        with:
-          fetch-depth: 0 # deep clone, to allow sharding to use git rev-list
-          submodules: recursive
-      !{{ common.display_ec2_information() }}
+      !{{ common.setup_ec2_linux() }}
+      !{{ common.checkout_pytorch("recursive") }}
       - name: Pull docker image
         run: |
           docker pull "${DOCKER_IMAGE}"
@@ -352,12 +288,8 @@
       - name: Output disk space left
         run: |
           sudo df -H
-      - name: Preserve github env variables for use in docker
-        run: |
-          env | grep '^GITHUB' > "/tmp/github_env_${GITHUB_RUN_ID}"
       - name: Test PyTorch
         env:
-          BUILD_ENVIRONMENT: !{{ build_environment }}-${{ matrix.config }}
           PR_NUMBER: ${{ github.event.pull_request.number }}
         run: |
           if [[ $TEST_CONFIG == 'multigpu' ]]; then
@@ -440,17 +372,7 @@
             test-reports-*.zip
       !{{ common.parse_ref() }}
       !{{ common.upload_test_statistics(build_environment) }}
-      - name: Hold runner for 2 hours or until ssh sessions have drained
-        # Always hold for active ssh sessions
-        if: always()
-        run: .github/scripts/wait_for_ssh_to_drain.sh
-      - name: Clean up docker images
-        if: always()
-        run: |
-          # Ensure the working directory gets chowned back to the current user
-          docker run --rm -v "$(pwd)":/v -w /v "${ALPINE_IMAGE}" chown -R "$(id -u):$(id -g)" .
-          # Prune all of the docker images
-          docker system prune -af
+      !{{ common.teardown_ec2_linux() }}
 {% endblock %}
 {%- endif -%}
 {%- if enable_doc_jobs %}
@@ -464,35 +386,11 @@
       DOCKER_IMAGE: ${{ needs.calculate-docker-image.outputs.docker_image }}
       DOCS_TYPE: ${{ matrix.docs_type }}
     steps:
-      - name: Log in to ECR
-        run: |
-          aws ecr get-login --no-include-email --region us-east-1 > /tmp/ecr-login.sh
-          bash /tmp/ecr-login.sh
-          rm /tmp/ecr-login.sh
-      - name: Chown workspace
-        run: |
-          # Ensure the working directory gets chowned back to the current user
-          docker run --rm -v "$(pwd)":/v -w /v "${ALPINE_IMAGE}" chown -R "$(id -u):$(id -g)" .
-      - name: Clean workspace
-        run: |
-          rm -rf "${GITHUB_WORKSPACE:?}/*"
-          rm -f ~/.ssh/authorized_keys
-      - name: "[FB EMPLOYEES] Enables SSH (Click me for login details)"
-        uses: seemethere/add-github-ssh-key@v1
-        with:
-          GITHUB_TOKEN: ${{ secrets.GITHUB_TOKEN }}
-      - name: Checkout PyTorch
-        uses: actions/checkout@v2
-        with:
-          fetch-depth: 0 # deep clone, to allow sharding to use git rev-list
-          submodules: recursive
-      !{{ common.display_ec2_information() }}
+      !{{ common.setup_ec2_linux() }}
+      !{{ common.checkout_pytorch("recursive") }}
       - name: Pull docker image
         run: |
           docker pull "${DOCKER_IMAGE}"
-      - name: Preserve github env variables for use in docker
-        run: |
-          env | grep '^GITHUB' > "/tmp/github_env_${GITHUB_RUN_ID}"
       - uses: seemethere/download-artifact-s3@0504774707cbc8603d7dca922e8026eb8bf3b47b
         name: Download PyTorch Build Artifacts
         with:
@@ -555,13 +453,5 @@
           name: docs_${{ matrix.docs_type }}
           path: docs_${{ matrix.docs_type }}.zip
           if-no-files-found: error
-      - name: Hold runner for 2 hours or until ssh sessions have drained
-        # Always hold for active ssh sessions
-        if: always()
-        run: .github/scripts/wait_for_ssh_to_drain.sh
-      - name: Clean up docker images
-        if: always()
-        run: |
-          # Prune all of the docker images
-          docker system prune -af
+      !{{ common.teardown_ec2_linux() }}
 {%- endif -%}